--- conflicted
+++ resolved
@@ -1,15 +1,11 @@
-cd arm64-v8a
-ninja
-aarch64-linux-android-strip lc0
-cd C:\projects\lc0
-cd armeabi-v7a
-ninja
-<<<<<<< HEAD
-cd C:\projects\lc0
-cd android-x86
-ninja
-
-=======
-arm-linux-androideabi-strip lc0
-
->>>>>>> acc2cd5d
+cd arm64-v8a
+ninja
+aarch64-linux-android-strip lc0
+cd C:\projects\lc0
+cd armeabi-v7a
+ninja
+arm-linux-androideabi-strip lc0
+cd C:\projects\lc0
+cd android-x86
+ninja
+i686-linux-android-strip lc0