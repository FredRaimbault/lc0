--- conflicted
+++ resolved
@@ -10,9 +10,6 @@
   - NAME: gpu-opencl
   - NAME: cpu-dnnl
   - NAME: cpu-openblas
-<<<<<<< HEAD
-#  - NAME: android
-=======
   - NAME: android
 for:
 -
@@ -21,7 +18,6 @@
     - NAME: gpu-opencl
     - NAME: cpu-dnnl
   skip_non_tags: true
->>>>>>> d931e608
 clone_folder: c:\projects\lc0
 install:
 - cmd: set CUDA=false
