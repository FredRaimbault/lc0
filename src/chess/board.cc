/*
  This file is part of Leela Chess Zero.
  Copyright (C) 2018 The LCZero Authors

  Leela Chess is free software: you can redistribute it and/or modify
  it under the terms of the GNU General Public License as published by
  the Free Software Foundation, either version 3 of the License, or
  (at your option) any later version.

  Leela Chess is distributed in the hope that it will be useful,
  but WITHOUT ANY WARRANTY; without even the implied warranty of
  MERCHANTABILITY or FITNESS FOR A PARTICULAR PURPOSE.  See the
  GNU General Public License for more details.

  You should have received a copy of the GNU General Public License
  along with Leela Chess.  If not, see <http://www.gnu.org/licenses/>.

  Additional permission under GNU GPL version 3 section 7

  If you modify this Program, or any covered work, by linking or
  combining it with NVIDIA Corporation's libraries from the NVIDIA CUDA
  Toolkit and the NVIDIA CUDA Deep Neural Network library (or a
  modified version of those libraries), containing parts covered by the
  terms of the respective license agreement, the licensors of this
  Program grant you additional permission to convey the resulting work.
*/

#include "chess/board.h"

#include <cctype>
#include <cstdlib>
#include <cstring>
#include <sstream>
#include "utils/exception.h"

namespace lczero {

using std::string;

const char* ChessBoard::kStartposFen =
    "rnbqkbnr/pppppppp/8/8/8/8/PPPPPPPP/RNBQKBNR w KQkq - 0 1";

const ChessBoard ChessBoard::kStartposBoard(ChessBoard::kStartposFen);

void ChessBoard::Clear() {
  std::memset(reinterpret_cast<void*>(this), 0, sizeof(ChessBoard));
}

void ChessBoard::Mirror() {
  our_pieces_.Mirror();
  their_pieces_.Mirror();
  std::swap(our_pieces_, their_pieces_);
  rooks_.Mirror();
  bishops_.Mirror();
  pawns_.Mirror();
  our_king_.Mirror();
  their_king_.Mirror();
  std::swap(our_king_, their_king_);
  castlings_.Mirror();
  flipped_ = !flipped_;
}

namespace {
static const BitBoard kPawnMask = 0x00FFFFFFFFFFFF00ULL;

static const std::pair<int, int> kKingMoves[] = {
    {-1, -1}, {-1, 0}, {-1, 1}, {0, -1}, {0, 1}, {1, -1}, {1, 0}, {1, 1}};

static const std::pair<int, int> kRookDirections[] = {
    {1, 0}, {-1, 0}, {0, 1}, {0, -1}};

static const std::pair<int, int> kBishopDirections[] = {
    {1, 1}, {-1, 1}, {1, -1}, {-1, -1}};

// If those squares are attacked, king cannot castle.
static const int k00Attackers[] = {4, 5, 6};
static const int k000Attackers[] = {2, 3, 4};

// Which squares can rook attack from every of squares.
static const BitBoard kRookAttacks[] = {
    0x01010101010101FEULL, 0x02020202020202FDULL, 0x04040404040404FBULL,
    0x08080808080808F7ULL, 0x10101010101010EFULL, 0x20202020202020DFULL,
    0x40404040404040BFULL, 0x808080808080807FULL, 0x010101010101FE01ULL,
    0x020202020202FD02ULL, 0x040404040404FB04ULL, 0x080808080808F708ULL,
    0x101010101010EF10ULL, 0x202020202020DF20ULL, 0x404040404040BF40ULL,
    0x8080808080807F80ULL, 0x0101010101FE0101ULL, 0x0202020202FD0202ULL,
    0x0404040404FB0404ULL, 0x0808080808F70808ULL, 0x1010101010EF1010ULL,
    0x2020202020DF2020ULL, 0x4040404040BF4040ULL, 0x80808080807F8080ULL,
    0x01010101FE010101ULL, 0x02020202FD020202ULL, 0x04040404FB040404ULL,
    0x08080808F7080808ULL, 0x10101010EF101010ULL, 0x20202020DF202020ULL,
    0x40404040BF404040ULL, 0x808080807F808080ULL, 0x010101FE01010101ULL,
    0x020202FD02020202ULL, 0x040404FB04040404ULL, 0x080808F708080808ULL,
    0x101010EF10101010ULL, 0x202020DF20202020ULL, 0x404040BF40404040ULL,
    0x8080807F80808080ULL, 0x0101FE0101010101ULL, 0x0202FD0202020202ULL,
    0x0404FB0404040404ULL, 0x0808F70808080808ULL, 0x1010EF1010101010ULL,
    0x2020DF2020202020ULL, 0x4040BF4040404040ULL, 0x80807F8080808080ULL,
    0x01FE010101010101ULL, 0x02FD020202020202ULL, 0x04FB040404040404ULL,
    0x08F7080808080808ULL, 0x10EF101010101010ULL, 0x20DF202020202020ULL,
    0x40BF404040404040ULL, 0x807F808080808080ULL, 0xFE01010101010101ULL,
    0xFD02020202020202ULL, 0xFB04040404040404ULL, 0xF708080808080808ULL,
    0xEF10101010101010ULL, 0xDF20202020202020ULL, 0xBF40404040404040ULL,
    0x7F80808080808080ULL};
// Which squares can bishop attack.
static const BitBoard kBishopAttacks[] = {
    0x8040201008040200ULL, 0x0080402010080500ULL, 0x0000804020110A00ULL,
    0x0000008041221400ULL, 0x0000000182442800ULL, 0x0000010204885000ULL,
    0x000102040810A000ULL, 0x0102040810204000ULL, 0x4020100804020002ULL,
    0x8040201008050005ULL, 0x00804020110A000AULL, 0x0000804122140014ULL,
    0x0000018244280028ULL, 0x0001020488500050ULL, 0x0102040810A000A0ULL,
    0x0204081020400040ULL, 0x2010080402000204ULL, 0x4020100805000508ULL,
    0x804020110A000A11ULL, 0x0080412214001422ULL, 0x0001824428002844ULL,
    0x0102048850005088ULL, 0x02040810A000A010ULL, 0x0408102040004020ULL,
    0x1008040200020408ULL, 0x2010080500050810ULL, 0x4020110A000A1120ULL,
    0x8041221400142241ULL, 0x0182442800284482ULL, 0x0204885000508804ULL,
    0x040810A000A01008ULL, 0x0810204000402010ULL, 0x0804020002040810ULL,
    0x1008050005081020ULL, 0x20110A000A112040ULL, 0x4122140014224180ULL,
    0x8244280028448201ULL, 0x0488500050880402ULL, 0x0810A000A0100804ULL,
    0x1020400040201008ULL, 0x0402000204081020ULL, 0x0805000508102040ULL,
    0x110A000A11204080ULL, 0x2214001422418000ULL, 0x4428002844820100ULL,
    0x8850005088040201ULL, 0x10A000A010080402ULL, 0x2040004020100804ULL,
    0x0200020408102040ULL, 0x0500050810204080ULL, 0x0A000A1120408000ULL,
    0x1400142241800000ULL, 0x2800284482010000ULL, 0x5000508804020100ULL,
    0xA000A01008040201ULL, 0x4000402010080402ULL, 0x0002040810204080ULL,
    0x0005081020408000ULL, 0x000A112040800000ULL, 0x0014224180000000ULL,
    0x0028448201000000ULL, 0x0050880402010000ULL, 0x00A0100804020100ULL,
    0x0040201008040201ULL};
// Which squares can knight attack.
static const BitBoard kKnightAttacks[] = {
    0x0000000000020400ULL, 0x0000000000050800ULL, 0x00000000000A1100ULL,
    0x0000000000142200ULL, 0x0000000000284400ULL, 0x0000000000508800ULL,
    0x0000000000A01000ULL, 0x0000000000402000ULL, 0x0000000002040004ULL,
    0x0000000005080008ULL, 0x000000000A110011ULL, 0x0000000014220022ULL,
    0x0000000028440044ULL, 0x0000000050880088ULL, 0x00000000A0100010ULL,
    0x0000000040200020ULL, 0x0000000204000402ULL, 0x0000000508000805ULL,
    0x0000000A1100110AULL, 0x0000001422002214ULL, 0x0000002844004428ULL,
    0x0000005088008850ULL, 0x000000A0100010A0ULL, 0x0000004020002040ULL,
    0x0000020400040200ULL, 0x0000050800080500ULL, 0x00000A1100110A00ULL,
    0x0000142200221400ULL, 0x0000284400442800ULL, 0x0000508800885000ULL,
    0x0000A0100010A000ULL, 0x0000402000204000ULL, 0x0002040004020000ULL,
    0x0005080008050000ULL, 0x000A1100110A0000ULL, 0x0014220022140000ULL,
    0x0028440044280000ULL, 0x0050880088500000ULL, 0x00A0100010A00000ULL,
    0x0040200020400000ULL, 0x0204000402000000ULL, 0x0508000805000000ULL,
    0x0A1100110A000000ULL, 0x1422002214000000ULL, 0x2844004428000000ULL,
    0x5088008850000000ULL, 0xA0100010A0000000ULL, 0x4020002040000000ULL,
    0x0400040200000000ULL, 0x0800080500000000ULL, 0x1100110A00000000ULL,
    0x2200221400000000ULL, 0x4400442800000000ULL, 0x8800885000000000ULL,
    0x100010A000000000ULL, 0x2000204000000000ULL, 0x0004020000000000ULL,
    0x0008050000000000ULL, 0x00110A0000000000ULL, 0x0022140000000000ULL,
    0x0044280000000000ULL, 0x0088500000000000ULL, 0x0010A00000000000ULL,
    0x0020400000000000ULL};
// Opponent pawn attacks
static const BitBoard kPawnAttacks[] = {
    0x0000000000000200ULL, 0x0000000000000500ULL, 0x0000000000000A00ULL,
    0x0000000000001400ULL, 0x0000000000002800ULL, 0x0000000000005000ULL,
    0x000000000000A000ULL, 0x0000000000004000ULL, 0x0000000000020000ULL,
    0x0000000000050000ULL, 0x00000000000A0000ULL, 0x0000000000140000ULL,
    0x0000000000280000ULL, 0x0000000000500000ULL, 0x0000000000A00000ULL,
    0x0000000000400000ULL, 0x0000000002000000ULL, 0x0000000005000000ULL,
    0x000000000A000000ULL, 0x0000000014000000ULL, 0x0000000028000000ULL,
    0x0000000050000000ULL, 0x00000000A0000000ULL, 0x0000000040000000ULL,
    0x0000000200000000ULL, 0x0000000500000000ULL, 0x0000000A00000000ULL,
    0x0000001400000000ULL, 0x0000002800000000ULL, 0x0000005000000000ULL,
    0x000000A000000000ULL, 0x0000004000000000ULL, 0x0000020000000000ULL,
    0x0000050000000000ULL, 0x00000A0000000000ULL, 0x0000140000000000ULL,
    0x0000280000000000ULL, 0x0000500000000000ULL, 0x0000A00000000000ULL,
    0x0000400000000000ULL, 0x0002000000000000ULL, 0x0005000000000000ULL,
    0x000A000000000000ULL, 0x0014000000000000ULL, 0x0028000000000000ULL,
    0x0050000000000000ULL, 0x00A0000000000000ULL, 0x0040000000000000ULL,
    0x0000000000000000ULL, 0x0000000000000000ULL, 0x0000000000000000ULL,
    0x0000000000000000ULL, 0x0000000000000000ULL, 0x0000000000000000ULL,
    0x0000000000000000ULL, 0x0000000000000000ULL, 0x0000000000000000ULL,
    0x0000000000000000ULL, 0x0000000000000000ULL, 0x0000000000000000ULL,
    0x0000000000000000ULL, 0x0000000000000000ULL, 0x0000000000000000ULL,
    0x0000000000000000ULL};

static const Move::Promotion kPromotions[] = {
    Move::Promotion::Queen,
    Move::Promotion::Rook,
    Move::Promotion::Bishop,
    Move::Promotion::Knight,
};

}  // namespace

BitBoard ChessBoard::pawns() const { return pawns_ * kPawnMask; }

BitBoard ChessBoard::en_passant() const { return pawns_ - pawns(); }

MoveList ChessBoard::GeneratePseudolegalMoves() const {
  MoveList result;
  result.reserve(60);
  for (auto source : our_pieces_) {
    // King
    if (source == our_king_) {
      for (const auto& delta : kKingMoves) {
        const auto dst_row = source.row() + delta.first;
        const auto dst_col = source.col() + delta.second;
        if (!BoardSquare::IsValid(dst_row, dst_col)) continue;
        const BoardSquare destination(dst_row, dst_col);
        if (our_pieces_.get(destination)) continue;
        if (IsUnderAttack(destination)) continue;
        result.emplace_back(source, destination);
      }
      // Castlings.
      if (castlings_.we_can_00()) {
        bool can_castle = true;
        for (int i = 5; i < 7; ++i) {
          if (our_pieces_.get(i) || their_pieces_.get(i)) {
            can_castle = false;
            break;
          }
        }
        if (can_castle) {
          for (auto x : k00Attackers) {
            if (IsUnderAttack(x)) {
              can_castle = false;
              break;
            }
          }
        }
        if (can_castle) {
          result.emplace_back(source, BoardSquare(0, 6));
          result.back().SetCastling();
        }
      }
      if (castlings_.we_can_000()) {
        bool can_castle = true;
        for (int i = 1; i < 4; ++i) {
          if (our_pieces_.get(i) || their_pieces_.get(i)) {
            can_castle = false;
            break;
          }
        }
        if (can_castle) {
          for (auto x : k000Attackers) {
            if (IsUnderAttack(x)) {
              can_castle = false;
              break;
            }
          }
        }
        if (can_castle) {
          result.emplace_back(source, BoardSquare(0, 2));
          result.back().SetCastling();
        }
      }
      continue;
    }
    bool processed_piece = false;
    // Rook (and queen)
    if (rooks_.get(source)) {
      processed_piece = true;
      BitBoard attacked =
          MagicBitBoards::GetRookAttacks(source, our_pieces_ + their_pieces_) -
          our_pieces_;

      for (const auto& destination : attacked) {
        result.emplace_back(source, destination);
      }
    }
    // Bishop (and queen)
    if (bishops_.get(source)) {
      processed_piece = true;
      BitBoard attacked = MagicBitBoards::GetBishopAttacks(
                              source, our_pieces_ + their_pieces_) -
                          our_pieces_;

      for (const auto& destination : attacked) {
        result.emplace_back(source, destination);
      }
    }
    if (processed_piece) continue;
    // Pawns.
    if ((pawns_ * kPawnMask).get(source)) {
      // Moves forward.
      {
        const auto dst_row = source.row() + 1;
        const auto dst_col = source.col();
        const BoardSquare destination(dst_row, dst_col);

        if (!our_pieces_.get(destination) && !their_pieces_.get(destination)) {
          if (dst_row != 7) {
            result.emplace_back(source, destination);
            if (dst_row == 2) {
              // Maybe it'll be possible to move two squares.
              if (!our_pieces_.get(3, dst_col) &&
                  !their_pieces_.get(3, dst_col)) {
                result.emplace_back(source, BoardSquare(3, dst_col));
              }
            }
          } else {
            // Promotions
            for (auto promotion : kPromotions) {
              result.emplace_back(source, destination, promotion);
            }
          }
        }
      }
      // Captures.
      {
        for (auto direction : {-1, 1}) {
          const auto dst_row = source.row() + 1;
          const auto dst_col = source.col() + direction;
          if (dst_col < 0 || dst_col >= 8) continue;
          const BoardSquare destination(dst_row, dst_col);
          if (their_pieces_.get(destination)) {
            if (dst_row == 7) {
              // Promotion.
              for (auto promotion : kPromotions) {
                result.emplace_back(source, destination, promotion);
              }
            } else {
              // Ordinary capture.
              result.emplace_back(source, destination);
            }
          } else if (dst_row == 5 && pawns_.get(7, dst_col)) {
            // En passant.
            // "Pawn" on opponent's file 8 means that en passant is possible.
            // Those fake pawns are reset in ApplyMove.
            result.emplace_back(source, destination);
          }
        }
      }
      continue;
    }
    // Knight.
    {
      for (const auto destination :
           kKnightAttacks[source.as_int()] - our_pieces_) {
        result.emplace_back(source, destination);
      }
    }
  }
  return result;
}

bool ChessBoard::ApplyMove(Move move) {
  const auto& from = move.from();
  const auto& to = move.to();
  const auto from_row = from.row();
  const auto from_col = from.col();
  const auto to_row = to.row();
  const auto to_col = to.col();

  // Move in our pieces.
  our_pieces_.reset(from);
  our_pieces_.set(to);

  // Remove captured piece
  bool reset_50_moves = their_pieces_.get(to);
  their_pieces_.reset(to);
  rooks_.reset(to);
  bishops_.reset(to);
  pawns_.reset(to);
  if (to.as_int() == 63) {
    castlings_.reset_they_can_00();
  }
  if (to.as_int() == 56) {
    castlings_.reset_they_can_000();
  }

  // En passant
  if (from_row == 4 && pawns_.get(from) && from_col != to_col &&
      pawns_.get(7, to_col)) {
    pawns_.reset(4, to_col);
    their_pieces_.reset(4, to_col);
  }

  // Remove en passant flags.
  pawns_ *= kPawnMask;

  // If pawn was moved, reset 50 move draw counter.
  reset_50_moves |= pawns_.get(from);

  // King
  if (from == our_king_) {
    castlings_.reset_we_can_00();
    castlings_.reset_we_can_000();
    our_king_ = to;
    // Castling
    if (to_col - from_col > 1) {
      // 0-0
      our_pieces_.reset(7);
      rooks_.reset(7);
      our_pieces_.set(5);
      rooks_.set(5);
    } else if (from_col - to_col > 1) {
      // 0-0-0
      our_pieces_.reset(0);
      rooks_.reset(0);
      our_pieces_.set(3);
      rooks_.set(3);
    }
    return reset_50_moves;
  }

  // Promotion
  if (move.promotion() != Move::Promotion::None) {
    switch (move.promotion()) {
      case Move::Promotion::Rook:
        rooks_.set(to);
        break;
      case Move::Promotion::Bishop:
        bishops_.set(to);
        break;
      case Move::Promotion::Queen:
        rooks_.set(to);
        bishops_.set(to);
        break;
      default:;
    }
    pawns_.reset(from);
    return true;
  }

  // Reset castling rights.
  if (from.as_int() == 0) {
    castlings_.reset_we_can_000();
  }
  if (from.as_int() == 7) {
    castlings_.reset_we_can_00();
  }

  // Ordinary move.
  rooks_.set_if(to, rooks_.get(from));
  bishops_.set_if(to, bishops_.get(from));
  pawns_.set_if(to, pawns_.get(from));
  rooks_.reset(from);
  bishops_.reset(from);
  pawns_.reset(from);

  // Set en passant flag.
  if (to_row - from_row == 2 && pawns_.get(to)) {
    BoardSquare ep_sq(to_row - 1, to_col);
    if (kPawnAttacks[ep_sq.as_int()].intersects(their_pieces_ * pawns_)) {
      pawns_.set(0, to_col);
    }
  }
  return reset_50_moves;
}

bool ChessBoard::IsUnderAttack(BoardSquare square) const {
  const int row = square.row();
  const int col = square.col();
  // Check king.
  {
    const int krow = their_king_.row();
    const int kcol = their_king_.col();
    if (std::abs(krow - row) <= 1 && std::abs(kcol - col) <= 1) return true;
  }
  // Check rooks (and queens).
<<<<<<< HEAD
  if (MagicBitBoards::GetRookAttacks(square, our_pieces_ + their_pieces_)
          .intersects(their_pieces_ * rooks_)) {
    return true;
  }
  // Check bishops.
  if (MagicBitBoards::GetBishopAttacks(square, our_pieces_ + their_pieces_)
          .intersects(their_pieces_ * bishops_)) {
    return true;
=======
  if (kRookAttacks[square.as_int()].intersects(their_pieces_ * rooks_)) {
    for (const auto& direction : kRookDirections) {
      auto dst_row = row;
      auto dst_col = col;
      while (true) {
        dst_row += direction.first;
        dst_col += direction.second;
        if (!BoardSquare::IsValid(dst_row, dst_col)) break;
        const BoardSquare destination(dst_row, dst_col);
        if (our_pieces_.get(destination)) break;
        if (their_pieces_.get(destination)) {
          if (rooks_.get(destination)) return true;
          break;
        }
      }
    }
  }
  // Check bishops.
  if (kBishopAttacks[square.as_int()].intersects(their_pieces_ * bishops_)) {
    for (const auto& direction : kBishopDirections) {
      auto dst_row = row;
      auto dst_col = col;
      while (true) {
        dst_row += direction.first;
        dst_col += direction.second;
        if (!BoardSquare::IsValid(dst_row, dst_col)) break;
        const BoardSquare destination(dst_row, dst_col);
        if (our_pieces_.get(destination)) break;
        if (their_pieces_.get(destination)) {
          if (bishops_.get(destination)) return true;
          break;
        }
      }
    }
>>>>>>> 3ac37451
  }
  // Check pawns.
  if (kPawnAttacks[square.as_int()].intersects(their_pieces_ * pawns_)) {
    return true;
  }
  // Check knights.
  {
    if (kKnightAttacks[square.as_int()].intersects(their_pieces_ - their_king_ -
                                                   rooks_ - bishops_ -
                                                   (pawns_ * kPawnMask))) {
      return true;
    }
  }
  return false;
}

KingAttackInfo ChessBoard::GenerateKingAttackInfo() const {
  KingAttackInfo king_attack_info;

  // Number of attackers that give check (used for double check detection).
  unsigned num_king_attackers = 0;

  const int row = our_king_.row();
  const int col = our_king_.col();
  // King checks are unnecessary, as kings cannot give check.
  // Check rooks (and queens).
  if (kRookAttacks[our_king_.as_int()].intersects(their_pieces_ * rooks_)) {
    for (const auto& direction : kRookDirections) {
      auto dst_row = row;
      auto dst_col = col;
      BitBoard attack_line(0);
      bool possible_pinned_piece_found = false;
      BoardSquare possible_pinned_piece;
      while (true) {
        dst_row += direction.first;
        dst_col += direction.second;
        if (!BoardSquare::IsValid(dst_row, dst_col)) break;
        const BoardSquare destination(dst_row, dst_col);
        if (our_pieces_.get(destination)) {
          if (possible_pinned_piece_found) {
            // No pieces pinned.
            break;
          } else {
            // This is a possible pinned piece.
            possible_pinned_piece_found = true;
            possible_pinned_piece = destination;
          }
        }
        if (!possible_pinned_piece_found) {
          attack_line.set(destination);
        }
        if (their_pieces_.get(destination)) {
          if (rooks_.get(destination)) {
            if (possible_pinned_piece_found) {
              // Store the pinned piece.
              king_attack_info.pinned_pieces_.set(possible_pinned_piece);
            } else {
              // Update attacking lines.
              king_attack_info.attacking_lines_ =
                  king_attack_info.attacking_lines_ + attack_line;
              num_king_attackers++;
            }
          }
          break;
        }
      }
    }
  }
  // Check bishops.
  if (kBishopAttacks[our_king_.as_int()].intersects(their_pieces_ * bishops_)) {
    for (const auto& direction : kBishopDirections) {
      auto dst_row = row;
      auto dst_col = col;
      BitBoard attack_line(0);
      bool possible_pinned_piece_found = false;
      BoardSquare possible_pinned_piece;
      while (true) {
        dst_row += direction.first;
        dst_col += direction.second;
        if (!BoardSquare::IsValid(dst_row, dst_col)) break;
        const BoardSquare destination(dst_row, dst_col);
        if (our_pieces_.get(destination)) {
          if (possible_pinned_piece_found) {
            // No pieces pinned.
            break;
          } else {
            // This is a possible pinned piece.
            possible_pinned_piece_found = true;
            possible_pinned_piece = destination;
          }
        }
        if (!possible_pinned_piece_found) {
          attack_line.set(destination);
        }
        if (their_pieces_.get(destination)) {
          if (bishops_.get(destination)) {
            if (possible_pinned_piece_found) {
              // Store the pinned piece.
              king_attack_info.pinned_pieces_.set(possible_pinned_piece);
            } else {
              // Update attacking lines.
              king_attack_info.attacking_lines_ =
                  king_attack_info.attacking_lines_ + attack_line;
              num_king_attackers++;
            }
          }
          break;
        }
      }
    }
  }
  // Check pawns.
  const BitBoard attacking_pawns =
      kPawnAttacks[our_king_.as_int()] * their_pieces_ * pawns_;
  king_attack_info.attacking_lines_ =
      king_attack_info.attacking_lines_ + attacking_pawns;

  if (attacking_pawns.as_int()) {
    // No more than one pawn can give check.
    num_king_attackers++;
  }

  // Check knights.
  const BitBoard attacking_knights =
      kKnightAttacks[our_king_.as_int()] *
      (their_pieces_ - their_king_ - rooks_ - bishops_ - (pawns_ * kPawnMask));
  king_attack_info.attacking_lines_ =
      king_attack_info.attacking_lines_ + attacking_knights;

  if (attacking_knights.as_int()) {
    // No more than one knight can give check.
    num_king_attackers++;
  }

  assert(num_king_attackers <= 2);
  king_attack_info.double_check_ = (num_king_attackers == 2);

  return king_attack_info;
}

bool ChessBoard::IsLegalMove(Move move,
                             const KingAttackInfo& king_attack_info) const {
  const auto& from = move.from();
  const auto& to = move.to();

  // En passant. Complex but rare. Just apply
  // and check that we are not under check.
  if (from.row() == 4 && pawns_.get(from) && from.col() != to.col() &&
      pawns_.get(7, to.col())) {
    ChessBoard board(*this);
    board.ApplyMove(move);
    return !board.IsUnderCheck();
  }

  // Check if we are already under check.
  if (king_attack_info.in_check()) {
    // King move.
    if (from == our_king_) {
      // Just apply and check that we are not under check.
      ChessBoard board(*this);
      board.ApplyMove(move);
      return !board.IsUnderCheck();
    }

    // Pinned pieces can never resolve a check.
    if (king_attack_info.is_pinned(from)) {
      return false;
    }

    // The piece to move is no king and is not pinned.
    if (king_attack_info.in_double_check()) {
      // Only a king move can resolve the double check.
      return false;
    } else {
      // Only one attacking piece gives check.
      // Our piece is free to move (not pinned). Check if the attacker is
      // captured or interposed after the piece has moved to its destination
      // square.
      return king_attack_info.is_on_attack_line(to);
    }
  }

  // Castlings were checked earlier.
  // Moreover, no pseudolegal king moves to an attacked square are generated.
  // If it's king's move at this moment, its certainly legal.
  if (from == our_king_) {
    return true;
  }

  // If we get here, we are not under check.
  // If the piece is not pinned, it is free to move anywhere.
  if (!king_attack_info.is_pinned(from)) return true;

  // The piece is pinned. Now check that it stays on the same line w.r.t. the
  // king.
  int dx_from = from.col() - our_king_.col();
  int dy_from = from.row() - our_king_.row();
  int dx_to = to.col() - our_king_.col();
  int dy_to = to.row() - our_king_.row();

  if (dx_from == 0 || dx_to == 0) {
    return (dx_from == dx_to);
  } else {
    return (dx_from * dy_to == dx_to * dy_from);
  }
}

MoveList ChessBoard::GenerateLegalMoves() const {
  const KingAttackInfo king_attack_info = GenerateKingAttackInfo();
  MoveList move_list = GeneratePseudolegalMoves();
  MoveList result;
  result.reserve(move_list.size());

  for (Move m : move_list) {
    if (IsLegalMove(m, king_attack_info)) result.emplace_back(m);
  }

  return result;
}

void ChessBoard::SetFromFen(const std::string& fen, int* no_capture_ply,
                            int* moves) {
  Clear();
  int row = 7;
  int col = 0;

  std::istringstream fen_str(fen);
  string board;
  string who_to_move;
  string castlings;
  string en_passant;
  int no_capture_halfmoves;
  int total_moves;
  fen_str >> board >> who_to_move >> castlings >> en_passant >>
      no_capture_halfmoves >> total_moves;

  if (!fen_str) throw Exception("Bad fen string: " + fen);

  for (char c : board) {
    if (c == '/') {
      --row;
      col = 0;
      continue;
    }
    if (std::isdigit(c)) {
      col += c - '0';
      continue;
    }

    if (std::isupper(c)) {
      // White piece.
      our_pieces_.set(row, col);
    } else {
      // Black piece.
      their_pieces_.set(row, col);
    }

    if (c == 'K') {
      our_king_.set(row, col);
    } else if (c == 'k') {
      their_king_.set(row, col);
    } else if (c == 'R' || c == 'r') {
      rooks_.set(row, col);
    } else if (c == 'B' || c == 'b') {
      bishops_.set(row, col);
    } else if (c == 'Q' || c == 'q') {
      rooks_.set(row, col);
      bishops_.set(row, col);
    } else if (c == 'P' || c == 'p') {
      pawns_.set(row, col);
    } else if (c == 'N' || c == 'n') {
      // Do nothing
    } else {
      throw Exception("Bad fen string: " + fen);
    }
    ++col;
  }

  if (castlings != "-") {
    for (char c : castlings) {
      switch (c) {
        case 'K':
          castlings_.set_we_can_00();
          break;
        case 'k':
          castlings_.set_they_can_00();
          break;
        case 'Q':
          castlings_.set_we_can_000();
          break;
        case 'q':
          castlings_.set_they_can_000();
          break;
        default:
          throw Exception("Bad fen string: " + fen);
      }
    }
  }

  if (en_passant != "-") {
    auto square = BoardSquare(en_passant);
    if (square.row() != 2 && square.row() != 5)
      throw Exception("Bad fen string: " + fen + " wrong en passant rank");
    pawns_.set((square.row() == 2) ? 0 : 7, square.col());
  }

  if (who_to_move == "b" || who_to_move == "B") {
    Mirror();
  }
  if (no_capture_ply) *no_capture_ply = no_capture_halfmoves;
  if (moves) *moves = total_moves;
}

bool ChessBoard::HasMatingMaterial() const {
  if (!rooks_.empty() || !pawns_.empty()) {
    return true;
  }

  if ((our_pieces_ + their_pieces_).count() < 4) {
    // K v K, K+B v K, K+N v K.
    return false;
  }
  if (!our_knights().empty() || !their_knights().empty()) {
    return true;
  }

  // Only kings and bishops remain.

  constexpr BitBoard kLightSquares(0x55AA55AA55AA55AAULL);
  constexpr BitBoard kDarkSquares(0xAA55AA55AA55AA55ULL);

  bool light_bishop = bishops_.intersects(kLightSquares);
  bool dark_bishop = bishops_.intersects(kDarkSquares);
  return light_bishop && dark_bishop;
}

string ChessBoard::DebugString() const {
  string result;
  for (int i = 7; i >= 0; --i) {
    for (int j = 0; j < 8; ++j) {
      if (!our_pieces_.get(i, j) && !their_pieces_.get(i, j)) {
        if (i == 2 && pawns_.get(0, j))
          result += '*';
        else if (i == 5 && pawns_.get(7, j))
          result += '*';
        else
          result += '.';
        continue;
      }
      if (our_king_ == i * 8 + j) {
        result += 'K';
        continue;
      }
      if (their_king_ == i * 8 + j) {
        result += 'k';
        continue;
      }
      char c = '?';
      if ((pawns_ * kPawnMask).get(i, j)) {
        c = 'p';
      } else if (bishops_.get(i, j)) {
        if (rooks_.get(i, j))
          c = 'q';
        else
          c = 'b';
      } else if (rooks_.get(i, j)) {
        c = 'r';
      } else {
        c = 'n';
      }
      if (our_pieces_.get(i, j)) c = std::toupper(c);
      result += c;
    }
    if (i == 0) {
      result += " " + castlings_.as_string();
      result += flipped_ ? " (from black's eyes)" : " (from white's eyes)";
      result += " Hash: " + std::to_string(Hash());
    }
    result += '\n';
  }
  return result;
}

}  // namespace lczero<|MERGE_RESOLUTION|>--- conflicted
+++ resolved
@@ -449,7 +449,6 @@
     if (std::abs(krow - row) <= 1 && std::abs(kcol - col) <= 1) return true;
   }
   // Check rooks (and queens).
-<<<<<<< HEAD
   if (MagicBitBoards::GetRookAttacks(square, our_pieces_ + their_pieces_)
           .intersects(their_pieces_ * rooks_)) {
     return true;
@@ -458,42 +457,6 @@
   if (MagicBitBoards::GetBishopAttacks(square, our_pieces_ + their_pieces_)
           .intersects(their_pieces_ * bishops_)) {
     return true;
-=======
-  if (kRookAttacks[square.as_int()].intersects(their_pieces_ * rooks_)) {
-    for (const auto& direction : kRookDirections) {
-      auto dst_row = row;
-      auto dst_col = col;
-      while (true) {
-        dst_row += direction.first;
-        dst_col += direction.second;
-        if (!BoardSquare::IsValid(dst_row, dst_col)) break;
-        const BoardSquare destination(dst_row, dst_col);
-        if (our_pieces_.get(destination)) break;
-        if (their_pieces_.get(destination)) {
-          if (rooks_.get(destination)) return true;
-          break;
-        }
-      }
-    }
-  }
-  // Check bishops.
-  if (kBishopAttacks[square.as_int()].intersects(their_pieces_ * bishops_)) {
-    for (const auto& direction : kBishopDirections) {
-      auto dst_row = row;
-      auto dst_col = col;
-      while (true) {
-        dst_row += direction.first;
-        dst_col += direction.second;
-        if (!BoardSquare::IsValid(dst_row, dst_col)) break;
-        const BoardSquare destination(dst_row, dst_col);
-        if (our_pieces_.get(destination)) break;
-        if (their_pieces_.get(destination)) {
-          if (bishops_.get(destination)) return true;
-          break;
-        }
-      }
-    }
->>>>>>> 3ac37451
   }
   // Check pawns.
   if (kPawnAttacks[square.as_int()].intersects(their_pieces_ * pawns_)) {
