/*
  This file is part of Leela Chess Zero.
  Copyright (C) 2021 The LCZero Authors

  Leela Chess is free software: you can redistribute it and/or modify
  it under the terms of the GNU General Public License as published by
  the Free Software Foundation, either version 3 of the License, or
  (at your option) any later version.

  Leela Chess is distributed in the hope that it will be useful,
  but WITHOUT ANY WARRANTY; without even the implied warranty of
  MERCHANTABILITY or FITNESS FOR A PARTICULAR PURPOSE.  See the
  GNU General Public License for more details.

  You should have received a copy of the GNU General Public License
  along with Leela Chess.  If not, see <http://www.gnu.org/licenses/>.

  Additional permission under GNU GPL version 3 section 7

  If you modify this Program, or any covered work, by linking or
  combining it with NVIDIA Corporation's libraries from the NVIDIA CUDA
  Toolkit and the NVIDIA CUDA Deep Neural Network library (or a
  modified version of those libraries), containing parts covered by the
  terms of the respective license agreement, the licensors of this
  Program grant you additional permission to convey the resulting work.
*/

#include <fstream>
#include <iostream>

#include "lc0ctl/describenet.h"
#include "neural/loader.h"
#include "neural/onnx/converter.h"
#include "neural/xla/onnx2hlo.h"
#include "neural/xla/print_hlo.h"
#include "utils/files.h"
#include "utils/optionsparser.h"

namespace lczero {
namespace {

const OptionId kInputFilenameId{"input", "",
                                "Path of the input Lc0 weights file."};
const OptionId kOutputFilenameId{"output", "", "Path of the output ONNX file."};
const OptionId kHloTextOutputFilenameId = {"hlo-text-output", "",
                                           "Path of the output HLO file."};
const OptionId kHloProtoOutputFilenameId = {
    "hlo-proto-output", "", "Path of the output HLO proto file."};
const OptionId kHloBatchSizeId{"hlo-batch-size", "",
                               "Batch size to use for HLO conversion."};
const OptionId kHloAllowPartialResultId = {
    "hlo-allow-partial-result", "",
    "Allow partial result in case of HLO conversion failure (DEBUG ONLY!)."};

const OptionId kInputPlanesName{"input-planes-name", "",
                                "ONNX name to use for the input planes node."};
const OptionId kOutputPolicyHead{
    "policy-head-name", "",
    "ONNX name to use for the policy head output node."};
const OptionId kOutputWdl{"wdl-head-name", "WdlHeadName",
                          "ONNX name to use for the WDL head output node."};
const OptionId kOutputValue{
    "value-head-name", "",
    "ONNX name to use for value policy head output node."};
const OptionId kOutputMlh{"mlh-head-name", "MlhHeadName",
                          "ONNX name to use for the MLH head output node."};
const OptionId kOnnxToPytorch{
<<<<<<< HEAD
    "onnx2pytorch", "Onnx2Pytorch",
    "Only use layer definitions supported by onnx2pytorch."};
const OptionId kValueHead{
    "value-head", "", "Choose value head to be used in the generated model."};
const OptionId kPolicyHead{
    "policy-head", "", "Choose policy head to be used in the generated model."};
=======
    "onnx2pytorch", "",
    "Only use layer definitions supported by onnx2pytorch."};
>>>>>>> 07a6e1c2

bool ProcessParameters(OptionsParser* options) {
  options->Add<StringOption>(kInputFilenameId);
  options->Add<StringOption>(kOutputFilenameId);
  options->Add<StringOption>(kHloTextOutputFilenameId);
  options->Add<StringOption>(kHloProtoOutputFilenameId);
  options->Add<IntOption>(kHloBatchSizeId, 1, 2048) = 333;
  options->Add<BoolOption>(kHloAllowPartialResultId);
  options->HideOption(kHloAllowPartialResultId);

  options->Add<StringOption>(kInputPlanesName) = "/input/planes";
  options->Add<StringOption>(kOutputPolicyHead) = "/output/policy";
  options->Add<StringOption>(kOutputWdl) = "/output/wdl";
  options->Add<StringOption>(kOutputValue) = "/output/value";
  options->Add<StringOption>(kOutputMlh) = "/output/mlh";
  options->Add<BoolOption>(kOnnxToPytorch) = false;
  std::vector<std::string> value_head = {"winner", "q", "st"};
  options->Add<ChoiceOption>(kValueHead, value_head) = "winner";
  std::vector<std::string> policy_head = {"vanilla", "optimistic", "soft"};
  options->Add<ChoiceOption>(kPolicyHead, policy_head) = "vanilla";
  if (!options->ProcessAllFlags()) return false;

  const OptionsDict& dict = options->GetOptionsDict();
  dict.EnsureExists<std::string>(kInputFilenameId);
  if (!dict.OwnExists<std::string>(kOutputFilenameId) &&
      !dict.OwnExists<std::string>(kHloTextOutputFilenameId) &&
      !dict.OwnExists<std::string>(kHloProtoOutputFilenameId)) {
    throw Exception(
        "At least one of --output, --hlo-output or --hlo-proto-output "
        "must be specified.");
  }
  return true;
}

}  // namespace

void ConvertLeelaToOnnx() {
  OptionsParser options_parser;
  if (!ProcessParameters(&options_parser)) return;

  const OptionsDict& dict = options_parser.GetOptionsDict();
  auto weights_file =
      LoadWeightsFromFile(dict.Get<std::string>(kInputFilenameId));

  ShowNetworkFormatInfo(weights_file);
  if (weights_file.has_onnx_model()) {
    COUT << "The leela network already has ONNX network embedded, extracting.";
  } else {
    ShowNetworkWeightsInfo(weights_file);
    COUT << "Converting Leela network to the ONNX.";
    WeightsToOnnxConverterOptions onnx_options;
    onnx_options.input_planes_name = dict.Get<std::string>(kInputPlanesName);
    onnx_options.output_policy_head = dict.Get<std::string>(kOutputPolicyHead);
    onnx_options.output_wdl = dict.Get<std::string>(kOutputWdl);
    onnx_options.output_value = dict.Get<std::string>(kOutputValue);
    onnx_options.output_wdl = dict.Get<std::string>(kOutputWdl);
    // onnx2pytorch only needs an alternate layernorm-implementation, so it's
    // currently only enables that. Might need to be extended in the future.
    onnx_options.alternative_layer_normalization =
        dict.Get<bool>(kOnnxToPytorch);
<<<<<<< HEAD
    onnx_options.value_head = dict.Get<std::string>(kValueHead);
    onnx_options.policy_head = dict.Get<std::string>(kPolicyHead);
=======
>>>>>>> 07a6e1c2
    weights_file = ConvertWeightsToOnnx(weights_file, onnx_options);
  }

  const auto& onnx = weights_file.onnx_model();
  if (dict.OwnExists<std::string>(kOutputFilenameId)) {
    WriteStringToFile(dict.Get<std::string>(kOutputFilenameId), onnx.model());
  }
  if (dict.OwnExists<std::string>(kHloTextOutputFilenameId) ||
      dict.OwnExists<std::string>(kHloProtoOutputFilenameId)) {
    Onnx2HloOptions hlo_options;
    hlo_options.debugging_allow_partial_result =
        dict.Get<bool>(kHloAllowPartialResultId);
    pblczero::ModelProto onnx_model;
    onnx_model.ParseFromString(onnx.model());
    auto hlo_result = ConvertOnnxToHlo(
        onnx_model, dict.Get<int>(kHloBatchSizeId), hlo_options);
    if (dict.OwnExists<std::string>(kHloTextOutputFilenameId)) {
      std::string filename = dict.Get<std::string>(kHloTextOutputFilenameId);
      if (filename == "-") {
        PrettyPrintHlo(hlo_result.hlo_module, {}, std::cout);
      } else {
        std::ofstream file(filename.c_str());
        PrettyPrintHlo(hlo_result.hlo_module, {}, file);
      }
    }
    if (dict.OwnExists<std::string>(kHloProtoOutputFilenameId)) {
      WriteStringToFile(dict.Get<std::string>(kHloProtoOutputFilenameId),
                        hlo_result.hlo_module.OutputAsString());
    }
  }
  ShowNetworkOnnxInfo(weights_file, false);
  COUT << "Done.";
}

}  // namespace lczero<|MERGE_RESOLUTION|>--- conflicted
+++ resolved
@@ -65,17 +65,12 @@
 const OptionId kOutputMlh{"mlh-head-name", "MlhHeadName",
                           "ONNX name to use for the MLH head output node."};
 const OptionId kOnnxToPytorch{
-<<<<<<< HEAD
-    "onnx2pytorch", "Onnx2Pytorch",
+    "onnx2pytorch", "",
     "Only use layer definitions supported by onnx2pytorch."};
 const OptionId kValueHead{
     "value-head", "", "Choose value head to be used in the generated model."};
 const OptionId kPolicyHead{
     "policy-head", "", "Choose policy head to be used in the generated model."};
-=======
-    "onnx2pytorch", "",
-    "Only use layer definitions supported by onnx2pytorch."};
->>>>>>> 07a6e1c2
 
 bool ProcessParameters(OptionsParser* options) {
   options->Add<StringOption>(kInputFilenameId);
@@ -136,11 +131,8 @@
     // currently only enables that. Might need to be extended in the future.
     onnx_options.alternative_layer_normalization =
         dict.Get<bool>(kOnnxToPytorch);
-<<<<<<< HEAD
     onnx_options.value_head = dict.Get<std::string>(kValueHead);
     onnx_options.policy_head = dict.Get<std::string>(kPolicyHead);
-=======
->>>>>>> 07a6e1c2
     weights_file = ConvertWeightsToOnnx(weights_file, onnx_options);
   }
 
