--- conflicted
+++ resolved
@@ -27,10 +27,7 @@
 #pragma once
 
 #include <cstdint>
-<<<<<<< HEAD
-=======
 #include <cstring>
->>>>>>> 213fa268
 
 // Define NO_F16C to avoid the F16C intrinsics. Also disabled with NO_POPCNT
 // since it catches most processors without F16C instructions.
@@ -46,10 +43,6 @@
 #if defined(NO_POPCNT) || defined(NO_F16C) || \
     (defined(__GNUC__) && !defined(__F16C__))
 
-<<<<<<< HEAD
-uint16_t FP32toFP16(float f32);
-float FP16toFP32(uint16_t f16);
-=======
 inline uint16_t FP32toFP16(float f32) {
   unsigned int x;
   unsigned int sign = 0;
@@ -115,23 +108,5 @@
 }
 
 #endif
->>>>>>> 213fa268
-
-#else
-
-static inline uint16_t FP32toFP16(float f32) {
-  __m128 A = _mm_set_ss(f32);
-  __m128i H = _mm_cvtps_ph(A, 0);
-  return _mm_extract_epi16(H, 0);
-}
-
-static inline float FP16toFP32(uint16_t f16) {
-  __m128i H = _mm_setzero_si128();
-  H = _mm_insert_epi16(H, f16, 0);
-  __m128 A = _mm_cvtph_ps(H);
-  return _mm_cvtss_f32(A);
-}
-
-#endif
 
 }  // namespace lczero