/*
  This file is part of Leela Chess Zero.
  Copyright (C) 2018 The LCZero Authors

  Leela Chess is free software: you can redistribute it and/or modify
  it under the terms of the GNU General Public License as published by
  the Free Software Foundation, either version 3 of the License, or
  (at your option) any later version.

  Leela Chess is distributed in the hope that it will be useful,
  but WITHOUT ANY WARRANTY; without even the implied warranty of
  MERCHANTABILITY or FITNESS FOR A PARTICULAR PURPOSE.  See the
  GNU General Public License for more details.

  You should have received a copy of the GNU General Public License
  along with Leela Chess.  If not, see <http://www.gnu.org/licenses/>.

  Additional permission under GNU GPL version 3 section 7

  If you modify this Program, or any covered work, by linking or
  combining it with NVIDIA Corporation's libraries from the NVIDIA CUDA
  Toolkit and the NVIDIA CUDA Deep Neural Network library (or a
  modified version of those libraries), containing parts covered by the
  terms of the respective license agreement, the licensors of this
  Program grant you additional permission to convey the resulting work.
*/

#include "optionsparser.h"

#include <iomanip>
#include <iostream>
#include <sstream>
#include "utils/commandline.h"
#include "utils/configfile.h"
#include "utils/string.h"

namespace lczero {
namespace {
const int kHelpIndent = 32;
const int kUciLineIndent = 32;
const int kHelpWidth = 72;
}  // namespace

OptionsParser::Option::Option(const OptionId& id) : id_(id) {}

OptionsParser::OptionsParser() : values_(*defaults_.AddSubdict("values")) {}

std::vector<std::string> OptionsParser::ListOptionsUci() const {
  std::vector<std::string> result;
  for (const auto& iter : options_) {
<<<<<<< HEAD
    if (!iter->hidden_) {
      result.emplace_back("option name " + iter->GetName() + " " +
=======
    if (!iter->GetUciOption().empty()) {
      result.emplace_back("option name " + iter->GetUciOption() + " " +
>>>>>>> d1a3fee0
                          iter->GetOptionString(defaults_));
    }
  }
  return result;
}

void OptionsParser::SetUciOption(const std::string& name,
                                 const std::string& value,
                                 const std::string& context) {
  auto option = FindOptionByUciName(name);
  if (option) {
    option->SetValue(value, GetMutableOptions(context));
    return;
  }
  throw Exception("Unknown option: " + name);
}

<<<<<<< HEAD
void OptionsParser::HideOption(const std::string& name) {
  auto option = FindOptionByName(name);
  if (option) {
    option->hidden_ = true;
  }
}

void OptionsParser::SendOption(const std::string& name) {
  auto option = FindOptionByName(name);
  if (option) {
    option->SendValue(GetOptionsDict());
  }
}

void OptionsParser::SendAllOptions() {
  for (const auto& x : options_) {
    x->SendValue(GetOptionsDict());
  }
}

=======
>>>>>>> d1a3fee0
OptionsParser::Option* OptionsParser::FindOptionByLongFlag(
    const std::string& flag) const {
  for (const auto& val : options_) {
    auto longflg = val->GetLongFlag();
    if (flag == longflg || flag == ("no-" + longflg)) return val.get();
  }
  return nullptr;
}

OptionsParser::Option* OptionsParser::FindOptionByUciName(
    const std::string& name) const {
  for (const auto& val : options_) {
    if (StringsEqualIgnoreCase(val->GetUciOption(), name)) return val.get();
  }
  return nullptr;
}

OptionsDict* OptionsParser::GetMutableOptions(const std::string& context) {
  if (context == "") return &values_;
  return values_.GetMutableSubdict(context);
}

const OptionsDict& OptionsParser::GetOptionsDict(const std::string& context) {
  if (context == "") return values_;
  return values_.GetSubdict(context);
}

bool OptionsParser::ProcessAllFlags() {
  return ProcessFlags(ConfigFile::Arguments()) &&
         ProcessFlags(CommandLine::Arguments());
}

bool OptionsParser::ProcessFlags(const std::vector<std::string>& args) {
  for (auto iter = args.begin(), end = args.end(); iter != end; ++iter) {
    std::string param = *iter;
    if (param == "-h" || param == "--help") {
      ShowHelp();
      return false;
    }
    if (param == "--show-hidden") {
      ShowHidden();
      continue;
    }

    if (param.substr(0, 2) == "--") {
      std::string context;
      param = param.substr(2);
      std::string value;
      auto pos = param.find('=');
      if (pos != std::string::npos) {
        value = param.substr(pos + 1);
        param = param.substr(0, pos);
      }
      pos = param.find('.');
      if (pos != std::string::npos) {
        context = param.substr(0, pos);
        param = param.substr(pos + 1);
      }
      bool processed = false;
      Option* option = FindOptionByLongFlag(param);
      if (option &&
          option->ProcessLongFlag(param, value, GetMutableOptions(context))) {
        processed = true;
      }
      if (!processed) {
        std::cerr << "Unknown command line flag: " << *iter << ".\n";
        std::cerr << "For help run:\n  " << CommandLine::BinaryName()
                  << " --help" << std::endl;
        return false;
      }
      continue;
    }
    if (param.size() == 2 && param[0] == '-') {
      std::string value;
      bool processed = false;
      if (iter + 1 != end) {
        value = *(iter + 1);
      }
      for (auto& option : options_) {
        if (option->ProcessShortFlag(param[1], GetMutableOptions())) {
          processed = true;
          break;
        } else if (option->ProcessShortFlagWithValue(param[1], value,
                                                     GetMutableOptions())) {
          if (!value.empty()) ++iter;
          processed = true;
          break;
        }
      }
      if (!processed) {
        std::cerr << "Unknown command line flag: " << *iter << ".\n";
        std::cerr << "For help run:\n  " << CommandLine::BinaryName()
                  << " --help" << std::endl;
        return false;
      }
      continue;
    }

    std::cerr << "Unknown command line argument: " << *iter << ".\n";
    std::cerr << "For help run:\n  " << CommandLine::BinaryName() << " --help"
              << std::endl;
    return false;
  }
  return true;
}

void OptionsParser::AddContext(const std::string& context) {
  values_.AddSubdict(context);
}

namespace {
std ::string FormatFlag(char short_flag, const std::string& long_flag,
                        const std::string& help,
                        const std::string& uci_option = {},
                        const std::string& def = {}) {
  std::ostringstream oss;
  oss << "  ";
  if (short_flag) {
    oss << '-' << short_flag;
  } else {
    oss << "  ";
  }
  if (short_flag && !long_flag.empty()) {
    oss << ",  ";
  } else {
    oss << "   ";
  }
  oss << std::setw(kHelpIndent - 8) << std::left;
  if (!short_flag && long_flag.empty()) {
    oss << "(uci parameter)";
  } else {
    oss << (long_flag.empty() ? "" : "--" + long_flag);
  }
  auto help_lines = FlowText(help, kHelpWidth);
  bool is_first_line = true;
  for (const auto& line : help_lines) {
    if (is_first_line) {
      oss << ' ' << line << "\n";
      is_first_line = false;
    } else {
      oss << std::string(kHelpIndent, ' ') << line << "\n";
    }
  }
  if (!def.empty() || !uci_option.empty()) {
    oss << std::string(kUciLineIndent, ' ') << '[';
    if (!uci_option.empty()) oss << "UCI: " << uci_option;
    if (!uci_option.empty() && !def.empty()) oss << "  ";
    if (!def.empty()) oss << "DEFAULT: " << def;
    oss << "]\n";
  }
  oss << '\n';
  return oss.str();
}
}  // namespace

void OptionsParser::ShowHelp() const {
  std::cerr << "Usage: " << CommandLine::BinaryName() << " [<mode>] [flags...]"
            << std::endl;

  std::cerr << "\nAvailable modes. A help for a mode: "
            << CommandLine::BinaryName() << " <mode> --help\n";
  for (const auto& mode : CommandLine::GetModes()) {
    std::cerr << "  " << std::setw(10) << std::left << mode.first << " "
              << mode.second << std::endl;
  }

  std::cerr << "\nAllowed command line flags for current mode:\n";
<<<<<<< HEAD
  std::cerr << FormatFlag('h', "help", "Show help and exit");
  for (const auto& option : options_) {
    if (!option->hidden_) std::cerr << option->GetHelp(defaults_);
  }
}

void OptionsParser::ShowHidden() const {
  for (const auto& option : options_) option->hidden_ = false;
=======
  std::cerr << FormatFlag('h', "help", "Show help and exit.");
  for (const auto& option : options_) std::cerr << option->GetHelp(defaults_);

  auto contexts = values_.ListSubdicts();
  if (!contexts.empty()) {
    std::cerr << "\nFlags can be defined per context (one of: "
              << StrJoin(contexts, ", ") << "), for example:\n";
    std::cerr << "       --" << contexts[0] << '.'
              << options_.back()->GetLongFlag() << "=(value)\n";
  }
>>>>>>> d1a3fee0
}

/////////////////////////////////////////////////////////////////
// StringOption
/////////////////////////////////////////////////////////////////

StringOption::StringOption(const OptionId& id) : Option(id) {}

void StringOption::SetValue(const std::string& value, OptionsDict* dict) {
  SetVal(dict, value);
}

bool StringOption::ProcessLongFlag(const std::string& flag,
                                   const std::string& value,
                                   OptionsDict* dict) {
  if (flag == GetLongFlag()) {
    SetVal(dict, value);
    return true;
  }
  return false;
}

bool StringOption::ProcessShortFlagWithValue(char flag,
                                             const std::string& value,
                                             OptionsDict* dict) {
  if (flag == GetShortFlag()) {
    SetVal(dict, value);
    return true;
  }
  return false;
}

std::string StringOption::GetHelp(const OptionsDict& dict) const {
  return FormatFlag(GetShortFlag(), GetLongFlag() + "=STRING", GetHelpText(),
                    GetUciOption(), GetVal(dict));
}

std::string StringOption::GetOptionString(const OptionsDict& dict) const {
  return "type string default " + GetVal(dict);
}

std::string StringOption::GetVal(const OptionsDict& dict) const {
  return dict.Get<ValueType>(GetId());
}

void StringOption::SetVal(OptionsDict* dict, const ValueType& val) const {
  dict->Set<ValueType>(GetId(), val);
}

/////////////////////////////////////////////////////////////////
// IntOption
/////////////////////////////////////////////////////////////////

IntOption::IntOption(const OptionId& id, int min, int max)
    : Option(id), min_(min), max_(max) {}

void IntOption::SetValue(const std::string& value, OptionsDict* dict) {
  SetVal(dict, std::stoi(value));
}

bool IntOption::ProcessLongFlag(const std::string& flag,
                                const std::string& value, OptionsDict* dict) {
  if (flag == GetLongFlag()) {
    SetVal(dict, std::stoi(value));
    return true;
  }
  return false;
}

bool IntOption::ProcessShortFlagWithValue(char flag, const std::string& value,
                                          OptionsDict* dict) {
  if (flag == GetShortFlag()) {
    SetVal(dict, std::stoi(value));
    return true;
  }
  return false;
}

std::string IntOption::GetHelp(const OptionsDict& dict) const {
  std::string long_flag = GetLongFlag();
  if (!long_flag.empty()) {
    long_flag += "=" + std::to_string(min_) + ".." + std::to_string(max_);
  }
  return FormatFlag(GetShortFlag(), long_flag, GetHelpText(), GetUciOption(),
                    std::to_string(GetVal(dict)) +
                        "  MIN: " + std::to_string(min_) +
                        "  MAX: " + std::to_string(max_));
}

std::string IntOption::GetOptionString(const OptionsDict& dict) const {
  return "type spin default " + std::to_string(GetVal(dict)) + " MIN " +
         std::to_string(min_) + " MAX " + std::to_string(max_);
}

IntOption::ValueType IntOption::GetVal(const OptionsDict& dict) const {
  return dict.Get<ValueType>(GetId());
}

void IntOption::SetVal(OptionsDict* dict, const ValueType& val) const {
  if (val < min_ || val > max_) {
    std::ostringstream buf;
    buf << "Flag '--" << GetLongFlag() << "' must be between " << min_
        << " and " << max_ << ".";
    throw Exception(buf.str());
  }
  dict->Set<ValueType>(GetId(), val);
}

/////////////////////////////////////////////////////////////////
// FloatOption
/////////////////////////////////////////////////////////////////

FloatOption::FloatOption(const OptionId& id, float min, float max)
    : Option(id), min_(min), max_(max) {}

void FloatOption::SetValue(const std::string& value, OptionsDict* dict) {
  SetVal(dict, std::stof(value));
}

bool FloatOption::ProcessLongFlag(const std::string& flag,
                                  const std::string& value, OptionsDict* dict) {
  if (flag == GetLongFlag()) {
    SetVal(dict, std::stof(value));
    return true;
  }
  return false;
}

bool FloatOption::ProcessShortFlagWithValue(char flag, const std::string& value,
                                            OptionsDict* dict) {
  if (flag == GetShortFlag()) {
    SetVal(dict, std::stof(value));
    return true;
  }
  return false;
}

std::string FloatOption::GetHelp(const OptionsDict& dict) const {
  std::string long_flag = GetLongFlag();
  if (!long_flag.empty()) {
    std::ostringstream oss;
    oss << std::fixed << std::setprecision(2) << min_ << ".." << max_;
    long_flag += "=" + oss.str();
  }
  std::ostringstream oss;
  oss << std::fixed << std::setprecision(2) << GetVal(dict) << "  MIN: " << min_
      << "  MAX: " << max_;
  return FormatFlag(GetShortFlag(), long_flag, GetHelpText(), GetUciOption(),
                    oss.str());
}

std::string FloatOption::GetOptionString(const OptionsDict& dict) const {
  return "type string default " + std::to_string(GetVal(dict));
}

FloatOption::ValueType FloatOption::GetVal(const OptionsDict& dict) const {
  return dict.Get<ValueType>(GetId());
}

void FloatOption::SetVal(OptionsDict* dict, const ValueType& val) const {
  if (val < min_ || val > max_) {
    std::ostringstream buf;
    buf << "Flag '--" << GetLongFlag() << "' must be between " << min_
        << " and " << max_ << ".";
    throw Exception(buf.str());
  }
  dict->Set<ValueType>(GetId(), val);
}

/////////////////////////////////////////////////////////////////
// BoolOption
/////////////////////////////////////////////////////////////////

BoolOption::BoolOption(const OptionId& id) : Option(id) {}

void BoolOption::SetValue(const std::string& value, OptionsDict* dict) {
  ValidateBoolString(value);
  SetVal(dict, value == "true");
}

bool BoolOption::ProcessLongFlag(const std::string& flag,
                                 const std::string& value, OptionsDict* dict) {
  if (flag == "no-" + GetLongFlag()) {
    SetVal(dict, false);
    return true;
  }
  if (flag == GetLongFlag() && value.empty()) {
    SetVal(dict, true);
    return true;
  }

  ValidateBoolString(value);

  if (flag == GetLongFlag()) {
    SetVal(dict, value.empty() || (value != "false"));
    return true;
  }
  return false;
}

bool BoolOption::ProcessShortFlag(char flag, OptionsDict* dict) {
  if (flag == GetShortFlag()) {
    SetVal(dict, !GetVal(*dict));
    return true;
  }
  return false;
}

std::string BoolOption::GetHelp(const OptionsDict& dict) const {
  std::string long_flag = GetLongFlag();
  if (!long_flag.empty()) {
    long_flag = "[no-]" + long_flag;
  }
  return FormatFlag(GetShortFlag(), long_flag, GetHelpText(), GetUciOption(),
                    GetVal(dict) ? "true" : "false");
}

std::string BoolOption::GetOptionString(const OptionsDict& dict) const {
  return "type check default " + std::string(GetVal(dict) ? "true" : "false");
}

BoolOption::ValueType BoolOption::GetVal(const OptionsDict& dict) const {
  return dict.Get<ValueType>(GetId());
}

void BoolOption::SetVal(OptionsDict* dict, const ValueType& val) const {
  dict->Set<ValueType>(GetId(), val);
}

void BoolOption::ValidateBoolString(const std::string& val) {
  if (val != "true" && val != "false") {
    std::ostringstream buf;
    buf << "Flag '--" << GetLongFlag() << "' must be either "
        << "'true' or 'false'.";
    throw Exception(buf.str());
  }
}

/////////////////////////////////////////////////////////////////
// ChoiceOption
/////////////////////////////////////////////////////////////////

ChoiceOption::ChoiceOption(const OptionId& id,
                           const std::vector<std::string>& choices)
    : Option(id), choices_(choices) {}

void ChoiceOption::SetValue(const std::string& value, OptionsDict* dict) {
  SetVal(dict, value);
}

bool ChoiceOption::ProcessLongFlag(const std::string& flag,
                                   const std::string& value,
                                   OptionsDict* dict) {
  if (flag == GetLongFlag()) {
    SetVal(dict, value);
    return true;
  }
  return false;
}

bool ChoiceOption::ProcessShortFlagWithValue(char flag,
                                             const std::string& value,
                                             OptionsDict* dict) {
  if (flag == GetShortFlag()) {
    SetVal(dict, value);
    return true;
  }
  return false;
}

std::string ChoiceOption::GetHelp(const OptionsDict& dict) const {
  std::string values;
  for (const auto& choice : choices_) {
    if (!values.empty()) values += ',';
    values += choice;
  }
  return FormatFlag(GetShortFlag(), GetLongFlag() + "=CHOICE", GetHelpText(),
                    GetUciOption(), GetVal(dict) + "  VALUES: " + values);
}

std::string ChoiceOption::GetOptionString(const OptionsDict& dict) const {
  std::string res = "type combo default " + GetVal(dict);
  for (const auto& choice : choices_) {
    res += " var " + choice;
  }
  return res;
}

std::string ChoiceOption::GetVal(const OptionsDict& dict) const {
  return dict.Get<ValueType>(GetId());
}

void ChoiceOption::SetVal(OptionsDict* dict, const ValueType& val) const {
  bool valid = false;
  std::string choice_string;
  for (const auto& choice : choices_) {
    choice_string += " " + choice;
    if (val == choice) {
      valid = true;
      break;
    }
  }
  if (!valid) {
    std::ostringstream buf;
    buf << "Flag '--" << GetLongFlag() << "' must be one of the "
        << "following values:" << choice_string << ".";
    throw Exception(buf.str());
  }
  dict->Set<ValueType>(GetId(), val);
}

}  // namespace lczero<|MERGE_RESOLUTION|>--- conflicted
+++ resolved
@@ -41,20 +41,15 @@
 const int kHelpWidth = 72;
 }  // namespace
 
-OptionsParser::Option::Option(const OptionId& id) : id_(id) {}
+OptionsParser::Option::Option(const OptionId& id) : id_(id), hidden_(false) {}
 
 OptionsParser::OptionsParser() : values_(*defaults_.AddSubdict("values")) {}
 
 std::vector<std::string> OptionsParser::ListOptionsUci() const {
   std::vector<std::string> result;
   for (const auto& iter : options_) {
-<<<<<<< HEAD
-    if (!iter->hidden_) {
-      result.emplace_back("option name " + iter->GetName() + " " +
-=======
-    if (!iter->GetUciOption().empty()) {
+    if (!iter->GetUciOption().empty() && !iter->hidden_) {
       result.emplace_back("option name " + iter->GetUciOption() + " " +
->>>>>>> d1a3fee0
                           iter->GetOptionString(defaults_));
     }
   }
@@ -72,29 +67,12 @@
   throw Exception("Unknown option: " + name);
 }
 
-<<<<<<< HEAD
-void OptionsParser::HideOption(const std::string& name) {
-  auto option = FindOptionByName(name);
+void OptionsParser::HideOption(const OptionId& id) {
+  auto option = FindOptionByUciName(id.uci_option);
   if (option) {
     option->hidden_ = true;
   }
-}
-
-void OptionsParser::SendOption(const std::string& name) {
-  auto option = FindOptionByName(name);
-  if (option) {
-    option->SendValue(GetOptionsDict());
-  }
-}
-
-void OptionsParser::SendAllOptions() {
-  for (const auto& x : options_) {
-    x->SendValue(GetOptionsDict());
-  }
-}
-
-=======
->>>>>>> d1a3fee0
+
 OptionsParser::Option* OptionsParser::FindOptionByLongFlag(
     const std::string& flag) const {
   for (const auto& val : options_) {
@@ -262,18 +240,10 @@
   }
 
   std::cerr << "\nAllowed command line flags for current mode:\n";
-<<<<<<< HEAD
-  std::cerr << FormatFlag('h', "help", "Show help and exit");
+  std::cerr << FormatFlag('h', "help", "Show help and exit.");
   for (const auto& option : options_) {
     if (!option->hidden_) std::cerr << option->GetHelp(defaults_);
   }
-}
-
-void OptionsParser::ShowHidden() const {
-  for (const auto& option : options_) option->hidden_ = false;
-=======
-  std::cerr << FormatFlag('h', "help", "Show help and exit.");
-  for (const auto& option : options_) std::cerr << option->GetHelp(defaults_);
 
   auto contexts = values_.ListSubdicts();
   if (!contexts.empty()) {
@@ -282,7 +252,10 @@
     std::cerr << "       --" << contexts[0] << '.'
               << options_.back()->GetLongFlag() << "=(value)\n";
   }
->>>>>>> d1a3fee0
+}
+
+void OptionsParser::ShowHidden() const {
+  for (const auto& option : options_) option->hidden_ = false;
 }
 
 /////////////////////////////////////////////////////////////////
