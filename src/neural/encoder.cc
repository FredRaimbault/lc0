/*
  This file is part of Leela Chess Zero.
  Copyright (C) 2018-2019 The LCZero Authors

  Leela Chess is free software: you can redistribute it and/or modify
  it under the terms of the GNU General Public License as published by
  the Free Software Foundation, either version 3 of the License, or
  (at your option) any later version.

  Leela Chess is distributed in the hope that it will be useful,
  but WITHOUT ANY WARRANTY; without even the implied warranty of
  MERCHANTABILITY or FITNESS FOR A PARTICULAR PURPOSE.  See the
  GNU General Public License for more details.

  You should have received a copy of the GNU General Public License
  along with Leela Chess.  If not, see <http://www.gnu.org/licenses/>.

  Additional permission under GNU GPL version 3 section 7

  If you modify this Program, or any covered work, by linking or
  combining it with NVIDIA Corporation's libraries from the NVIDIA CUDA
  Toolkit and the NVIDIA CUDA Deep Neural Network library (or a
  modified version of those libraries), containing parts covered by the
  terms of the respective license agreement, the licensors of this
  Program grant you additional permission to convey the resulting work.
*/

#include "neural/encoder.h"

#include <algorithm>

namespace lczero {

namespace {
const int kMoveHistory = 8;
const int kPlanesPerBoard = 13;
const int kAuxPlaneBase = kPlanesPerBoard * kMoveHistory;

int CompareTransposing(BitBoard board, int initial_transform) {
  uint64_t value = board.as_int();
  if ((initial_transform & FlipTransform) != 0) {
    value = ReverseBitsInBytes(value);
  }
  if ((initial_transform & MirrorTransform) != 0) {
    value = ReverseBytesInBytes(value);
  }
  auto alternative = TransposeBitsInBytes(value);
  if (value < alternative) return -1;
  if (value > alternative) return 1;
  return 0;
}

int ChooseTransform(const ChessBoard& board) {
  // If there are any castling options no transform is valid.
  // Even using FRC rules, king and queen side castle moves are not symmetrical.
  if (!board.castlings().no_legal_castle()) {
    return 0;
  }
  auto our_king = (board.kings() & board.ours()).as_int();
  int transform = NoTransform;
  if ((our_king & 0x0F0F0F0F0F0F0F0FULL) != 0) {
    transform |= FlipTransform;
    our_king = ReverseBitsInBytes(our_king);
  }
  // If there are any pawns only horizontal flip is valid.
  if (board.pawns().as_int() != 0) {
    return transform;
  }
  if ((our_king & 0xFFFFFFFF00000000ULL) != 0) {
    transform |= MirrorTransform;
    our_king = ReverseBytesInBytes(our_king);
  }
  // Our king is now always in bottom right quadrant.
  // Transpose for king in top right triangle, or if on diagonal whichever has
  // the smaller integer value for each test scenario.
  if ((our_king & 0xE0C08000ULL) != 0) {
    transform |= TransposeTransform;
  } else if ((our_king & 0x10204080ULL) != 0) {
    auto outcome = CompareTransposing(board.ours() | board.theirs(), transform);
    if (outcome == -1) return transform;
    if (outcome == 1) return transform | TransposeTransform;
    outcome = CompareTransposing(board.ours(), transform);
    if (outcome == -1) return transform;
    if (outcome == 1) return transform | TransposeTransform;
    outcome = CompareTransposing(board.kings(), transform);
    if (outcome == -1) return transform;
    if (outcome == 1) return transform | TransposeTransform;
    outcome = CompareTransposing(board.queens(), transform);
    if (outcome == -1) return transform;
    if (outcome == 1) return transform | TransposeTransform;
    outcome = CompareTransposing(board.rooks(), transform);
    if (outcome == -1) return transform;
    if (outcome == 1) return transform | TransposeTransform;
    outcome = CompareTransposing(board.knights(), transform);
    if (outcome == -1) return transform;
    if (outcome == 1) return transform | TransposeTransform;
    outcome = CompareTransposing(board.bishops(), transform);
    if (outcome == -1) return transform;
    if (outcome == 1) return transform | TransposeTransform;
    // If all piece types are symmetrical and ours is symmetrical and
    // ours+theirs is symmetrical, everything is symmetrical, so transpose is a
    // no-op.
  }
  return transform;
}

BoardSquare SingleSquare(BitBoard input) {
  for (auto sq : input) {
    return sq;
  }
  assert(false);
  return BoardSquare();
}

BitBoard MaskDiffWithMirror(const InputPlane& cur, const InputPlane& prev) {
  auto to_mirror = BitBoard(prev.mask);
  to_mirror.Mirror();
  return BitBoard(cur.mask ^ to_mirror.as_int());
}

BoardSquare OldPosition(const InputPlane& prev, BitBoard mask_diff) {
  auto to_mirror = BitBoard(prev.mask);
  to_mirror.Mirror();
  return SingleSquare(to_mirror & mask_diff);
}

}  // namespace

<<<<<<< HEAD
void PopulateBoard(pblczero::NetworkFormat::InputFormat input_format,
                   InputPlanes planes, ChessBoard* board, int* rule50,
                   int* gameply) {
  auto pawnsOurs = BitBoard(planes[0].mask);
  auto knightsOurs = BitBoard(planes[1].mask);
  auto bishopOurs = BitBoard(planes[2].mask);
  auto rookOurs = BitBoard(planes[3].mask);
  auto queenOurs = BitBoard(planes[4].mask);
  auto kingOurs = BitBoard(planes[5].mask);
  auto pawnsTheirs = BitBoard(planes[6].mask);
  auto knightsTheirs = BitBoard(planes[7].mask);
  auto bishopTheirs = BitBoard(planes[8].mask);
  auto rookTheirs = BitBoard(planes[9].mask);
  auto queenTheirs = BitBoard(planes[10].mask);
  auto kingTheirs = BitBoard(planes[11].mask);
  ChessBoard::Castlings castlings;
  switch (input_format) {
    case pblczero::NetworkFormat::InputFormat::INPUT_CLASSICAL_112_PLANE: {
      if (planes[kAuxPlaneBase + 0].mask != 0) {
        castlings.set_we_can_000();
      }
      if (planes[kAuxPlaneBase + 1].mask != 0) {
        castlings.set_we_can_00();
      }
      if (planes[kAuxPlaneBase + 2].mask != 0) {
        castlings.set_they_can_000();
      }
      if (planes[kAuxPlaneBase + 3].mask != 0) {
        castlings.set_they_can_00();
      }
      break;
    }
    case pblczero::NetworkFormat::INPUT_112_WITH_CASTLING_PLANE:
    case pblczero::NetworkFormat::INPUT_112_WITH_CANONICALIZATION: {
      auto queenside = 0;
      auto kingside = 7;
      if (planes[kAuxPlaneBase + 0].mask != 0) {
        auto mask = planes[kAuxPlaneBase + 0].mask;
        queenside = GetLowestBit((mask >> 56) | mask);
        if ((mask & 0xFFLL) != 0) {
          castlings.set_we_can_000();
        }
        if (mask >> 56 != 0) {
          castlings.set_they_can_000();
        }
      }
      if (planes[kAuxPlaneBase + 1].mask != 0) {
        auto mask = planes[kAuxPlaneBase + 1].mask;
        kingside = GetLowestBit((mask >> 56) | mask);
        if ((mask & 0xFFLL) != 0) {
          castlings.set_we_can_00();
        }
        if (mask >> 56 != 0) {
          castlings.set_they_can_00();
        }
      }
      castlings.SetRookPositions(queenside, kingside);
      break;
    }

    default:
      throw Exception("Unsupported input plane encoding " +
                      std::to_string(input_format));
  }
  std::string fen;
  // Canonical input has no sense of side to move, so we should simply assume
  // the starting position is always white.
  bool black_to_move =
      input_format !=
          pblczero::NetworkFormat::INPUT_112_WITH_CANONICALIZATION &&
      planes[kAuxPlaneBase + 4].mask != 0;
  if (black_to_move) {
    // Flip to white perspective rather than side to move perspective.
    std::swap(pawnsOurs, pawnsTheirs);
    std::swap(knightsOurs, knightsTheirs);
    std::swap(bishopOurs, bishopTheirs);
    std::swap(rookOurs, rookTheirs);
    std::swap(queenOurs, queenTheirs);
    std::swap(kingOurs, kingTheirs);
    pawnsOurs.Mirror();
    pawnsTheirs.Mirror();
    knightsOurs.Mirror();
    knightsTheirs.Mirror();
    bishopOurs.Mirror();
    bishopTheirs.Mirror();
    rookOurs.Mirror();
    rookTheirs.Mirror();
    queenOurs.Mirror();
    queenTheirs.Mirror();
    kingOurs.Mirror();
    kingTheirs.Mirror();
    castlings.Mirror();
  }
  for (int row = 7; row >= 0; --row) {
    int emptycounter = 0;
    for (int col = 0; col < 8; ++col) {
      char piece = '\0';
      if (pawnsOurs.get(row, col)) {
        piece = 'P';
      } else if (pawnsTheirs.get(row, col)) {
        piece = 'p';
      } else if (knightsOurs.get(row, col)) {
        piece = 'N';
      } else if (knightsTheirs.get(row, col)) {
        piece = 'n';
      } else if (bishopOurs.get(row, col)) {
        piece = 'B';
      } else if (bishopTheirs.get(row, col)) {
        piece = 'b';
      } else if (rookOurs.get(row, col)) {
        piece = 'R';
      } else if (rookTheirs.get(row, col)) {
        piece = 'r';
      } else if (queenOurs.get(row, col)) {
        piece = 'Q';
      } else if (queenTheirs.get(row, col)) {
        piece = 'q';
      } else if (kingOurs.get(row, col)) {
        piece = 'K';
      } else if (kingTheirs.get(row, col)) {
        piece = 'k';
      }
      if (emptycounter > 0 && piece) {
        fen += std::to_string(emptycounter);
        emptycounter = 0;
      }
      if (piece) {
        fen += piece;
      } else {
        emptycounter++;
      }
    }
    if (emptycounter > 0) fen += std::to_string(emptycounter);
    if (row > 0) fen += "/";
  }
  fen += " ";
  fen += black_to_move ? "b" : "w";
  fen += " ";
  fen += castlings.as_string();
  fen += " ";
  if (input_format ==
      pblczero::NetworkFormat::INPUT_112_WITH_CANONICALIZATION) {
    // Canonical format helpfully has the en passant details ready for us.
    if (planes[kAuxPlaneBase + 4].mask == 0) {
      fen += "-";
    } else {
      int col = GetLowestBit(planes[kAuxPlaneBase + 4].mask >> 56);
      fen += BoardSquare(5, col).as_string();
    }
  } else {
    auto pawndiff = BitBoard(planes[6].mask ^ planes[kPlanesPerBoard + 6].mask);
    // If no pawns then 2 pawns, history isn't filled properly and we shouldn't
    // try and infer enpassant.
    if (pawndiff.count() == 2 && planes[kPlanesPerBoard + 6].mask != 0) {
      auto from =
          SingleSquare(planes[kPlanesPerBoard + 6].mask & pawndiff.as_int());
      auto to = SingleSquare(planes[6].mask & pawndiff.as_int());
      if (from.col() != to.col() || std::abs(from.row() - to.row()) != 2) {
        fen += "-";
      } else {
        // TODO: Ensure enpassant is legal rather than setting it blindly?
        // Doesn't matter for rescoring use case as only legal moves will be
        // performed afterwards.
        fen +=
            BoardSquare((planes[kAuxPlaneBase + 4].mask != 0) ? 2 : 5, to.col())
                .as_string();
      }
    } else {
      fen += "-";
    }
  }
  fen += " ";
  fen += std::to_string((int)planes[kAuxPlaneBase + 5].value);
  // Reuse the 50 move rule as gameply since we don't know better.
  fen += " ";
  fen += std::to_string((int)planes[kAuxPlaneBase + 5].value);
  board->SetFromFen(fen, rule50, gameply);
=======
bool IsCanonicalFormat(pblczero::NetworkFormat::InputFormat input_format) {
  return input_format >=
         pblczero::NetworkFormat::INPUT_112_WITH_CANONICALIZATION;
}
bool IsCanonicalArmageddonFormat(
    pblczero::NetworkFormat::InputFormat input_format) {
  return input_format ==
         pblczero::NetworkFormat::
             INPUT_112_WITH_CANONICALIZATION_HECTOPLIES_ARMAGEDDON;
}
bool IsHectopliesFormat(pblczero::NetworkFormat::InputFormat input_format) {
  return input_format >=
         pblczero::NetworkFormat::INPUT_112_WITH_CANONICALIZATION_HECTOPLIES;
}
bool Is960CastlingFormat(pblczero::NetworkFormat::InputFormat input_format) {
  return input_format >= pblczero::NetworkFormat::INPUT_112_WITH_CASTLING_PLANE;
>>>>>>> 691a0b75
}

int TransformForPosition(pblczero::NetworkFormat::InputFormat input_format,
                         const PositionHistory& history) {
  if (!IsCanonicalFormat(input_format)) {
    return 0;
  }
  const ChessBoard& board = history.Last().GetBoard();
  return ChooseTransform(board);
}

InputPlanes EncodePositionForNN(
    pblczero::NetworkFormat::InputFormat input_format,
    const PositionHistory& history, int history_planes,
    FillEmptyHistory fill_empty_history, int* transform_out) {
  InputPlanes result(kAuxPlaneBase + 8);

  int transform = 0;
  // Canonicalization format needs to stop early to avoid applying transform in
  // history across incompatible transitions.  It is also more canonical since
  // history before these points is not relevant to the final result.
  bool stop_early = IsCanonicalFormat(input_format);
  // When stopping early, we want to know if castlings has changed, so capture
  // it for the first board.
  ChessBoard::Castlings castlings;
  {
    const ChessBoard& board = history.Last().GetBoard();
    const bool we_are_black = board.flipped();
    if (IsCanonicalFormat(input_format)) {
      transform = ChooseTransform(board);
    }
    switch (input_format) {
      case pblczero::NetworkFormat::INPUT_CLASSICAL_112_PLANE: {
        // "Legacy" input planes with:
        // - Plane 104 (0-based) filled with 1 if white can castle queenside.
        // - Plane 105 filled with ones if white can castle kingside.
        // - Plane 106 filled with ones if black can castle queenside.
        // - Plane 107 filled with ones if white can castle kingside.
        if (board.castlings().we_can_000()) result[kAuxPlaneBase + 0].SetAll();
        if (board.castlings().we_can_00()) result[kAuxPlaneBase + 1].SetAll();
        if (board.castlings().they_can_000()) {
          result[kAuxPlaneBase + 2].SetAll();
        }
        if (board.castlings().they_can_00()) result[kAuxPlaneBase + 3].SetAll();
        break;
      }

      case pblczero::NetworkFormat::INPUT_112_WITH_CASTLING_PLANE:
      case pblczero::NetworkFormat::INPUT_112_WITH_CANONICALIZATION:
      case pblczero::NetworkFormat::INPUT_112_WITH_CANONICALIZATION_HECTOPLIES:
      case pblczero::NetworkFormat::
          INPUT_112_WITH_CANONICALIZATION_HECTOPLIES_ARMAGEDDON: {
        // - Plane 104 for positions of rooks (both white and black) which
        // have
        // a-side (queenside) castling right.
        // - Plane 105 for positions of rooks (both white and black) which have
        // h-side (kingside) castling right.
        const auto& cast = board.castlings();
        result[kAuxPlaneBase + 0].mask =
            ((cast.we_can_000() ? BoardSquare(ChessBoard::A1).as_board() : 0) |
             (cast.they_can_000() ? BoardSquare(ChessBoard::A8).as_board() : 0))
            << cast.queenside_rook();
        result[kAuxPlaneBase + 1].mask =
            ((cast.we_can_00() ? BoardSquare(ChessBoard::A1).as_board() : 0) |
             (cast.they_can_00() ? BoardSquare(ChessBoard::A8).as_board() : 0))
            << cast.kingside_rook();
        break;
      }
      default:
        throw Exception("Unsupported input plane encoding " +
                        std::to_string(input_format));
    };
    if (IsCanonicalFormat(input_format)) {
      result[kAuxPlaneBase + 4].mask = board.en_passant().as_int();
    } else {
      if (we_are_black) result[kAuxPlaneBase + 4].SetAll();
    }
    if (IsHectopliesFormat(input_format)) {
      result[kAuxPlaneBase + 5].Fill(history.Last().GetRule50Ply() / 100.0f);
    } else {
      result[kAuxPlaneBase + 5].Fill(history.Last().GetRule50Ply());
    }
    // Plane kAuxPlaneBase + 6 used to be movecount plane, now it's all zeros
    // unless we need it for canonical armageddon side to move.
    if (IsCanonicalArmageddonFormat(input_format)) {
      if (we_are_black) result[kAuxPlaneBase + 6].SetAll();
    }
    // Plane kAuxPlaneBase + 7 is all ones to help NN find board edges.
    result[kAuxPlaneBase + 7].SetAll();
    if (stop_early) {
      castlings = board.castlings();
    }
  }
  bool flip = false;
  int history_idx = history.GetLength() - 1;
  for (int i = 0; i < std::min(history_planes, kMoveHistory);
       ++i, --history_idx) {
    const Position& position =
        history.GetPositionAt(history_idx < 0 ? 0 : history_idx);
    const ChessBoard& board =
        flip ? position.GetThemBoard() : position.GetBoard();
    // Castling changes can't be repeated, so we can stop early.
    if (stop_early && board.castlings().as_int() != castlings.as_int()) break;
    // Enpassants can't be repeated, but we do need to always send the current
    // position.
    if (stop_early && history_idx != history.GetLength() - 1 &&
        !board.en_passant().empty()) {
      break;
    }
    if (history_idx < 0 && fill_empty_history == FillEmptyHistory::NO) break;
    // Board may be flipped so compare with position.GetBoard().
    if (history_idx < 0 && fill_empty_history == FillEmptyHistory::FEN_ONLY &&
        position.GetBoard() == ChessBoard::kStartposBoard) {
      break;
    }

    const int base = i * kPlanesPerBoard;
    result[base + 0].mask = (board.ours() & board.pawns()).as_int();
    result[base + 1].mask = (board.ours() & board.knights()).as_int();
    result[base + 2].mask = (board.ours() & board.bishops()).as_int();
    result[base + 3].mask = (board.ours() & board.rooks()).as_int();
    result[base + 4].mask = (board.ours() & board.queens()).as_int();
    result[base + 5].mask = (board.ours() & board.kings()).as_int();

    result[base + 6].mask = (board.theirs() & board.pawns()).as_int();
    result[base + 7].mask = (board.theirs() & board.knights()).as_int();
    result[base + 8].mask = (board.theirs() & board.bishops()).as_int();
    result[base + 9].mask = (board.theirs() & board.rooks()).as_int();
    result[base + 10].mask = (board.theirs() & board.queens()).as_int();
    result[base + 11].mask = (board.theirs() & board.kings()).as_int();

    const int repetitions = position.GetRepetitions();
    if (repetitions >= 1) result[base + 12].SetAll();

    // If en passant flag is set, undo last pawn move by removing the pawn from
    // the new square and putting into pre-move square.
    if (history_idx < 0 && !board.en_passant().empty()) {
      const auto idx = GetLowestBit(board.en_passant().as_int());
      if (idx < 8) {  // "Us" board
        result[base + 0].mask +=
            ((0x0000000000000100ULL - 0x0000000001000000ULL) << idx);
      } else {
        result[base + 6].mask +=
            ((0x0001000000000000ULL - 0x0000000100000000ULL) << (idx - 56));
      }
    }
    if (history_idx > 0) flip = !flip;
    // If no capture no pawn is 0, the previous was start of game, capture or
    // pawn push, so no need to go back further if stopping early.
    if (stop_early && position.GetRule50Ply() == 0) break;
  }
  if (transform != NoTransform) {
    // Transform all masks.
    for (int i = 0; i <= kAuxPlaneBase + 4; i++) {
      auto v = result[i].mask;
      if (v == 0 || v == ~0ULL) continue;
      if ((transform & FlipTransform) != 0) {
        v = ReverseBitsInBytes(v);
      }
      if ((transform & MirrorTransform) != 0) {
        v = ReverseBytesInBytes(v);
      }
      if ((transform & TransposeTransform) != 0) {
        v = TransposeBitsInBytes(v);
      }
      result[i].mask = v;
    }
  }
  if (transform_out) *transform_out = transform;
  return result;
}

Move DecodeMoveFromInput(const InputPlanes& planes, const InputPlanes& prior) {
  auto pawndiff = MaskDiffWithMirror(planes[6], prior[0]);
  auto knightdiff = MaskDiffWithMirror(planes[7], prior[1]);
  auto bishopdiff = MaskDiffWithMirror(planes[8], prior[2]);
  auto rookdiff = MaskDiffWithMirror(planes[9], prior[3]);
  auto queendiff = MaskDiffWithMirror(planes[10], prior[4]);
  // Handle Promotion.
  if (pawndiff.count() == 1) {
    auto from = SingleSquare(pawndiff);
    if (knightdiff.count() == 1) {
      auto to = SingleSquare(knightdiff);
      return Move(from, to, Move::Promotion::Knight);
    }
    if (bishopdiff.count() == 1) {
      auto to = SingleSquare(bishopdiff);
      return Move(from, to, Move::Promotion::Bishop);
    }
    if (rookdiff.count() == 1) {
      auto to = SingleSquare(rookdiff);
      return Move(from, to, Move::Promotion::Rook);
    }
    if (queendiff.count() == 1) {
      auto to = SingleSquare(queendiff);
      return Move(from, to, Move::Promotion::Queen);
    }
    assert(false);
    return Move();
  }
  // check king first as castling moves both king and rook.
  auto kingdiff = MaskDiffWithMirror(planes[11], prior[5]);
  if (kingdiff.count() == 2) {
    if (rookdiff.count() == 2) {
      auto from = OldPosition(prior[5], kingdiff);
      auto to = OldPosition(prior[3], rookdiff);
      return Move(from, to);
    }
    auto from = OldPosition(prior[5], kingdiff);
    auto to = SingleSquare(planes[11].mask & kingdiff.as_int());
    if (std::abs(from.col() - to.col()) > 1) {
      // Chess 960 castling can leave the rook in place, but the king has moved
      // from one side of the rook to the other - thus has gone at least 2
      // squares, which is impossible for a normal king move. Can't work out the
      // rook location from rookdiff since its empty, but it is known given the
      // direction of the king movement and the knowledge that the rook hasn't
      // moved.
      if (from.col() > to.col()) {
        to = BoardSquare(from.row(), to.col() + 1);
      } else {
        to = BoardSquare(from.row(), to.col() - 1);
      }
    }
    return Move(from, to);
  }
  if (queendiff.count() == 2) {
    auto from = OldPosition(prior[4], queendiff);
    auto to = SingleSquare(planes[10].mask & queendiff.as_int());
    return Move(from, to);
  }
  if (rookdiff.count() == 2) {
    auto from = OldPosition(prior[3], rookdiff);
    auto to = SingleSquare(planes[9].mask & rookdiff.as_int());
    // Only one king, so we can simply grab its current location directly.
    auto kingpos = SingleSquare(planes[11].mask);
    if (from.row() == kingpos.row() && to.row() == kingpos.row() &&
        (from.col() < kingpos.col() && to.col() > kingpos.col() ||
         from.col() > kingpos.col() && to.col() < kingpos.col())) {
      // If the king hasn't moved, this could still be a chess 960 castling move
      // if the rook has passed through the king.
      // Destination of the castling move is where the rook started.
      to = from;
      // And since the king didn't move it forms the start position.
      from = kingpos;
    }
    return Move(from, to);
  }
  if (bishopdiff.count() == 2) {
    auto from = OldPosition(prior[2], bishopdiff);
    auto to = SingleSquare(planes[8].mask & bishopdiff.as_int());
    return Move(from, to);
  }
  if (knightdiff.count() == 2) {
    auto from = OldPosition(prior[1], knightdiff);
    auto to = SingleSquare(planes[7].mask & knightdiff.as_int());
    return Move(from, to);
  }
  if (pawndiff.count() == 2) {
    auto from = OldPosition(prior[0], pawndiff);
    auto to = SingleSquare(planes[6].mask & pawndiff.as_int());
    return Move(from, to);
  }
  assert(false);
  return Move();
}

}  // namespace lczero<|MERGE_RESOLUTION|>--- conflicted
+++ resolved
@@ -126,7 +126,6 @@
 
 }  // namespace
 
-<<<<<<< HEAD
 void PopulateBoard(pblczero::NetworkFormat::InputFormat input_format,
                    InputPlanes planes, ChessBoard* board, int* rule50,
                    int* gameply) {
@@ -160,7 +159,9 @@
       break;
     }
     case pblczero::NetworkFormat::INPUT_112_WITH_CASTLING_PLANE:
-    case pblczero::NetworkFormat::INPUT_112_WITH_CANONICALIZATION: {
+    case pblczero::NetworkFormat::INPUT_112_WITH_CANONICALIZATION:
+    case pblczero::NetworkFormat::INPUT_112_WITH_CANONICALIZATION_HECTOPLIES:
+    case pblczero::NetworkFormat::INPUT_112_WITH_CANONICALIZATION_HECTOPLIES_ARMAGEDDON: {
       auto queenside = 0;
       auto kingside = 7;
       if (planes[kAuxPlaneBase + 0].mask != 0) {
@@ -195,8 +196,7 @@
   // Canonical input has no sense of side to move, so we should simply assume
   // the starting position is always white.
   bool black_to_move =
-      input_format !=
-          pblczero::NetworkFormat::INPUT_112_WITH_CANONICALIZATION &&
+      !IsCanonicalFormat(input_format) &&
       planes[kAuxPlaneBase + 4].mask != 0;
   if (black_to_move) {
     // Flip to white perspective rather than side to move perspective.
@@ -267,8 +267,7 @@
   fen += " ";
   fen += castlings.as_string();
   fen += " ";
-  if (input_format ==
-      pblczero::NetworkFormat::INPUT_112_WITH_CANONICALIZATION) {
+  if (IsCanonicalFormat(input_format)) {
     // Canonical format helpfully has the en passant details ready for us.
     if (planes[kAuxPlaneBase + 4].mask == 0) {
       fen += "-";
@@ -304,7 +303,8 @@
   fen += " ";
   fen += std::to_string((int)planes[kAuxPlaneBase + 5].value);
   board->SetFromFen(fen, rule50, gameply);
-=======
+}
+
 bool IsCanonicalFormat(pblczero::NetworkFormat::InputFormat input_format) {
   return input_format >=
          pblczero::NetworkFormat::INPUT_112_WITH_CANONICALIZATION;
@@ -321,7 +321,6 @@
 }
 bool Is960CastlingFormat(pblczero::NetworkFormat::InputFormat input_format) {
   return input_format >= pblczero::NetworkFormat::INPUT_112_WITH_CASTLING_PLANE;
->>>>>>> 691a0b75
 }
 
 int TransformForPosition(pblczero::NetworkFormat::InputFormat input_format,
