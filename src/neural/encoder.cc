/*
  This file is part of Leela Chess Zero.
  Copyright (C) 2018-2019 The LCZero Authors

  Leela Chess is free software: you can redistribute it and/or modify
  it under the terms of the GNU General Public License as published by
  the Free Software Foundation, either version 3 of the License, or
  (at your option) any later version.

  Leela Chess is distributed in the hope that it will be useful,
  but WITHOUT ANY WARRANTY; without even the implied warranty of
  MERCHANTABILITY or FITNESS FOR A PARTICULAR PURPOSE.  See the
  GNU General Public License for more details.

  You should have received a copy of the GNU General Public License
  along with Leela Chess.  If not, see <http://www.gnu.org/licenses/>.

  Additional permission under GNU GPL version 3 section 7

  If you modify this Program, or any covered work, by linking or
  combining it with NVIDIA Corporation's libraries from the NVIDIA CUDA
  Toolkit and the NVIDIA CUDA Deep Neural Network library (or a
  modified version of those libraries), containing parts covered by the
  terms of the respective license agreement, the licensors of this
  Program grant you additional permission to convey the resulting work.
*/

#include "neural/encoder.h"

#include <algorithm>

namespace lczero {

namespace {
const int kMoveHistory = 8;
const int kPlanesPerBoard = 13;
const int kAuxPlaneBase = kPlanesPerBoard * kMoveHistory;

int CompareTransposing(BitBoard board, int initial_transform) {
  uint64_t value = board.as_int();
  if ((initial_transform & FlipTransform) != 0) {
    value = ReverseBitsInBytes(value);
  }
  if ((initial_transform & MirrorTransform) != 0) {
    value = ReverseBytesInBytes(value);
  }
  auto alternative = TransposeBitsInBytes(value);
  if (value < alternative) return -1;
  if (value > alternative) return 1;
  return 0;
}

int ChooseTransform(const ChessBoard& board) {
  // If there are any castling options no transform is valid.
  // Even using FRC rules, king and queen side castle moves are not symmetrical.
  if (!board.castlings().no_legal_castle()) {
    return 0;
  }
  auto our_king = (board.kings() & board.ours()).as_int();
  int transform = NoTransform;
  if ((our_king & 0x0F0F0F0F0F0F0F0FULL) != 0) {
    transform |= FlipTransform;
    our_king = ReverseBitsInBytes(our_king);
  }
  // If there are any pawns only horizontal flip is valid.
  if (board.pawns().as_int() != 0) {
    return transform;
  }
  if ((our_king & 0xFFFFFFFF00000000ULL) != 0) {
    transform |= MirrorTransform;
    our_king = ReverseBytesInBytes(our_king);
  }
  // Our king is now always in bottom right quadrant.
  // Transpose for king in top right triangle, or if on diagonal whichever has
  // the smaller integer value for each test scenario.
  if ((our_king & 0xE0C08000ULL) != 0) {
    transform |= TransposeTransform;
  } else if ((our_king & 0x10204080ULL) != 0) {
    auto outcome = CompareTransposing(board.ours() | board.theirs(), transform);
    if (outcome == -1) return transform;
    if (outcome == 1) return transform | TransposeTransform;
    outcome = CompareTransposing(board.ours(), transform);
    if (outcome == -1) return transform;
    if (outcome == 1) return transform | TransposeTransform;
    outcome = CompareTransposing(board.kings(), transform);
    if (outcome == -1) return transform;
    if (outcome == 1) return transform | TransposeTransform;
    outcome = CompareTransposing(board.queens(), transform);
    if (outcome == -1) return transform;
    if (outcome == 1) return transform | TransposeTransform;
    outcome = CompareTransposing(board.rooks(), transform);
    if (outcome == -1) return transform;
    if (outcome == 1) return transform | TransposeTransform;
    outcome = CompareTransposing(board.knights(), transform);
    if (outcome == -1) return transform;
    if (outcome == 1) return transform | TransposeTransform;
    outcome = CompareTransposing(board.bishops(), transform);
    if (outcome == -1) return transform;
    if (outcome == 1) return transform | TransposeTransform;
    // If all piece types are symmetrical and ours is symmetrical and
    // ours+theirs is symmetrical, everything is symmetrical, so transpose is a
    // no-op.
  }
  return transform;
}
}  // namespace

int TransformForPosition(pblczero::NetworkFormat::InputFormat input_format,
                         const PositionHistory& history) {
  if (input_format !=
      pblczero::NetworkFormat::INPUT_112_WITH_CANONICALIZATION) {
    return 0;
  }
  const ChessBoard& board = history.Last().GetBoard();
  return ChooseTransform(board);
}

InputPlanes EncodePositionForNN(
    pblczero::NetworkFormat::InputFormat input_format,
    const PositionHistory& history, int history_planes,
    FillEmptyHistory fill_empty_history, int* transform_out) {
  InputPlanes result(kAuxPlaneBase + 8);

  int transform = 0;
  // Canonicalization format needs to stop early to avoid applying transform in
  // history across incompatible transitions.  It is also more canonical since
  // history before these points is not relevant to the final result.
  bool stop_early =
      input_format == pblczero::NetworkFormat::INPUT_112_WITH_CANONICALIZATION;
  // When stopping early, we want to know if castlings has changed, so capture
  // it for the first board.
  ChessBoard::Castlings castlings;
  {
    const ChessBoard& board = history.Last().GetBoard();
    const bool we_are_black = board.flipped();
    if (input_format ==
        pblczero::NetworkFormat::INPUT_112_WITH_CANONICALIZATION) {
      transform = ChooseTransform(board);
    }
    switch (input_format) {
      case pblczero::NetworkFormat::INPUT_CLASSICAL_112_PLANE: {
        // "Legacy" input planes with:
        // - Plane 104 (0-based) filled with 1 if white can castle queenside.
        // - Plane 105 filled with ones if white can castle kingside.
        // - Plane 106 filled with ones if black can castle queenside.
        // - Plane 107 filled with ones if white can castle kingside.
        if (board.castlings().we_can_000()) result[kAuxPlaneBase + 0].SetAll();
        if (board.castlings().we_can_00()) result[kAuxPlaneBase + 1].SetAll();
        if (board.castlings().they_can_000()) {
          result[kAuxPlaneBase + 2].SetAll();
        }
        if (board.castlings().they_can_00()) result[kAuxPlaneBase + 3].SetAll();
        break;
      }

      case pblczero::NetworkFormat::INPUT_112_WITH_CASTLING_PLANE:
      case pblczero::NetworkFormat::INPUT_112_WITH_CANONICALIZATION: {
        // - Plane 104 for positions of rooks (both white and black) which
        // have
        // a-side (queenside) castling right.
        // - Plane 105 for positions of rooks (both white and black) which have
        // h-side (kingside) castling right.
        const auto& cast = board.castlings();
        result[kAuxPlaneBase + 0].mask =
            ((cast.we_can_000() ? BoardSquare(ChessBoard::A1).as_board() : 0) |
             (cast.they_can_000() ? BoardSquare(ChessBoard::A8).as_board() : 0))
            << cast.queenside_rook();
        result[kAuxPlaneBase + 1].mask =
            ((cast.we_can_00() ? BoardSquare(ChessBoard::A1).as_board() : 0) |
             (cast.they_can_00() ? BoardSquare(ChessBoard::A8).as_board() : 0))
            << cast.kingside_rook();
        break;
      }
      default:
        throw Exception("Unsupported input plane encoding " +
                        std::to_string(input_format));
    };
    if (input_format ==
        pblczero::NetworkFormat::INPUT_112_WITH_CANONICALIZATION) {
      result[kAuxPlaneBase + 4].mask = board.en_passant().as_int();
    } else {
      if (we_are_black) result[kAuxPlaneBase + 4].SetAll();
    }
    result[kAuxPlaneBase + 5].Fill(history.Last().GetRule50Ply());
    // Plane kAuxPlaneBase + 6 used to be movecount plane, now it's all zeros.
    // Plane kAuxPlaneBase + 7 is all ones to help NN find board edges.
    result[kAuxPlaneBase + 7].SetAll();
    if (stop_early) {
      castlings = board.castlings();
    }
  }
  bool flip = false;
  int history_idx = history.GetLength() - 1;
  bool fill_as_prev = false;
  for (int i = 0; i < std::min(history_planes, kMoveHistory);
       ++i, --history_idx) {
    const Position& position_init =
        history.GetPositionAt(history_idx < 0 ? 0 : history_idx);
    const ChessBoard& board_init =
        flip ? position_init.GetThemBoard() : position_init.GetBoard();
    // Castling changes can't be repeated, so we can stop early.
    if (stop_early && board_init.castlings().as_int() != castlings.as_int()) {
      fill_as_prev = true;
    }
    // Enpassants can't be repeated, but we do need to always send the current
    // position.
    if (stop_early && history_idx != history.GetLength() - 1 &&
        !board_init.en_passant().empty()) {
      fill_as_prev = true;
    }
    if (fill_as_prev) {
      history_idx++;
      if (history_idx != 0) flip = !flip;
    }
    const Position& position =
        history.GetPositionAt(history_idx < 0 ? 0 : history_idx);
    const ChessBoard& board =
        flip ? position.GetThemBoard() : position.GetBoard();
    if (history_idx < 0 && fill_empty_history == FillEmptyHistory::NO) break;
    // Board may be flipped so compare with position.GetBoard().
    if (history_idx < 0 && fill_empty_history == FillEmptyHistory::FEN_ONLY &&
        position.GetBoard() == ChessBoard::kStartposBoard) {
      break;
    }

    const int base = i * kPlanesPerBoard;
    result[base + 0].mask = (board.ours() & board.pawns()).as_int();
    result[base + 1].mask = (board.ours() & board.knights()).as_int();
    result[base + 2].mask = (board.ours() & board.bishops()).as_int();
    result[base + 3].mask = (board.ours() & board.rooks()).as_int();
    result[base + 4].mask = (board.ours() & board.queens()).as_int();
    result[base + 5].mask = (board.ours() & board.kings()).as_int();

    result[base + 6].mask = (board.theirs() & board.pawns()).as_int();
    result[base + 7].mask = (board.theirs() & board.knights()).as_int();
    result[base + 8].mask = (board.theirs() & board.bishops()).as_int();
    result[base + 9].mask = (board.theirs() & board.rooks()).as_int();
    result[base + 10].mask = (board.theirs() & board.queens()).as_int();
    result[base + 11].mask = (board.theirs() & board.kings()).as_int();

    const int repetitions = position.GetRepetitions();
    if (repetitions >= 1) result[base + 12].SetAll();

    // If en passant flag is set, undo last pawn move by removing the pawn from
    // the new square and putting into pre-move square.
    if (history_idx < 0 && !board.en_passant().empty()) {
      const auto idx = GetLowestBit(board.en_passant().as_int());
      if (idx < 8) {  // "Us" board
        result[base + 0].mask +=
            ((0x0000000000000100ULL - 0x0000000001000000ULL) << idx);
      } else {
        result[base + 6].mask +=
            ((0x0001000000000000ULL - 0x0000000100000000ULL) << (idx - 56));
      }
    }
    if (history_idx > 0) flip = !flip;
    // If no capture no pawn is 0, the previous was start of game, capture or
    // pawn push, so no need to go back further if stopping early.
<<<<<<< HEAD
    if (stop_early && position.GetNoCaptureNoPawnPly() == 0) {
      fill_as_prev = true;
    }
=======
    if (stop_early && position.GetRule50Ply() == 0) break;
>>>>>>> 43a77d5d
  }
  if (transform != NoTransform) {
    // Transform all masks.
    for (int i = 0; i <= kAuxPlaneBase + 4; i++) {
      auto v = result[i].mask;
      if (v == 0 || v == ~0ULL) continue;
      if ((transform & FlipTransform) != 0) {
        v = ReverseBitsInBytes(v);
      }
      if ((transform & MirrorTransform) != 0) {
        v = ReverseBytesInBytes(v);
      }
      if ((transform & TransposeTransform) != 0) {
        v = TransposeBitsInBytes(v);
      }
      result[i].mask = v;
    }
  }
  if (transform_out) *transform_out = transform;
  return result;
}

}  // namespace lczero<|MERGE_RESOLUTION|>--- conflicted
+++ resolved
@@ -256,13 +256,9 @@
     if (history_idx > 0) flip = !flip;
     // If no capture no pawn is 0, the previous was start of game, capture or
     // pawn push, so no need to go back further if stopping early.
-<<<<<<< HEAD
-    if (stop_early && position.GetNoCaptureNoPawnPly() == 0) {
+    if (stop_early && position.GetRule50Ply() == 0) {
       fill_as_prev = true;
     }
-=======
-    if (stop_early && position.GetRule50Ply() == 0) break;
->>>>>>> 43a77d5d
   }
   if (transform != NoTransform) {
     // Transform all masks.
