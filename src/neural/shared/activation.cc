/*
 This file is part of Leela Chess Zero.
 Copyright (C) 2018-2022 The LCZero Authors

 Leela Chess is free software: you can redistribute it and/or modify
 it under the terms of the GNU General Public License as published by
 the Free Software Foundation, either version 3 of the License, or
 (at your option) any later version.

 Leela Chess is distributed in the hope that it will be useful,
 but WITHOUT ANY WARRANTY; without even the implied warranty of
 MERCHANTABILITY or FITNESS FOR A PARTICULAR PURPOSE.  See the
 GNU General Public License for more details.

 You should have received a copy of the GNU General Public License
 along with Leela Chess.  If not, see <http://www.gnu.org/licenses/>.
 */

#include "neural/shared/activation.h"

#include <algorithm>
#include <cmath>

#include "utils/exception.h"

#ifdef USE_ISPC
#include "activation_ispc.h"
#endif

namespace lczero {
namespace {
constexpr int kWidth = 8;
constexpr int kHeight = 8;
constexpr int kSquares = kWidth * kHeight;
}  // namespace

void SoftmaxActivation(const size_t size, const float* input, float* output) {
  auto alpha = *std::max_element(input, input + size);

  auto denom = 0.0f;
  for (size_t i = 0; i < size; i++) {
    auto val = std::exp(input[i] - alpha);
    output[i] = val;
    denom += val;
  }
  for (size_t i = 0; i < size; i++) {
    output[i] = output[i] / denom;
  }
}

static inline float mish(float val) {
  auto e = expf(val);
  auto n = e * e + 2.0f * e;
  auto d = val / (n + 2.0f);
  if (val <= -0.125f) {
    return n * d;
  } else {
    return val - 2.0f * d;
  }
}

static inline float selu(float val) {
  float alpha = 1.67326324f, scale = 1.05070098f;
  if (val > 0) {
    return scale * val;
  } else {
    return scale * alpha * (expf(val) - 1.0f);
  }
}

float Activate(const float val, const ActivationFunction activation) {
  switch (activation) {
    case ACTIVATION_RELU:
      return val > 0 ? val : 0;
    case ACTIVATION_RELU_2:
      return val > 0 ? val * val : 0;
    case ACTIVATION_MISH:
      return mish(val);
    case ACTIVATION_TANH:
      return tanhf(val);
    case ACTIVATION_SIGMOID:
      return 1.0f / (1.0f + expf(-val));
    case ACTIVATION_SELU:
      return selu(val);
    case ACTIVATION_SWISH:
      return val / (1.0f + expf(-val));
    case ACTIVATION_NONE:
      // Nothing to do.
      break;
    default:
      throw Exception("unsupported activation function");
  }
  return val;
}

void Activate(const size_t len, const float* data, const float* bias,
              float* output, const ActivationFunction activation) {
  if (activation == ACTIVATION_NONE) {
    for (size_t b = 0; b < len; b++) {
      output[b] = data[b] + bias[b];
    }
<<<<<<< HEAD
  } else if (activation == ACTIVATION_RELU) {
=======
  } else if (activation == RELU) {
#ifndef USE_ISPC
>>>>>>> 7366d7f4
    for (size_t b = 0; b < len; b++) {
      float val = data[b] + bias[b];
      output[b] = val > 0 ? val : 0;
    }
<<<<<<< HEAD
  } else if (activation == ACTIVATION_MISH) {
=======
#else
    ispc::ActivateRelu(len, 1.0f, data, bias, 0.0f, output);
#endif
  } else if (activation == MISH) {
>>>>>>> 7366d7f4
#ifndef USE_ISPC
    for (size_t b = 0; b < len; b++) {
      float val = data[b] + bias[b];
      output[b] = mish(val);
    }
#else
    ispc::ActivateMish(len, 1.0f, data, bias, 0.0f, output);
#endif
<<<<<<< HEAD
  } else if (activation == ACTIVATION_SELU) {
=======
  } else if (activation == RELU_2) {
#ifndef USE_ISPC
    for (size_t b = 0; b < len; b++) {
      float val = data[b] + bias[b];
      output[b] = val > 0 ? val * val : 0;
    }
#else
    ispc::ActivateRelu_2(len, data, bias, output);
#endif
  } else if (activation == SWISH) {
#ifndef USE_ISPC
    for (size_t b = 0; b < len; b++) {
      float val = data[b] + bias[b];
      output[b] = val / (1.0f + exp(-val));
      ;
    }
#else
    ispc::ActivateSwish(len, data, bias, output);
#endif
  } else if (activation == SELU) {
>>>>>>> 7366d7f4
#ifndef USE_ISPC
    for (size_t b = 0; b < len; b++) {
      float val = data[b] + bias[b];
      output[b] = selu(val);
    }
#else
    ispc::ActivateSelu(len, data, bias, output);
#endif
  } else {
    for (size_t b = 0; b < len; b++) {
      float val = data[b] + bias[b];
      output[b] = Activate(val, activation);
    }
  }
}

void Activate(const size_t len, float gamma, const float* data,
              const float* bias, float beta, float* output,
              const ActivationFunction activation) {
  if (activation == ACTIVATION_NONE) {
    for (size_t b = 0; b < len; b++) {
      float val = gamma * data[b] + bias[b] + beta;
      output[b] = val;
    }
<<<<<<< HEAD
  } else if (activation == ACTIVATION_RELU) {
=======
  } else if (activation == RELU) {
#ifndef USE_ISPC
>>>>>>> 7366d7f4
    for (size_t b = 0; b < len; b++) {
      float val = gamma * data[b] + bias[b] + beta;
      output[b] = val > 0 ? val : 0;
    }
<<<<<<< HEAD
  } else if (activation == ACTIVATION_MISH) {
=======
#else
    ispc::ActivateRelu(len, gamma, data, bias, beta, output);
#endif
  } else if (activation == MISH) {
>>>>>>> 7366d7f4
#ifndef USE_ISPC
    for (size_t b = 0; b < len; b++) {
      float val = gamma * data[b] + bias[b] + beta;
      output[b] = mish(val);
    }
#else
    ispc::ActivateMish(len, gamma, data, bias, beta, output);
#endif
  } else {
    for (size_t b = 0; b < len; b++) {
      float val = gamma * data[b] + bias[b] + beta;
      output[b] = Activate(val, activation);
    }
  }
}

void BiasResidual(const size_t batch_size, const size_t channels, float* data,
                  const float* biases, const float* eltwise,
                  const ActivationFunction activation) {
  for (size_t i = 0; i < batch_size; i++) {
    for (size_t c = 0; c < channels; ++c) {
      auto bias = biases[c];
      auto arr = &data[c * kSquares];
      auto res = &eltwise[c * kSquares];
      if (activation == ACTIVATION_NONE) {
        for (size_t b = 0; b < kSquares; b++) {
          float val = res[b] + arr[b] + bias;
          arr[b] = val;
        }
<<<<<<< HEAD
      } else if (activation == ACTIVATION_RELU) {
=======
      } else if (activation == RELU) {
#ifndef USE_ISPC
>>>>>>> 7366d7f4
        for (size_t b = 0; b < kSquares; b++) {
          float val = res[b] + arr[b] + bias;
          arr[b] = val > 0 ? val : 0;
        }
<<<<<<< HEAD
      } else if (activation == ACTIVATION_MISH) {
=======
#else
        ispc::ActivateRelu(kSquares, 1.0f, res, arr, bias, arr);
#endif
      } else if (activation == MISH) {
>>>>>>> 7366d7f4
#ifndef USE_ISPC
        for (size_t b = 0; b < kSquares; b++) {
          float val = res[b] + arr[b] + bias;
          arr[b] = mish(val);
        }
#else
        ispc::ActivateMish(kSquares, 1.0f, res, arr, bias, arr);
#endif
      } else {
        for (size_t b = 0; b < kSquares; b++) {
          float val = res[b] + arr[b] + bias;
          arr[b] = Activate(val, activation);
        }
      }
    }
    data += channels * kSquares;
    eltwise += channels * kSquares;
  }
}

void BiasActivate(const size_t batch_size, const size_t channels, float* data,
                  const float* biases, const ActivationFunction activation) {
  for (size_t i = 0; i < batch_size; i++) {
    for (size_t c = 0; c < channels; ++c) {
      auto bias = biases[c];
      auto arr = &data[c * kSquares];
      if (activation == ACTIVATION_NONE) {
        for (size_t b = 0; b < kSquares; b++) {
          float val = arr[b] + bias;
          arr[b] = val;
        }
      } else if (activation == ACTIVATION_RELU) {
        for (size_t b = 0; b < kSquares; b++) {
          float val = arr[b] + bias;
          arr[b] = val > 0 ? val : 0;
        }
      } else if (activation == ACTIVATION_MISH) {
#ifndef USE_ISPC
        for (size_t b = 0; b < kSquares; b++) {
          float val = arr[b] + bias;
          arr[b] = mish(val);
        }
#else
        ispc::ActivateMish(kSquares, 0.0f, arr, arr, bias, arr);
#endif
      } else {
        for (size_t b = 0; b < kSquares; b++) {
          float val = arr[b] + bias;
          arr[b] = Activate(val, activation);
        }
      }
    }
    data += channels * kSquares;
  }
}

}  // namespace lczero<|MERGE_RESOLUTION|>--- conflicted
+++ resolved
@@ -99,24 +99,16 @@
     for (size_t b = 0; b < len; b++) {
       output[b] = data[b] + bias[b];
     }
-<<<<<<< HEAD
   } else if (activation == ACTIVATION_RELU) {
-=======
-  } else if (activation == RELU) {
-#ifndef USE_ISPC
->>>>>>> 7366d7f4
+#ifndef USE_ISPC
     for (size_t b = 0; b < len; b++) {
       float val = data[b] + bias[b];
       output[b] = val > 0 ? val : 0;
     }
-<<<<<<< HEAD
+#else
+    ispc::ActivateRelu(len, 1.0f, data, bias, 0.0f, output);
+#endif
   } else if (activation == ACTIVATION_MISH) {
-=======
-#else
-    ispc::ActivateRelu(len, 1.0f, data, bias, 0.0f, output);
-#endif
-  } else if (activation == MISH) {
->>>>>>> 7366d7f4
 #ifndef USE_ISPC
     for (size_t b = 0; b < len; b++) {
       float val = data[b] + bias[b];
@@ -125,10 +117,7 @@
 #else
     ispc::ActivateMish(len, 1.0f, data, bias, 0.0f, output);
 #endif
-<<<<<<< HEAD
-  } else if (activation == ACTIVATION_SELU) {
-=======
-  } else if (activation == RELU_2) {
+  } else if (activation == ACTIVATION_RELU_2) {
 #ifndef USE_ISPC
     for (size_t b = 0; b < len; b++) {
       float val = data[b] + bias[b];
@@ -137,7 +126,7 @@
 #else
     ispc::ActivateRelu_2(len, data, bias, output);
 #endif
-  } else if (activation == SWISH) {
+  } else if (activation == ACTIVATION_SWISH) {
 #ifndef USE_ISPC
     for (size_t b = 0; b < len; b++) {
       float val = data[b] + bias[b];
@@ -147,8 +136,7 @@
 #else
     ispc::ActivateSwish(len, data, bias, output);
 #endif
-  } else if (activation == SELU) {
->>>>>>> 7366d7f4
+  } else if (activation == ACTIVATION_SELU) {
 #ifndef USE_ISPC
     for (size_t b = 0; b < len; b++) {
       float val = data[b] + bias[b];
@@ -173,24 +161,16 @@
       float val = gamma * data[b] + bias[b] + beta;
       output[b] = val;
     }
-<<<<<<< HEAD
   } else if (activation == ACTIVATION_RELU) {
-=======
-  } else if (activation == RELU) {
-#ifndef USE_ISPC
->>>>>>> 7366d7f4
+#ifndef USE_ISPC
     for (size_t b = 0; b < len; b++) {
       float val = gamma * data[b] + bias[b] + beta;
       output[b] = val > 0 ? val : 0;
     }
-<<<<<<< HEAD
+#else
+    ispc::ActivateRelu(len, gamma, data, bias, beta, output);
+#endif
   } else if (activation == ACTIVATION_MISH) {
-=======
-#else
-    ispc::ActivateRelu(len, gamma, data, bias, beta, output);
-#endif
-  } else if (activation == MISH) {
->>>>>>> 7366d7f4
 #ifndef USE_ISPC
     for (size_t b = 0; b < len; b++) {
       float val = gamma * data[b] + bias[b] + beta;
@@ -220,24 +200,16 @@
           float val = res[b] + arr[b] + bias;
           arr[b] = val;
         }
-<<<<<<< HEAD
       } else if (activation == ACTIVATION_RELU) {
-=======
-      } else if (activation == RELU) {
-#ifndef USE_ISPC
->>>>>>> 7366d7f4
+#ifndef USE_ISPC
         for (size_t b = 0; b < kSquares; b++) {
           float val = res[b] + arr[b] + bias;
           arr[b] = val > 0 ? val : 0;
         }
-<<<<<<< HEAD
+#else
+        ispc::ActivateRelu(kSquares, 1.0f, res, arr, bias, arr);
+#endif
       } else if (activation == ACTIVATION_MISH) {
-=======
-#else
-        ispc::ActivateRelu(kSquares, 1.0f, res, arr, bias, arr);
-#endif
-      } else if (activation == MISH) {
->>>>>>> 7366d7f4
 #ifndef USE_ISPC
         for (size_t b = 0; b < kSquares; b++) {
           float val = res[b] + arr[b] + bias;
