--- conflicted
+++ resolved
@@ -16,11 +16,8 @@
  along with Leela Zero.  If not, see <http://www.gnu.org/licenses/>.
  */
 
-<<<<<<< HEAD
-=======
 
 #include <algorithm>
->>>>>>> 34246682
 #include <array>
 #include <cassert>
 #include <cmath>
@@ -36,6 +33,7 @@
 #include "neural/opencl/OpenCL.h"
 #include "neural/opencl/OpenCLParams.h"
 #include "neural/opencl/OpenCLTuner.h"
+
 
 static std::string cl_args =
     "-cl-mad-enable -cl-fast-relaxed-math -cl-no-signed-zeros "
@@ -676,21 +674,15 @@
       if (verbose) {
         fprintf(stderr, "Device ID:     %d\n", id);
         fprintf(stderr, "Device name:   %s\n",
-<<<<<<< HEAD
-                trim(d.getInfo<CL_DEVICE_NAME>()).c_str());
-=======
                trim_left(d.getInfo<CL_DEVICE_NAME>().c_str()));
->>>>>>> 34246682
         fprintf(stderr, "Device type:   %s\n",
-                opencl_dev_type_to_string(d.getInfo<CL_DEVICE_TYPE>()).c_str());
-        fprintf(stderr, "Device vendor: %s\n",
-                d.getInfo<CL_DEVICE_VENDOR>().c_str());
-        fprintf(stderr, "Device driver: %s\n",
-                d.getInfo<CL_DRIVER_VERSION>().c_str());
+               opencl_dev_type_to_string(d.getInfo<CL_DEVICE_TYPE>()).c_str());
+        fprintf(stderr, "Device vendor: %s\n", d.getInfo<CL_DEVICE_VENDOR>().c_str());
+        fprintf(stderr, "Device driver: %s\n", d.getInfo<CL_DRIVER_VERSION>().c_str());
         fprintf(stderr, "Device speed:  %u MHz\n",
-                d.getInfo<CL_DEVICE_MAX_CLOCK_FREQUENCY>());
+               d.getInfo<CL_DEVICE_MAX_CLOCK_FREQUENCY>());
         fprintf(stderr, "Device cores:  %u CU\n",
-                d.getInfo<CL_DEVICE_MAX_COMPUTE_UNITS>());
+               d.getInfo<CL_DEVICE_MAX_COMPUTE_UNITS>());
       }
 
       // assign score, try to find best device
@@ -732,13 +724,9 @@
 
   if (verbose) {
     fprintf(stderr, "Selected platform: %s\n",
-            best_platform.getInfo<CL_PLATFORM_NAME>().c_str());
+           best_platform.getInfo<CL_PLATFORM_NAME>().c_str());
     fprintf(stderr, "Selected device: %s\n",
-<<<<<<< HEAD
-            trim(best_device.getInfo<CL_DEVICE_NAME>()).c_str());
-=======
            trim_left(best_device.getInfo<CL_DEVICE_NAME>().c_str()));
->>>>>>> 34246682
     fprintf(stderr, "with OpenCL %2.1f capability.\n", best_version);
   }
   cl::Context context;
@@ -775,7 +763,7 @@
     m_program.build(args.c_str());
   } catch (const cl::Error&) {
     fprintf(stderr, "Error building kernels: %s\n",
-            m_program.getBuildInfo<CL_PROGRAM_BUILD_LOG>(m_device).c_str());
+           m_program.getBuildInfo<CL_PROGRAM_BUILD_LOG>(m_device).c_str());
     throw std::runtime_error("Error building OpenCL kernels.");
   }
 
