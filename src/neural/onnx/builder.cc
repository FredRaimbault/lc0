/*
  This file is part of Leela Chess Zero.
  Copyright (C) 2021 The LCZero Authors

  Leela Chess is free software: you can redistribute it and/or modify
  it under the terms of the GNU General Public License as published by
  the Free Software Foundation, either version 3 of the License, or
  (at your option) any later version.

  Leela Chess is distributed in the hope that it will be useful,
  but WITHOUT ANY WARRANTY; without even the implied warranty of
  MERCHANTABILITY or FITNESS FOR A PARTICULAR PURPOSE.  See the
  GNU General Public License for more details.

  You should have received a copy of the GNU General Public License
  along with Leela Chess.  If not, see <http://www.gnu.org/licenses/>.

  Additional permission under GNU GPL version 3 section 7

  If you modify this Program, or any covered work, by linking or
  combining it with NVIDIA Corporation's libraries from the NVIDIA CUDA
  Toolkit and the NVIDIA CUDA Deep Neural Network library (or a
  modified version of those libraries), containing parts covered by the
  terms of the respective license agreement, the licensors of this
  Program grant you additional permission to convey the resulting work.
*/

#include "neural/onnx/builder.h"

#include <initializer_list>

#include "neural/onnx/adapters.h"
#include "neural/onnx/onnx.pb.h"
#include "utils/exception.h"
#include "utils/random.h"
#include "version.h"

namespace lczero {

OnnxBuilder::OnnxBuilder(int opset) : opset_(opset) {
  if (opset < 7 || opset > 18) {
    throw Exception("Only ONNX opsets between 7 and 18 are supported.");
  }
  model_.set_ir_version(4);
  model_.set_domain("org.lczero.models.*");
  model_.set_producer_name("Lc0");
  model_.set_producer_version(GetVersionStr());
  model_.add_opset_import()->set_version(opset);
  model_.mutable_graph()->set_name("org.lczero/converted/" +
                                   Random::Get().GetString(16));
}

namespace {
void FillValueInfo(pblczero::ValueInfoProto* vip, const std::string& name,
                   std::initializer_list<int> dims,
                   pblczero::TensorProto::DataType datatype) {
  vip->set_name(name);
  auto* type = vip->mutable_type()->mutable_tensor_type();
  type->set_elem_type(datatype);
  auto* shape = type->mutable_shape();
  for (const auto d : dims) {
    auto* dim = shape->add_dim();
    if (d < 0) {
      dim->set_dim_param("batch");
    } else {
      dim->set_dim_value(d);
    }
  }
}

void AddIntAttribute(pblczero::NodeProto* node, const std::string& name,
                     int val) {
  auto* attr = node->add_attribute();
  attr->set_name(name);
  attr->set_type(pblczero::AttributeProto::INT);
  attr->set_i(val);
}

void AddFloatAttribute(pblczero::NodeProto* node, const std::string& name,
                       float val) {
  auto* attr = node->add_attribute();
  attr->set_name(name);
  attr->set_type(pblczero::AttributeProto::FLOAT);
  attr->set_f(val);
}

void AddIntsAttribute(pblczero::NodeProto* node, const std::string& name,
                      std::initializer_list<int> vals) {
  auto* attr = node->add_attribute();
  attr->set_name(name);
  attr->set_type(pblczero::AttributeProto::INTS);
  for (const int x : vals) attr->add_ints(x);
}

}  // namespace

void OnnxBuilder::AddInput(const std::string& name,
                           std::initializer_list<int> dims,
                           pblczero::TensorProto::DataType datatype) {
  FillValueInfo(model_.mutable_graph()->add_input(), name, dims, datatype);
}

void OnnxBuilder::AddOutput(const std::string& name,
                            std::initializer_list<int> dims,
                            pblczero::TensorProto::DataType datatype) {
  FillValueInfo(model_.mutable_graph()->add_output(), name, dims, datatype);
}

std::string OnnxBuilder::AddInitializer(const std::string& name,
                                        const OnnxConst& weights) {
  auto* init = model_.mutable_graph()->add_initializer();
  init->set_name(name);
  init->set_data_type(weights.GetDataType());
  for (const int dim : weights.GetDimensions()) init->add_dims(dim);
  init->set_raw_data(weights.GetRawData());

  return name;
}

namespace {

std::string PopulateStdNodeFields(pblczero::NodeProto* node,
                                  const std::string& name,
                                  const std::string& input,
                                  const std::string& type) {
  node->set_name(name);
  node->set_op_type(type);
  node->add_input(input);
  node->add_output(name);
  return name;
}

}  // namespace

std::string OnnxBuilder::Conv(const std::string& name,
                              const std::string& input_name,
                              const OnnxConst& kernel_weights,
                              const OnnxConst& bias_weights, int pads) {
  auto* node = model_.mutable_graph()->add_node();
  auto out = PopulateStdNodeFields(node, name, input_name, "Conv");
  node->add_input(AddInitializer(name + "/w/kernel", kernel_weights));
  node->add_input(AddInitializer(name + "/w/bias", bias_weights));
  AddIntsAttribute(node, "pads", {pads, pads, pads, pads});
  return out;
}

std::string OnnxBuilder::Add(const std::string& name, const std::string& input1,
                             const std::string& input2) {
  auto* node = model_.mutable_graph()->add_node();
  auto out = PopulateStdNodeFields(node, name, input1, "Add");
  node->add_input(input2);
  return out;
}

std::string OnnxBuilder::Add(const std::string& name, const std::string& input1,
                             const OnnxConst& input2) {
  auto* node = model_.mutable_graph()->add_node();
  auto out = PopulateStdNodeFields(node, name, input1, "Add");
  node->add_input(AddInitializer(name + "/w", input2));
  return out;
}

std::string OnnxBuilder::GlobalAveragePool(const std::string& name,
                                           const std::string& input) {
  auto* node = model_.mutable_graph()->add_node();
  return PopulateStdNodeFields(node, name, input, "GlobalAveragePool");
}

std::string OnnxBuilder::Squeeze(const std::string& name,
                                 const std::string& input,
                                 std::initializer_list<int> axes) {
  auto* node = model_.mutable_graph()->add_node();
  auto out = PopulateStdNodeFields(node, name, input, "Squeeze");
  if (opset_ < 13) {
    AddIntsAttribute(node, "axes", axes);
  } else {
    node->add_input(AddInitializer(
        name + "/axes",
        Int64OnnxConst(std::vector<int64_t>(begin(axes), end(axes)),
                       {static_cast<int>(axes.size())})));
  }
  return out;
}

std::string OnnxBuilder::Mul(const std::string& name, const std::string& input1,
                             const std::string& input2) {
  auto* node = model_.mutable_graph()->add_node();
  auto out = PopulateStdNodeFields(node, name, input1, "Mul");
  node->add_input(input2);
  return out;
}

std::string OnnxBuilder::Mul(const std::string& name, const std::string& input1,
                             const OnnxConst& input2) {
  auto* node = model_.mutable_graph()->add_node();
  auto out = PopulateStdNodeFields(node, name, input1, "Mul");
  node->add_input(AddInitializer(name + "/w", input2));
  return out;
}

std::string OnnxBuilder::MatMul(const std::string& name,
                                const std::string& input1,
                                const OnnxConst& input2) {
  auto* node = model_.mutable_graph()->add_node();
  auto out = PopulateStdNodeFields(node, name, input1, "MatMul");
  node->add_input(AddInitializer(name + "/w", input2));
  return out;
}

std::string OnnxBuilder::MatMul(const std::string& name,
                                const std::string& input1,
                                const std::string& input2) {
  auto* node = model_.mutable_graph()->add_node();
  auto out = PopulateStdNodeFields(node, name, input1, "MatMul");
  node->add_input(input2);
  return out;
}

std::string OnnxBuilder::Relu(const std::string& name,
                              const std::string& input) {
  auto* node = model_.mutable_graph()->add_node();
  return PopulateStdNodeFields(node, name, input, "Relu");
}

std::string OnnxBuilder::Tanh(const std::string& name,
                              const std::string& input) {
  auto* node = model_.mutable_graph()->add_node();
  return PopulateStdNodeFields(node, name, input, "Tanh");
}

std::string OnnxBuilder::Softmax(const std::string& name,
                                 const std::string& input, int axis) {
  auto* node = model_.mutable_graph()->add_node();
  auto out = PopulateStdNodeFields(node, name, input, "Softmax");
  AddIntAttribute(node, "axis", axis);
  return out;
}

std::string OnnxBuilder::Reshape(const std::string& name,
                                 const std::string& input,
                                 const std::string& shape) {
  auto* node = model_.mutable_graph()->add_node();
  auto out = PopulateStdNodeFields(node, name, input, "Reshape");
  node->add_input(shape);
  return out;
}

std::string OnnxBuilder::Transpose(const std::string& name,
                                   const std::string& input,
                                   std::initializer_list<int> perm) {
  auto* node = model_.mutable_graph()->add_node();
  auto out = PopulateStdNodeFields(node, name, input, "Transpose");
  AddIntsAttribute(node, "perm", perm);
  return out;
}

std::string OnnxBuilder::Pad(const std::string& name, const std::string& input,
                             std::initializer_list<int> pads) {
  auto* node = model_.mutable_graph()->add_node();
  auto out = PopulateStdNodeFields(node, name, input, "Pad");
  AddIntsAttribute(node, "pads", pads);
  return out;
}

std::string OnnxBuilder::Gather(const std::string& name,
                                const std::string& input1,
                                const std::string& input2, int axis) {
  auto* node = model_.mutable_graph()->add_node();
  auto out = PopulateStdNodeFields(node, name, input1, "Gather");
  node->add_input(input2);
  AddIntAttribute(node, "axis", axis);
  return out;
}

std::string OnnxBuilder::Softplus(const std::string& name,
                                  const std::string& input) {
  auto* node = model_.mutable_graph()->add_node();
  return PopulateStdNodeFields(node, name, input, "Softplus");
}

std::string OnnxBuilder::Identity(const std::string& name,
                                  const std::string& input) {
  auto* node = model_.mutable_graph()->add_node();
  return PopulateStdNodeFields(node, name, input, "Identity");
}

std::string OnnxBuilder::Selu(const std::string& name,
                              const std::string& input) {
  auto* node = model_.mutable_graph()->add_node();
  return PopulateStdNodeFields(node, name, input, "Selu");
}

std::vector<std::string> OnnxBuilder::Split(const std::string& name,
                                            const std::string& input, int axis,
                                            std::initializer_list<int> split) {
  auto* node = model_.mutable_graph()->add_node();
  node->set_name(name);
  node->set_op_type("Split");
  node->add_input(input);
  AddIntAttribute(node, "axis", axis);
  if (split.size() > 0) {
    if (opset_ < 13) {
      AddIntsAttribute(node, "split", split);
    } else {
      node->add_input(AddInitializer(
          name + "/split",
          Int64OnnxConst(std::vector<int64_t>(begin(split), end(split)),
                         {static_cast<int>(split.size())})));
    }
    std::vector<std::string> out;
    for (size_t i = 1; i <= split.size(); i++) {
      out.push_back(name + "/out" + std::to_string(i));
      node->add_output(out.back());
    }
    return out;
  }
  if (opset_ >= 18) AddIntAttribute(node, "num_outputs", 2);
  node->add_output(name + "/out1");
  node->add_output(name + "/out2");
  return {name + "/out1", name + "/out2"};
}

std::string OnnxBuilder::Slice(const std::string& name,
                               const std::string& input,
                               std::initializer_list<int> starts,
                               std::initializer_list<int> ends) {
  auto* node = model_.mutable_graph()->add_node();
  auto out = PopulateStdNodeFields(node, name, input, "Slice");
  if (opset_ < 10) {
    AddIntsAttribute(node, "starts", starts);
    AddIntsAttribute(node, "ends", ends);
  } else {
    node->add_input(AddInitializer(
        name + "/starts", Int32OnnxConst(std::vector<int>(starts),
                                         {static_cast<int>(starts.size())})));
    node->add_input(AddInitializer(
        name + "/ends", Int32OnnxConst(std::vector<int>(ends),
                                       {static_cast<int>(ends.size())})));
  }
  return out;
}

std::string OnnxBuilder::Concat(const std::string& name,
                                const std::vector<std::string>& input,
                                int axis) {
  auto* node = model_.mutable_graph()->add_node();
  node->set_name(name);
  node->set_op_type("Concat");
  for (const auto& in : input) {
    node->add_input(in);
  }
  node->add_output(name);
  AddIntAttribute(node, "axis", axis);
  return name;
}

std::string OnnxBuilder::Sigmoid(const std::string& name,
                                 const std::string& input) {
  auto* node = model_.mutable_graph()->add_node();
  return PopulateStdNodeFields(node, name, input, "Sigmoid");
}

// This is only defined in opset 17 but onnxruntime supports it from 1.
std::string OnnxBuilder::LayerNormalization(const std::string& name,
                                            const std::string& input,
                                            const OnnxConst& scale,
                                            const OnnxConst& bias, int axis,
                                            float epsilon) {
  auto* node = model_.mutable_graph()->add_node();
  auto out = PopulateStdNodeFields(node, name, input, "LayerNormalization");
  node->add_input(AddInitializer(name + "/w/scale", scale));
  node->add_input(AddInitializer(name + "/w/bias", bias));
  AddIntAttribute(node, "axis", axis);
  AddFloatAttribute(node, "epsilon", epsilon);
  return out;
}

<<<<<<< HEAD
std::string OnnxBuilder::Expand(const std::string& name,
                                const std::string& input,
                                const std::string& shape) {
  auto* node = model_.mutable_graph()->add_node();
  auto out = PopulateStdNodeFields(node, name, input, "Expand");
  node->add_input(shape);
  return out;
}

std::string OnnxBuilder::Shape(const std::string& name,
                               const std::string& input) {
  auto* node = model_.mutable_graph()->add_node();
  return PopulateStdNodeFields(node, name, input, "Shape");
}

std::string OnnxBuilder::Exp(const std::string& name,
                             const std::string& input) {
  auto* node = model_.mutable_graph()->add_node();
  return PopulateStdNodeFields(node, name, input, "Exp");
}

std::string OnnxBuilder::Div(const std::string& name, const std::string& input1,
                             const std::string& input2) {
  auto* node = model_.mutable_graph()->add_node();
  auto out = PopulateStdNodeFields(node, name, input1, "Div");
  node->add_input(input2);
  return out;
}

std::string OnnxBuilder::Sub(const std::string& name, const std::string& input1,
                             const std::string& input2) {
  auto* node = model_.mutable_graph()->add_node();
  auto out = PopulateStdNodeFields(node, name, input1, "Sub");
  node->add_input(input2);
  return out;
}

std::string OnnxBuilder::Greater(const std::string& name,
                                 const std::string& input1,
                                 const OnnxConst& input2) {
  auto* node = model_.mutable_graph()->add_node();
  auto out = PopulateStdNodeFields(node, name, input1, "Greater");
  node->add_input(AddInitializer(name + "/threshold", input2));
  return out;
}

std::string OnnxBuilder::Where(const std::string& name,
                               const std::string& input1,
                               const std::string& input2,
                               const std::string& input3) {
  auto* node = model_.mutable_graph()->add_node();
  auto out = PopulateStdNodeFields(node, name, input1, "Where");
  node->add_input(input2);
  node->add_input(input3);
  return out;
=======
std::string OnnxBuilder::Mish(const std::string& name,
                              const std::string& input) {
  auto* node = model_.mutable_graph()->add_node();
  return PopulateStdNodeFields(node, name, input, "Mish");
>>>>>>> a61e43d6
}

}  // namespace lczero<|MERGE_RESOLUTION|>--- conflicted
+++ resolved
@@ -375,7 +375,6 @@
   return out;
 }
 
-<<<<<<< HEAD
 std::string OnnxBuilder::Expand(const std::string& name,
                                 const std::string& input,
                                 const std::string& shape) {
@@ -431,12 +430,12 @@
   node->add_input(input2);
   node->add_input(input3);
   return out;
-=======
+}
+
 std::string OnnxBuilder::Mish(const std::string& name,
                               const std::string& input) {
   auto* node = model_.mutable_graph()->add_node();
   return PopulateStdNodeFields(node, name, input, "Mish");
->>>>>>> a61e43d6
 }
 
 }  // namespace lczero