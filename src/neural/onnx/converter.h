/*
  This file is part of Leela Chess Zero.
  Copyright (C) 2021 The LCZero Authors

  Leela Chess is free software: you can redistribute it and/or modify
  it under the terms of the GNU General Public License as published by
  the Free Software Foundation, either version 3 of the License, or
  (at your option) any later version.

  Leela Chess is distributed in the hope that it will be useful,
  but WITHOUT ANY WARRANTY; without even the implied warranty of
  MERCHANTABILITY or FITNESS FOR A PARTICULAR PURPOSE.  See the
  GNU General Public License for more details.

  You should have received a copy of the GNU General Public License
  along with Leela Chess.  If not, see <http://www.gnu.org/licenses/>.

  Additional permission under GNU GPL version 3 section 7

  If you modify this Program, or any covered work, by linking or
  combining it with NVIDIA Corporation's libraries from the NVIDIA CUDA
  Toolkit and the NVIDIA CUDA Deep Neural Network library (or a
  modified version of those libraries), containing parts covered by the
  terms of the respective license agreement, the licensors of this
  Program grant you additional permission to convey the resulting work.
*/

#pragma once

#include <string>

#include "neural/onnx/onnx.pb.h"
#include "proto/net.pb.h"

namespace lczero {

// Options to use when converting "old" weights to ONNX weights format.
struct WeightsToOnnxConverterOptions {
<<<<<<< HEAD
  enum class DataType { kFloat32, kFloat16, kBFloat16 };
  DataType data_type_ = DataType::kFloat32;
=======
  enum class DataType { kFloat32, kFloat16 };
  DataType data_type = DataType::kFloat32;
>>>>>>> 6df7a237
  std::string input_planes_name = "/input/planes";
  std::string output_policy_head = "/output/policy";
  std::string output_wdl = "/output/wdl";
  std::string output_value = "/output/value";
  std::string output_mlh = "/output/mlh";
  int batch_size = -1;
  int opset = 17;
  bool alt_mish = false;
  bool alternative_layer_normalization = false;
<<<<<<< HEAD
  bool fix_bf16 = false; // Work around missing bf16 support in onnx operators.
=======
  std::string policy_head = "vanilla";
  std::string value_head = "winner";

  static DataType StringToDataType(const std::string&);
>>>>>>> 6df7a237
};

// Converts "classical" weights file to weights file with embedded ONNX model.
pblczero::Net ConvertWeightsToOnnx(const pblczero::Net&,
                                   const WeightsToOnnxConverterOptions&);

}  // namespace lczero<|MERGE_RESOLUTION|>--- conflicted
+++ resolved
@@ -36,13 +36,8 @@
 
 // Options to use when converting "old" weights to ONNX weights format.
 struct WeightsToOnnxConverterOptions {
-<<<<<<< HEAD
   enum class DataType { kFloat32, kFloat16, kBFloat16 };
-  DataType data_type_ = DataType::kFloat32;
-=======
-  enum class DataType { kFloat32, kFloat16 };
   DataType data_type = DataType::kFloat32;
->>>>>>> 6df7a237
   std::string input_planes_name = "/input/planes";
   std::string output_policy_head = "/output/policy";
   std::string output_wdl = "/output/wdl";
@@ -52,14 +47,11 @@
   int opset = 17;
   bool alt_mish = false;
   bool alternative_layer_normalization = false;
-<<<<<<< HEAD
   bool fix_bf16 = false; // Work around missing bf16 support in onnx operators.
-=======
   std::string policy_head = "vanilla";
   std::string value_head = "winner";
 
   static DataType StringToDataType(const std::string&);
->>>>>>> 6df7a237
 };
 
 // Converts "classical" weights file to weights file with embedded ONNX model.
