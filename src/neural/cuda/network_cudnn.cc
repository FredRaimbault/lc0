/*
  This file is part of Leela Chess Zero.
  Copyright (C) 2018-2022 The LCZero Authors

  Leela Chess is free software: you can redistribute it and/or modify
  it under the terms of the GNU General Public License as published by
  the Free Software Foundation, either version 3 of the License, or
  (at your option) any later version.

  Leela Chess is distributed in the hope that it will be useful,
  but WITHOUT ANY WARRANTY; without even the implied warranty of
  MERCHANTABILITY or FITNESS FOR A PARTICULAR PURPOSE.  See the
  GNU General Public License for more details.

  You should have received a copy of the GNU General Public License
  along with Leela Chess.  If not, see <http://www.gnu.org/licenses/>.

  Additional permission under GNU GPL version 3 section 7

  If you modify this Program, or any covered work, by linking or
  combining it with NVIDIA Corporation's libraries from the NVIDIA CUDA
  Toolkit and the NVIDIA CUDA Deep Neural Network library (or a
  modified version of those libraries), containing parts covered by the
  terms of the respective license agreement, the licensors of this
  Program grant you additional permission to convey the resulting work.
*/
#include <algorithm>
#include <cassert>
#include <functional>
#include <list>
#include <memory>
#include <mutex>

#include "cuda_common.h"
#include "inputs_outputs.h"
#include "kernels.h"
#include "layers.h"
#include "neural/factory.h"
#include "neural/network_legacy.h"
#include "neural/shared/activation.h"
#include "neural/shared/attention_policy_map.h"
#include "neural/shared/policy_map.h"
#include "utils/bititer.h"
#include "utils/exception.h"

// #define DEBUG_RAW_NPS

namespace lczero {
using namespace cudnn_backend;

template <typename DataType>
class CudnnNetwork;

<<<<<<< HEAD
static size_t getMaxAttentionHeadSize(const MultiHeadWeights& weights, int N) {
  const auto vanilla = weights.policy_heads.at("vanilla");
  const size_t embedding_op_size = vanilla.ip_pol_b.size();
  const size_t policy_d_model = vanilla.ip2_pol_b.size();
  assert(policy_d_model == vanilla.ip3_pol_b.size());
=======
static size_t getMaxAttentionHeadSize(
    const MultiHeadWeights::PolicyHead& weights, int N) {
  const size_t embedding_op_size = weights.ip_pol_b.size();
  const size_t policy_d_model = weights.ip2_pol_b.size();
  assert(policy_d_model == weights.ip3_pol_b.size());
>>>>>>> 8d5c9cdf

  size_t encoder_d_model = 0;
  size_t encoder_dff = 0;

  if (vanilla.pol_encoder.size() > 0) {
    encoder_d_model = vanilla.pol_encoder[0].mha.q_b.size();
    encoder_dff = vanilla.pol_encoder[0].ffn.dense1_b.size();

    assert(encoder_d_model == vanilla.pol_encoder[0].mha.k_b.size());
    assert(encoder_d_model == vanilla.pol_encoder[0].mha.v_b.size());
    assert(embedding_op_size == vanilla.pol_encoder[0].ffn.dense2_b.size());
  }

  const size_t encoder_heads = vanilla.pol_encoder_head_count;

  size_t size =
      N * 64 *
      std::max(std::max(embedding_op_size, encoder_dff), policy_d_model);

  // size of matmul_qk matrix = encoder_heads_ * Batch * 64 * 64
  const size_t matmul_qk_size = encoder_heads * N * 64 * 64;
  const size_t output_size = N * (64 * 64 + 8 * 24);
  size = std::max(size, std::max(matmul_qk_size, output_size));

  size_t qkv_size = N * 64 * encoder_d_model;
  // We store qkv in single allocation, and other intermediate tensors are
  // sometimes stored by splitting an allocation into two halves.
  size = std::max(2 * size, 3 * qkv_size);
  return size;
}

template <typename DataType>
class CudnnNetworkComputation : public NetworkComputation {
 public:
  CudnnNetworkComputation(CudnnNetwork<DataType>* network, bool wdl,
                          bool moves_left);
  ~CudnnNetworkComputation();

  void AddInput(InputPlanes&& input) override {
    const auto iter_mask =
        &inputs_outputs_->input_masks_mem_[batch_size_ * kInputPlanes];
    const auto iter_val =
        &inputs_outputs_->input_val_mem_[batch_size_ * kInputPlanes];

    int i = 0;
    for (const auto& plane : input) {
      iter_mask[i] = plane.mask;
      iter_val[i] = plane.value;
      i++;
    }

    batch_size_++;
  }

  void ComputeBlocking() override;

  int GetBatchSize() const override { return batch_size_; }

  float GetQVal(int sample) const override {
    if (wdl_) {
      auto w = inputs_outputs_->op_value_mem_[3 * sample + 0];
      auto l = inputs_outputs_->op_value_mem_[3 * sample + 2];
      return w - l;
    } else {
      return inputs_outputs_->op_value_mem_[sample];
    }
  }

  float GetDVal(int sample) const override {
    if (wdl_) {
      auto d = inputs_outputs_->op_value_mem_[3 * sample + 1];
      return d;
    } else {
      return 0.0f;
    }
  }

  float GetPVal(int sample, int move_id) const override {
    return inputs_outputs_->op_policy_mem_[sample * kNumOutputPolicy + move_id];
  }

  float GetMVal(int sample) const override {
    if (moves_left_) {
      return inputs_outputs_->op_moves_left_mem_[sample];
    }
    return 0.0f;
  }

 private:
  // Memory holding inputs, outputs.
  std::unique_ptr<InputsOutputs> inputs_outputs_;
  int batch_size_;
  bool wdl_;
  bool moves_left_;

  CudnnNetwork<DataType>* network_;
};

template <typename DataType>
class CudnnNetwork : public Network {
 public:
  CudnnNetwork(const WeightsFile& file, const OptionsDict& options)
      : capabilities_{file.format().network_format().input(),
                      file.format().network_format().moves_left()} {
    MultiHeadWeights weights(file.weights());
    gpu_id_ = options.GetOrDefault<int>("gpu", 0);

    conv_policy_ = file.format().network_format().policy() ==
                   pblczero::NetworkFormat::POLICY_CONVOLUTION;

    attn_policy_ = file.format().network_format().policy() ==
                   pblczero::NetworkFormat::POLICY_ATTENTION;

    max_batch_size_ = options.GetOrDefault<int>("max_batch", 1024);
    // min_batch_size_ is chosen as 4 as it is common that for sizes less than
    // 4 that there is no performance gain, but there is variance in the
    // outputs, which means that there is extra non-determinism in some
    // scenarios, including using the multiplexing backend.
    min_batch_size_ =
        options.GetOrDefault<int>("min_batch", std::min(4, max_batch_size_));
    if (max_batch_size_ < min_batch_size_)
      throw Exception("Max batch must not be less than min_batch setting.");

    showInfo();

    int total_gpus;
    ReportCUDAErrors(cudaGetDeviceCount(&total_gpus));

    if (gpu_id_ >= total_gpus)
      throw Exception("Invalid GPU Id: " + std::to_string(gpu_id_));

    cudaDeviceProp deviceProp = {};
    cudaGetDeviceProperties(&deviceProp, gpu_id_);
    showDeviceInfo(deviceProp);

    // Select GPU to run on (for *the current* thread).
    ReportCUDAErrors(cudaSetDevice(gpu_id_));

    ReportCUDNNErrors(cudnnCreate(&cudnn_));
    ReportCUBLASErrors(cublasCreate(&cublas_));

    // Default layout is nchw.
    nhwc_ = false;
    bool hasTensorCores = false;
    constexpr bool fp16 = std::is_same<half, DataType>::value;

    if (fp16) {
      // Check if the GPU support FP16.

      if ((deviceProp.major == 6 && deviceProp.minor != 1) ||
          (deviceProp.major == 5 && deviceProp.minor == 3)) {
        // FP16 without tensor cores supported on GP100 (SM 6.0) and Jetson
        // (SM 5.3 and 6.2). SM 6.1 GPUs also have FP16, but slower than FP32.
        // nhwc_ remains false.
      } else if (deviceProp.major >= 7) {
        // NHWC layout is faster with Tensor Cores when using cudnn's implicit
        // gemm algorithm.
        // Supported on Volta and Turing (and hopefully future GPUs too).

        // Some GPUs (GTX 16xx) are SM 7.5 but don't have tensor cores
        // enabling TENSOR_OP_MATH or nhwc_ layout for them works but is
        // very very slow (likely because the system emulates it).
        if (!strstr(deviceProp.name, "GTX 16")) {
          hasTensorCores = true;
          nhwc_ = true;
        }
      } else {
        throw Exception("Your GPU doesn't support FP16");
      }

      // Override if forced from backend option
      if (!options.IsDefault<bool>("nhwc")) nhwc_ = options.Get<bool>("nhwc");
    }

    if (hasTensorCores)
      ReportCUBLASErrors(cublasSetMathMode(
          cublas_,
          CUBLAS_TENSOR_OP_MATH));  // Deprecated on CUDA 11.0 and later
    else if (fp16)
      ReportCUBLASErrors(cublasSetMathMode(
          cublas_,
          CUBLAS_PEDANTIC_MATH));  // Explicitly set PEDANTIC_MATH mode to
                                   // avoid cublas bug of making use of tensor
                                   // core math on TU11x GPUs that don't
                                   // support it.

    const int kNumInputPlanes = kInputPlanes;
    const int kNumFilters = (int)weights.input.biases.size();
    numBlocks_ = (int)weights.residual.size();

    // Use our custom winograd for residual tower convolutions for most cases:
    //
    //  1. Should be always faster than cudnn's winograd that we use for fp32,
    //  and for fp16 on GPUs without tensor cores
    //
    //  2. Should also be faster than cudnn's implicit GEMM on GPUs with tensor
    //     cores too, but only for networks with 256 or higher no. of filters.
    //
    //  3. Currently a bug in cublas makes it slower on RTX GPUs with fp16 so
    //  it's disabled. TODO: Enable it once the bug has been fixed and it's
    //  tested to be faster. Putting check for cuda 11 for now.

    if (fp16) {
      int cuda_version;
      cudaRuntimeGetVersion(&cuda_version);
      if (!hasTensorCores)
        use_custom_winograd_ = false;
      else if (kNumFilters >= 256 &&
               !(deviceProp.major == 7 && deviceProp.minor == 5 &&
                 cuda_version < 11000))
        use_custom_winograd_ = true;
      else
        use_custom_winograd_ = false;
    } else {
      use_custom_winograd_ = true;
    }

    // Warn if the memory required for storing transformed weights is
    // going to exceed 40% of total video memory, force custom_winograd off
    // if it's going to exceed 50% of memory.
    size_t residual_single_layer_weight_size =
        3 * 3 * kNumFilters * kNumFilters * sizeof(DataType);
    size_t residual_weight_size =
        residual_single_layer_weight_size * numBlocks_ * 2;
    size_t transformed_residual_weight_size = residual_weight_size * 4;

    if (residual_weight_size > 0.6 * deviceProp.totalGlobalMem) {
      CERR << "Low video memory detected. You may run into OOM errors. Please "
              "consider using a smaller network.";
    }

    const bool custom_winograd_override =
        !options.IsDefault<bool>("custom_winograd");

    if (!custom_winograd_override && use_custom_winograd_ &&
        transformed_residual_weight_size > 0.5 * deviceProp.totalGlobalMem) {
      CERR << "WARNING: Low GPU video memory. Turning off custom_winograd "
              "path. You may still run into OOM errors. "
              "Please consider using a smaller network.";
      use_custom_winograd_ = false;
    }

    // Override if set in backend-opts.
    if (custom_winograd_override)
      use_custom_winograd_ = options.Get<bool>("custom_winograd");

    if (use_custom_winograd_ &&
        transformed_residual_weight_size > 0.4 * deviceProp.totalGlobalMem) {
      CERR << "WARNING: Low GPU video memory. You may still run into OOM "
              "errors. Try with backend-opts=custom_winograd=false, or "
              "using a smaller network.";
    }

    // Winograd needs nchw tensor layout.
    if (use_custom_winograd_) nhwc_ = false;

    use_res_block_winograd_fuse_opt_ = false;
    if (use_custom_winograd_) {
      // Disable res block fusing for fp32 for now.
      // TODO: make it work for filters not a multiple of 32.
      if (kNumFilters % 32 == 0 && fp16) {
        use_res_block_winograd_fuse_opt_ = true;
      }
      // Override if set in backend-opts.
      if (!options.IsDefault<bool>("res_block_fusing")) {
        use_res_block_winograd_fuse_opt_ =
            options.Get<bool>("res_block_fusing");
      }
    }

    const bool use_gemm_ex = deviceProp.major >= 5;

    // 0. Check for SE.
    has_se_ = false;
    if (weights.residual[0].has_se) {
      has_se_ = true;
    }

    const bool mish_net = file.format().network_format().default_activation() ==
                          pblczero::NetworkFormat::DEFAULT_ACTIVATION_MISH;

    // 1. Allocate scratch space (used internally by cudnn to run convolutions,
    //     and also for format/layout conversion for weights).
    cudnnFilterDescriptor_t wDesc;
    cudnnConvolutionDescriptor_t convDesc;
    cudnnTensorDescriptor_t xDesc;
    cudnnCreateFilterDescriptor(&wDesc);
    cudnnCreateConvolutionDescriptor(&convDesc);
    cudnnCreateTensorDescriptor(&xDesc);
    cudnnConvolutionFwdAlgo_t conv_algo;

    const int maxChannels = std::max(kInputPlanes, kNumFilters);

    const cudnnDataType_t datatype = fp16 ? CUDNN_DATA_HALF : CUDNN_DATA_FLOAT;
    const cudnnTensorFormat_t layout =
        nhwc_ ? CUDNN_TENSOR_NHWC : CUDNN_TENSOR_NCHW;

    ReportCUDNNErrors(cudnnSetFilter4dDescriptor(
        wDesc, datatype, layout, maxChannels, maxChannels, 3, 3));

    ReportCUDNNErrors(cudnnSetTensor4dDescriptor(
        xDesc, layout, datatype, max_batch_size_, maxChannels, 8, 8));

    ReportCUDNNErrors(cudnnSetConvolution2dDescriptor(
        convDesc, 1, 1, 1, 1, 1, 1, CUDNN_CROSS_CORRELATION, datatype));

    // It will fall back to non-tensor math if not supported.
    ReportCUDNNErrors(
        cudnnSetConvolutionMathType(convDesc, CUDNN_TENSOR_OP_MATH));

    if (nhwc_) {
      conv_algo = CUDNN_CONVOLUTION_FWD_ALGO_IMPLICIT_PRECOMP_GEMM;
    } else {
      conv_algo = CUDNN_CONVOLUTION_FWD_ALGO_WINOGRAD_NONFUSED;
    }

    // Query expected scratch space from cudnn.
    ReportCUDNNErrors(cudnnGetConvolutionForwardWorkspaceSize(
        cudnn_, xDesc, wDesc, convDesc, xDesc, conv_algo, &scratch_size_));

    // Have some minumum as we also use this for transforming weights.
    size_t max_weight_size = 128 * 1024 * 1024;

    // parts from scratch allocation are suballocated to hold various weights
    // and biases when transforming winograd weights (one layer at a time), 128
    // MB is way more than that what we need but make sure it's at least 3x of
    // single layer's weight size to be safe.
    if (max_weight_size < 3 * residual_single_layer_weight_size)
      max_weight_size = 3 * residual_single_layer_weight_size;

    if (scratch_size_ < max_weight_size) scratch_size_ = max_weight_size;

    size_t transformed_tensor_size = 0;
    if (use_custom_winograd_) {
      // Need additional space for transformed input/outputs which are 36/16
      // times size (4x4 block transformed into 6x6).
      transformed_tensor_size = (size_t)(max_batch_size_ * kNumFilters * 64 *
                                         (36.0 / 16.0) * sizeof(DataType));
      scratch_size_ = std::max(scratch_size_, 2 * transformed_tensor_size);
    }

    // Attention policy head may need more memory
    const size_t attentionSize =
        getMaxAttentionHeadSize(weights.policy_heads.at("vanilla"),
                                max_batch_size_) *
        sizeof(DataType);
    scratch_size_ = std::max(scratch_size_, attentionSize);

    ReportCUDAErrors(cudaMalloc(&scratch_mem_, scratch_size_));
#ifdef DEBUG_RAW_NPS
    CERR << "allocated " << scratch_size_ << " bytes for scratch memory";
#endif

    // 2. Build the network, and copy the weights to GPU memory.

    // Input.
    if (use_custom_winograd_) {
      auto inputConv = std::make_unique<FusedWinogradConvSELayer<DataType>>(
          nullptr, kNumFilters, 8, 8, kNumInputPlanes,
          mish_net ? ACTIVATION_MISH : ACTIVATION_RELU, true, false, false, 0,
          use_gemm_ex, use_res_block_winograd_fuse_opt_);
      inputConv->LoadWeights(&weights.input.weights[0],
                             &weights.input.biases[0], scratch_mem_);
      network_.emplace_back(std::move(inputConv));
    } else {
      auto inputConv = std::make_unique<ConvLayer<DataType>>(
          nhwc_, kNumFilters, 8, 8, 3, kNumInputPlanes,
          mish_net ? ACTIVATION_MISH : ACTIVATION_RELU, true);
      inputConv->LoadWeights(&weights.input.weights[0],
                             &weights.input.biases[0], scratch_mem_);
      network_.emplace_back(std::move(inputConv));
    }

    // Residual block.
    for (int block = 0; block < numBlocks_; block++) {
      if (use_custom_winograd_) {
        bool has_se = weights.residual[block].has_se;
        int se_k = (int)weights.residual[block].se.b1.size();

        if (use_res_block_winograd_fuse_opt_) {
          auto layer = std::make_unique<ResidualBlock<DataType>>(
              getLastLayer(), kNumFilters, has_se, se_k, use_gemm_ex,
              block == 0, block == (numBlocks_ - 1),
              mish_net ? ACTIVATION_MISH : ACTIVATION_RELU,
              deviceProp.sharedMemPerBlockOptin);
          layer->LoadWeights0(&weights.residual[block].conv1.weights[0],
                              &weights.residual[block].conv1.biases[0],
                              scratch_mem_);
          layer->LoadWeights1(&weights.residual[block].conv2.weights[0],
                              &weights.residual[block].conv2.biases[0],
                              scratch_mem_);
          if (has_se)
            layer->LoadSEWeights(&weights.residual[block].se.w1[0],
                                 &weights.residual[block].se.b1[0],
                                 &weights.residual[block].se.w2[0],
                                 &weights.residual[block].se.b2[0],
                                 scratch_mem_);
          network_.emplace_back(std::move(layer));
        } else {
          auto conv1 = std::make_unique<FusedWinogradConvSELayer<DataType>>(
              getLastLayer(), kNumFilters, 8, 8, kNumFilters,
              mish_net ? ACTIVATION_MISH : ACTIVATION_RELU, true, false, false,
              0, use_gemm_ex);
          conv1->LoadWeights(&weights.residual[block].conv1.weights[0],
                             &weights.residual[block].conv1.biases[0],
                             scratch_mem_);
          network_.emplace_back(std::move(conv1));

          auto conv2 = std::make_unique<FusedWinogradConvSELayer<DataType>>(
              getLastLayer(), kNumFilters, 8, 8, kNumFilters,
              mish_net ? ACTIVATION_MISH : ACTIVATION_RELU, true, true, has_se,
              se_k, use_gemm_ex);
          conv2->LoadWeights(&weights.residual[block].conv2.weights[0],
                             &weights.residual[block].conv2.biases[0],
                             scratch_mem_);
          if (has_se)
            conv2->LoadSEWeights(&weights.residual[block].se.w1[0],
                                 &weights.residual[block].se.b1[0],
                                 &weights.residual[block].se.w2[0],
                                 &weights.residual[block].se.b2[0],
                                 scratch_mem_);
          network_.emplace_back(std::move(conv2));
        }

      } else {
        auto conv1 = std::make_unique<ConvLayer<DataType>>(
            getLastLayer(), kNumFilters, 8, 8, 3, kNumFilters,
            mish_net ? ACTIVATION_MISH : ACTIVATION_RELU, true);
        conv1->LoadWeights(&weights.residual[block].conv1.weights[0],
                           &weights.residual[block].conv1.biases[0],
                           scratch_mem_);
        network_.emplace_back(std::move(conv1));

        // Relu and bias of second convolution is handled by SELayer.
        bool useReluAndBias = weights.residual[block].has_se ? false : true;

        auto conv2 = std::make_unique<ConvLayer<DataType>>(
            getLastLayer(), kNumFilters, 8, 8, 3, kNumFilters,
            useReluAndBias ? (mish_net ? ACTIVATION_MISH : ACTIVATION_RELU)
                           : ACTIVATION_NONE,
            useReluAndBias);
        conv2->LoadWeights(
            &weights.residual[block].conv2.weights[0],
            useReluAndBias ? &weights.residual[block].conv2.biases[0] : nullptr,
            scratch_mem_);
        network_.emplace_back(std::move(conv2));

        if (weights.residual[block].has_se) {
          int numFCOut = (int)weights.residual[block].se.b1.size();
          auto se = std::make_unique<SELayer<DataType>>(
              getLastLayer(), numFCOut, false,
              mish_net ? ACTIVATION_MISH : ACTIVATION_RELU);
          se->LoadWeights(&weights.residual[block].se.w1[0],
                          &weights.residual[block].se.b1[0],
                          &weights.residual[block].se.w2[0],
                          &weights.residual[block].se.b2[0],
                          &weights.residual[block].conv2.biases[0],
                          scratch_mem_);
          network_.emplace_back(std::move(se));
        }
      }
    }

    resi_last_ = getLastLayer();

    // Policy head.
    {
      MultiHeadWeights::PolicyHead& head = weights.policy_heads.at("vanilla");
      if (attn_policy_) {
        auto AttentionPolicy = std::make_unique<AttentionPolicyHead<DataType>>(
            getLastLayer(), head, scratch_mem_, false, ACTIVATION_SELU,
            max_batch_size_);
        network_.emplace_back(std::move(AttentionPolicy));

        auto policymap = std::make_unique<PolicyMapLayer<DataType>>(
            getLastLayer(), kNumOutputPolicy, 1, 1, 64 * 64 + 8 * 24, true);
        policymap->LoadWeights(kAttnPolicyMap, scratch_mem_);
        network_.emplace_back(std::move(policymap));
      } else if (conv_policy_) {
        auto conv1 = std::make_unique<ConvLayer<DataType>>(
            resi_last_, kNumFilters, 8, 8, 3, kNumFilters,
            mish_net ? ACTIVATION_MISH : ACTIVATION_RELU, true);
        conv1->LoadWeights(&head.policy1.weights[0], &head.policy1.biases[0],
                           scratch_mem_);
        network_.emplace_back(std::move(conv1));

        auto pol_channels = head.policy.biases.size();

        // No relu
        auto conv2 = std::make_unique<ConvLayer<DataType>>(
            getLastLayer(), pol_channels, 8, 8, 3, kNumFilters, ACTIVATION_NONE,
            true);
        conv2->LoadWeights(&head.policy.weights[0], &head.policy.biases[0],
                           scratch_mem_);
        network_.emplace_back(std::move(conv2));

        auto policymap = std::make_unique<PolicyMapLayer<DataType>>(
            getLastLayer(), kNumOutputPolicy, 1, 1, 73 * 8 * 8, false);
        policymap->LoadWeights(kConvPolicyMap, scratch_mem_);

        network_.emplace_back(std::move(policymap));
      } else {
        auto convPol = std::make_unique<ConvLayer<DataType>>(
            resi_last_, head.policy.biases.size(), 8, 8, 1, kNumFilters,
            mish_net ? ACTIVATION_MISH : ACTIVATION_RELU, true);
        convPol->LoadWeights(&head.policy.weights[0], &head.policy.biases[0],
                             scratch_mem_);
        network_.emplace_back(std::move(convPol));

        auto FCPol = std::make_unique<FCLayer<DataType>>(
            getLastLayer(), head.ip_pol_b.size(), 1, 1, true, ACTIVATION_NONE);
        FCPol->LoadWeights(&head.ip_pol_w[0], &head.ip_pol_b[0], scratch_mem_);
        network_.emplace_back(std::move(FCPol));
      }
      policy_out_ = getLastLayer();
    }

    // Value head.
    {
      MultiHeadWeights::ValueHead& head = weights.value_heads.at("winner");
      auto convVal = std::make_unique<ConvLayer<DataType>>(
          resi_last_, head.value.biases.size(), 8, 8, 1, kNumFilters,
          mish_net ? ACTIVATION_MISH : ACTIVATION_RELU, true);
      convVal->LoadWeights(&head.value.weights[0], &head.value.biases[0],
                           scratch_mem_);
      network_.emplace_back(std::move(convVal));

      auto FCVal1 = std::make_unique<FCLayer<DataType>>(
          getLastLayer(), head.ip1_val_b.size(), 1, 1, true,
          mish_net ? ACTIVATION_MISH : ACTIVATION_RELU);
      FCVal1->LoadWeights(&head.ip1_val_w[0], &head.ip1_val_b[0],
                          scratch_mem_);
      network_.emplace_back(std::move(FCVal1));

      wdl_ = file.format().network_format().value() ==
             pblczero::NetworkFormat::VALUE_WDL;
      auto fc2_tanh = !wdl_;

      auto FCVal2 = std::make_unique<FCLayer<DataType>>(
          getLastLayer(), head.ip2_val_b.size(), 1, 1, true,
          fc2_tanh ? ACTIVATION_TANH : ACTIVATION_NONE);
      FCVal2->LoadWeights(&head.ip2_val_w[0], &head.ip2_val_b[0],
                          scratch_mem_);
      network_.emplace_back(std::move(FCVal2));
    }
    value_out_ = getLastLayer();

    // Moves left head
    moves_left_ = (file.format().network_format().moves_left() ==
                   pblczero::NetworkFormat::MOVES_LEFT_V1) &&
                  options.GetOrDefault<bool>("mlh", true);
    if (moves_left_) {
      auto convMov = std::make_unique<ConvLayer<DataType>>(
          resi_last_, weights.moves_left.biases.size(), 8, 8, 1, kNumFilters,
          mish_net ? ACTIVATION_MISH : ACTIVATION_RELU, true);
      convMov->LoadWeights(&weights.moves_left.weights[0],
                           &weights.moves_left.biases[0], scratch_mem_);
      network_.emplace_back(std::move(convMov));

      auto FCMov1 = std::make_unique<FCLayer<DataType>>(
          getLastLayer(), weights.ip1_mov_b.size(), 1, 1, true,
          mish_net ? ACTIVATION_MISH : ACTIVATION_RELU);
      FCMov1->LoadWeights(&weights.ip1_mov_w[0], &weights.ip1_mov_b[0],
                          scratch_mem_);
      network_.emplace_back(std::move(FCMov1));

      auto FCMov2 = std::make_unique<FCLayer<DataType>>(getLastLayer(), 1, 1, 1,
                                                        true, ACTIVATION_RELU);
      FCMov2->LoadWeights(&weights.ip2_mov_w[0], &weights.ip2_mov_b[0],
                          scratch_mem_);
      network_.emplace_back(std::move(FCMov2));
    }
    moves_left_out_ = getLastLayer();

    // 3. Allocate GPU memory for running the network:
    //    - three buffers of max size are enough (one to hold input, second to
    //      hold output and third to hold skip connection's input).

    // size of input to the network
    size_t maxSize = max_batch_size_ * kNumInputPlanes * 64 * sizeof(DataType);

    // take max size of all layers
    for (auto& layer : network_) {
      maxSize = std::max(maxSize, layer->GetOutputSize(max_batch_size_));
    }

    // when this optimization is enabled, we write transformed outputs to
    // intermediate tensor memory
    if (use_res_block_winograd_fuse_opt_ && transformed_tensor_size > maxSize)
      maxSize = transformed_tensor_size;

    if (attn_policy_ && scratch_size_ > maxSize) {
      maxSize = scratch_size_;
    }

    for (auto& mem : tensor_mem_) {
      ReportCUDAErrors(cudaMalloc(&mem, maxSize));
      ReportCUDAErrors(cudaMemset(mem, 0, maxSize));
    }

    cudnnDestroyFilterDescriptor(wDesc);
    cudnnDestroyConvolutionDescriptor(convDesc);
    cudnnDestroyTensorDescriptor(xDesc);

#ifdef DEBUG_RAW_NPS
    CERR << "allocated " << 3 * maxSize
         << " bytes of GPU memory to run the network";
#endif
  }

  void forwardEval(InputsOutputs* io, int batchSize) {
    // It is safe to evaluate larger than the batchSize
    // as all buffers are designed to handle max_batch_size
    // and the extra invalid results are never read.
    if (batchSize < min_batch_size_) batchSize = min_batch_size_;
    std::unique_lock<std::mutex> lock(lock_);

#ifdef DEBUG_RAW_NPS
    auto t_start = std::chrono::high_resolution_clock::now();
#endif

    // TODO: consider supporting multi-stream path for cudnn backend too.
    cudaStream_t stream = 0;  // default stream

    // Expand packed planes to full planes.
    uint64_t* ipDataMasks = io->input_masks_mem_gpu_;
    float* ipDataValues = io->input_val_mem_gpu_;

    bool fp16 = std::is_same<half, DataType>::value;
    if (fp16) {
      if (nhwc_)
        expandPlanes_Fp16_NHWC((half*)(tensor_mem_[0]), ipDataMasks,
                               ipDataValues, batchSize * kInputPlanes, stream);
      else
        expandPlanes_Fp16_NCHW((half*)(tensor_mem_[0]), ipDataMasks,
                               ipDataValues, batchSize * kInputPlanes, stream);
    } else {
      expandPlanes_Fp32_NCHW((float*)(tensor_mem_[0]), ipDataMasks,
                             ipDataValues, batchSize * kInputPlanes, stream);
    }

    // debug code example
    // dumpTensor(tensor_mem_[0], 1024, "After expand Planes", fp16);

    float* opPol = io->op_policy_mem_gpu_;
    float* opVal = io->op_value_mem_gpu_;
    float* opMov = io->op_moves_left_mem_gpu_;

    int l = 0;
    // Input.
    network_[l++]->Eval(
        batchSize,
        use_res_block_winograd_fuse_opt_ ? tensor_mem_[1] : tensor_mem_[2],
        tensor_mem_[0], nullptr, scratch_mem_, scratch_size_, cudnn_, cublas_,
        stream);  // input conv

    // Residual block.
    for (int block = 0; block < numBlocks_; block++) {
      if (use_res_block_winograd_fuse_opt_) {
        network_[l++]->Eval(batchSize, tensor_mem_[2], tensor_mem_[1], nullptr,
                            scratch_mem_, scratch_size_, cudnn_, cublas_,
                            stream);  // block
      } else {
        network_[l++]->Eval(batchSize, tensor_mem_[0], tensor_mem_[2], nullptr,
                            scratch_mem_, scratch_size_, cudnn_, cublas_,
                            stream);  // conv1

        if (use_custom_winograd_) {
          network_[l++]->Eval(batchSize, tensor_mem_[2], tensor_mem_[0],
                              tensor_mem_[2], scratch_mem_, scratch_size_,
                              cudnn_, cublas_, stream);  // conv2
        } else {
          // For SE Resnet, skip connection is added after SE (and bias is added
          // as part of SE).
          if (has_se_) {
            network_[l++]->Eval(batchSize, tensor_mem_[1], tensor_mem_[0],
                                nullptr, scratch_mem_, scratch_size_, cudnn_,
                                cublas_, stream);  // conv2
          } else {
            network_[l++]->Eval(batchSize, tensor_mem_[2], tensor_mem_[0],
                                tensor_mem_[2], scratch_mem_, scratch_size_,
                                cudnn_, cublas_, stream);  // conv2
          }

          if (has_se_) {
            network_[l++]->Eval(batchSize, tensor_mem_[2], tensor_mem_[1],
                                tensor_mem_[2], scratch_mem_, scratch_size_,
                                cudnn_, cublas_, stream);  // SE layer
          }
        }
      }
    }

    // Policy head.
    if (attn_policy_) {
      network_[l++]->Eval(
          batchSize, tensor_mem_[0], tensor_mem_[2], tensor_mem_[1],
          scratch_mem_, scratch_size_, nullptr, cublas_, stream,
          &head_offset_pointers_);  // Entire Attention policy head except for
                                    // the policy map
      if (fp16) {
        network_[l++]->Eval(batchSize, tensor_mem_[1], tensor_mem_[0], nullptr,
                            scratch_mem_, scratch_size_, nullptr, cublas_,
                            stream);  // policy map layer
        copyTypeConverted(opPol, (half*)(tensor_mem_[1]),
                          batchSize * kNumOutputPolicy,
                          stream);  // POLICY output
      } else {
        network_[l++]->Eval(batchSize, (DataType*)opPol, tensor_mem_[0],
                            nullptr, scratch_mem_, scratch_size_, nullptr,
                            cublas_, stream);  // policy map layer
                                               // POLICY output
      }

    } else if (conv_policy_) {
      network_[l++]->Eval(batchSize, tensor_mem_[0], tensor_mem_[2], nullptr,
                          scratch_mem_, scratch_size_, cudnn_, cublas_,
                          stream);  // policy conv1

      network_[l++]->Eval(batchSize, tensor_mem_[1], tensor_mem_[0], nullptr,
                          scratch_mem_, scratch_size_, cudnn_, cublas_,
                          stream);  // policy conv2

      if (fp16) {
        network_[l++]->Eval(batchSize, tensor_mem_[0], tensor_mem_[1], nullptr,
                            scratch_mem_, scratch_size_, cudnn_, cublas_,
                            stream);  // policy map layer
        copyTypeConverted(opPol, (half*)(tensor_mem_[0]),
                          batchSize * kNumOutputPolicy,
                          stream);  // POLICY output
      } else {
        network_[l++]->Eval(batchSize, (DataType*)opPol, tensor_mem_[1],
                            nullptr, scratch_mem_, scratch_size_, cudnn_,
                            cublas_,
                            stream);  // policy map layer  // POLICY output
      }
    } else {
      network_[l++]->Eval(batchSize, tensor_mem_[0], tensor_mem_[2], nullptr,
                          scratch_mem_, scratch_size_, cudnn_, cublas_,
                          stream);  // pol conv

      if (fp16) {
        network_[l++]->Eval(batchSize, tensor_mem_[1], tensor_mem_[0], nullptr,
                            scratch_mem_, scratch_size_, cudnn_, cublas_,
                            stream);  // pol FC

        copyTypeConverted(opPol, (half*)(tensor_mem_[1]),
                          batchSize * kNumOutputPolicy, stream);  // POLICY
      } else {
        network_[l++]->Eval(batchSize, (DataType*)opPol, tensor_mem_[0],
                            nullptr, scratch_mem_, scratch_size_, cudnn_,
                            cublas_, stream);  // pol FC  // POLICY
      }
    }

    // Copy policy output from device memory to host memory.
    ReportCUDAErrors(cudaMemcpyAsync(
        io->op_policy_mem_, io->op_policy_mem_gpu_,
        sizeof(float) * kNumOutputPolicy * batchSize, cudaMemcpyDeviceToHost));

    // value head
    network_[l++]->Eval(batchSize, tensor_mem_[0], tensor_mem_[2], nullptr,
                        scratch_mem_, scratch_size_, cudnn_, cublas_,
                        stream);  // value conv

    network_[l++]->Eval(batchSize, tensor_mem_[1], tensor_mem_[0], nullptr,
                        scratch_mem_, scratch_size_, cudnn_, cublas_,
                        stream);  // value FC1

    if (fp16) {
      // TODO: consider fusing the bias-add of FC2 with format conversion.
      network_[l++]->Eval(batchSize, tensor_mem_[0], tensor_mem_[1], nullptr,
                          scratch_mem_, scratch_size_, cudnn_, cublas_,
                          stream);  // value FC2
      copyTypeConverted(opVal, (half*)(tensor_mem_[0]),
                        wdl_ ? 3 * batchSize : batchSize, stream);  // VALUE
    } else {
      network_[l++]->Eval(batchSize, (DataType*)opVal, tensor_mem_[1], nullptr,
                          scratch_mem_, scratch_size_, cudnn_, cublas_,
                          stream);  // value FC2    // VALUE
    }

    if (moves_left_) {
      // Moves left head
      network_[l++]->Eval(batchSize, tensor_mem_[0], tensor_mem_[2], nullptr,
                          scratch_mem_, scratch_size_, cudnn_, cublas_,
                          stream);  // moves conv

      network_[l++]->Eval(batchSize, tensor_mem_[1], tensor_mem_[0], nullptr,
                          scratch_mem_, scratch_size_, cudnn_, cublas_,
                          stream);  // moves FC1

      // Moves left FC2
      if (fp16) {
        // TODO: consider fusing the bias-add of FC2 with format conversion.
        network_[l++]->Eval(batchSize, tensor_mem_[0], tensor_mem_[1], nullptr,
                            scratch_mem_, scratch_size_, cudnn_, cublas_,
                            stream);
        copyTypeConverted(opMov, (half*)(tensor_mem_[0]), batchSize, stream);
      } else {
        network_[l++]->Eval(batchSize, (DataType*)opMov, tensor_mem_[1],
                            nullptr, scratch_mem_, scratch_size_, cudnn_,
                            cublas_, stream);
      }
    }

    ReportCUDAErrors(cudaDeviceSynchronize());
    // The next thread can start using the GPU now.
    lock.unlock();

    if (wdl_) {
      // Value softmax done cpu side.
      for (int i = 0; i < batchSize; i++) {
        float w = io->op_value_mem_[3 * i + 0];
        float d = io->op_value_mem_[3 * i + 1];
        float l = io->op_value_mem_[3 * i + 2];
        float m = std::max({w, d, l});
        w = std::exp(w - m);
        d = std::exp(d - m);
        l = std::exp(l - m);
        float sum = w + d + l;
        w /= sum;
        l /= sum;
        d = 1.0f - w - l;
        io->op_value_mem_[3 * i + 0] = w;
        io->op_value_mem_[3 * i + 1] = d;
        io->op_value_mem_[3 * i + 2] = l;
      }
    }

#ifdef DEBUG_RAW_NPS
    const int reportingCalls = 100;
    static int numCalls = 0;
    static int sumBatchSize = 0;
    static double totalTime = 0;

    sumBatchSize += batchSize;
    numCalls++;

    auto t_end = std::chrono::high_resolution_clock::now();

    double dt = std::chrono::duration<double>(t_end - t_start).count();
    totalTime += dt;
    if (numCalls == reportingCalls) {
      double avgBatchSize = ((double)sumBatchSize) / numCalls;
      double nps = sumBatchSize / totalTime;
      CERR << "Avg batch size: " << avgBatchSize
           << ", NN eval time: " << totalTime << " seconds per " << sumBatchSize
           << " evals. NPS: " << nps;
      sumBatchSize = 0;
      totalTime = 0;
      numCalls = 0;
    }
#endif
  }

  ~CudnnNetwork() {
    for (auto mem : tensor_mem_) {
      if (mem) ReportCUDAErrors(cudaFree(mem));
    }
    if (scratch_mem_) ReportCUDAErrors(cudaFree(scratch_mem_));
    if (head_offset_pointers_)
      ReportCUDAErrors(cudaFree(head_offset_pointers_));
    cudnnDestroy(cudnn_);
    cublasDestroy(cublas_);
  }

  const NetworkCapabilities& GetCapabilities() const override {
    return capabilities_;
  }

  std::unique_ptr<NetworkComputation> NewComputation() override {
    // Set correct gpu id for this computation (as it might have been called
    // from a different thread).
    ReportCUDAErrors(cudaSetDevice(gpu_id_));
    return std::make_unique<CudnnNetworkComputation<DataType>>(this, wdl_,
                                                               moves_left_);
  }

  std::unique_ptr<InputsOutputs> GetInputsOutputs() {
    std::lock_guard<std::mutex> lock(inputs_outputs_lock_);
    if (free_inputs_outputs_.empty()) {
      return std::make_unique<InputsOutputs>(max_batch_size_, wdl_, false,
                                             moves_left_);
    } else {
      std::unique_ptr<InputsOutputs> resource =
          std::move(free_inputs_outputs_.front());
      free_inputs_outputs_.pop_front();
      return resource;
    }
  }

  void ReleaseInputsOutputs(std::unique_ptr<InputsOutputs> resource) {
    std::lock_guard<std::mutex> lock(inputs_outputs_lock_);
    free_inputs_outputs_.push_back(std::move(resource));
  }

  // Apparently nvcc doesn't see constructor invocations through make_unique.
  // This function invokes constructor just to please complier and silence
  // warning. Is never called (but compiler thinks that it could).
  void UglyFunctionToSilenceNvccWarning() { InputsOutputs io(0, false, false, false); }

 private:
  const NetworkCapabilities capabilities_;
  cudnnHandle_t cudnn_;
  cublasHandle_t cublas_;
  int gpu_id_;
  int max_batch_size_;
  int min_batch_size_;
  bool wdl_;
  bool moves_left_;

  bool nhwc_;  // do we want to use nhwc layout (fastest with fp16 with tensor
               // cores)

  bool use_custom_winograd_;  // Custom winograd convolution implementation for
                              // convolutions of the residual tower.

  bool use_res_block_winograd_fuse_opt_;  // Fuse operations inside the residual
                                          // tower.

  // Currently only one NN Eval can happen a time (we can fix this if needed
  // by allocating more memory).
  mutable std::mutex lock_;

  int numBlocks_;
  bool has_se_;
  bool conv_policy_;
  bool attn_policy_;
  std::vector<std::unique_ptr<BaseLayer<DataType>>> network_;
  BaseLayer<DataType>* getLastLayer() { return network_.back().get(); }

  BaseLayer<DataType>* resi_last_;
  BaseLayer<DataType>* policy_out_;
  BaseLayer<DataType>* value_out_;
  BaseLayer<DataType>* moves_left_out_;

  DataType* tensor_mem_[3];
  void* scratch_mem_;
  DataType** head_offset_pointers_ = nullptr;
  size_t scratch_size_;

  mutable std::mutex inputs_outputs_lock_;
  std::list<std::unique_ptr<InputsOutputs>> free_inputs_outputs_;

  void showInfo() const {
    int version;
    int ret = cudaRuntimeGetVersion(&version);
    switch (ret) {
      case cudaErrorInitializationError:
        throw Exception("CUDA driver and/or runtime could not be initialized");
      case cudaErrorInsufficientDriver:
        throw Exception("No CUDA driver, or one older than the CUDA library");
      case cudaErrorNoDevice:
        throw Exception("No CUDA-capable devices detected");
    }
    int major = version / 1000;
    int minor = (version - major * 1000) / 10;
    int pl = version - major * 1000 - minor * 10;
    CERR << "CUDA Runtime version: " << major << "." << minor << "." << pl;
    if (version != CUDART_VERSION) {
      major = CUDART_VERSION / 1000;
      minor = (CUDART_VERSION - major * 1000) / 10;
      pl = CUDART_VERSION - major * 1000 - minor * 10;
      CERR << "WARNING: CUDA Runtime version mismatch, was compiled with "
              "version "
           << major << "." << minor << "." << pl;
    }
    version = (int)cudnnGetVersion();
    major = version / 1000;
    minor = (version - major * 1000) / 100;
    pl = version - major * 1000 - minor * 100;
    CERR << "Cudnn version: " << major << "." << minor << "." << pl;
    if (version != CUDNN_VERSION) {
      CERR << "WARNING: CUDNN Runtime version mismatch, was compiled with "
              "version "
           << CUDNN_MAJOR << "." << CUDNN_MINOR << "." << CUDNN_PATCHLEVEL;
    }
    cudaDriverGetVersion(&version);
    major = version / 1000;
    minor = (version - major * 1000) / 10;
    pl = version - major * 1000 - minor * 10;
    CERR << "Latest version of CUDA supported by the driver: " << major << "."
         << minor << "." << pl;
    if (version < CUDART_VERSION) {
      CERR << "WARNING: code was compiled with unsupported CUDA version.";
    }
  }

  void showDeviceInfo(const cudaDeviceProp& deviceProp) const {
    CERR << "GPU: " << deviceProp.name;
    CERR << "GPU memory: " << deviceProp.totalGlobalMem / std::pow(2.0f, 30)
         << " GiB";
    CERR << "GPU clock frequency: " << deviceProp.clockRate / 1e3f << " MHz";
    CERR << "GPU compute capability: " << deviceProp.major << "."
         << deviceProp.minor;

    int version = (int)cudnnGetVersion();
    if (version < 7301 && (deviceProp.major > 7 ||
                           (deviceProp.major == 7 && deviceProp.minor >= 5))) {
      CERR << "WARNING: CUDNN version 7.3.1 or newer is better for this GPU.";
    }
    if (std::is_same<float, DataType>::value && deviceProp.major >= 7) {
      CERR << "WARNING: you will probably get better performance from the "
              "cudnn-fp16 backend.";
    }
  }
};

template <typename DataType>
CudnnNetworkComputation<DataType>::CudnnNetworkComputation(
    CudnnNetwork<DataType>* network, bool wdl, bool moves_left)
    : wdl_(wdl), moves_left_(moves_left), network_(network) {
  batch_size_ = 0;
  inputs_outputs_ = network_->GetInputsOutputs();
}

template <typename DataType>
CudnnNetworkComputation<DataType>::~CudnnNetworkComputation() {
  network_->ReleaseInputsOutputs(std::move(inputs_outputs_));
}

template <typename DataType>
void CudnnNetworkComputation<DataType>::ComputeBlocking() {
  network_->forwardEval(inputs_outputs_.get(), GetBatchSize());
}

template <typename DataType>
std::unique_ptr<Network> MakeCudnnNetwork(const std::optional<WeightsFile>& w,
                                          const OptionsDict& options) {
  if (!w) {
    throw Exception(
        "The cudnn" +
        std::string(std::is_same<half, DataType>::value ? "-fp16" : "") +
        " backend requires a network file.");
  }
  const WeightsFile& weights = *w;
  switch (weights.format().network_format().network()) {
    case pblczero::NetworkFormat::NETWORK_CLASSICAL_WITH_HEADFORMAT:
    case pblczero::NetworkFormat::NETWORK_SE_WITH_HEADFORMAT:
      break;
    case pblczero::NetworkFormat::NETWORK_ATTENTIONBODY_WITH_HEADFORMAT:
    case pblczero::NetworkFormat::NETWORK_ATTENTIONBODY_WITH_MULTIHEADFORMAT:
      CERR << "Network format not supported by CuDNN backend, switching to "
              "CUDA.";
      return NetworkFactory::Get()->Create(
          "cuda" +
              std::string(std::is_same<half, DataType>::value ? "-fp16" : ""),
          weights, options);
    default:
      throw Exception("Network format " +
                      pblczero::NetworkFormat::NetworkStructure_Name(
                          weights.format().network_format().network()) +
                      " is not supported by CuDNN backend.");
  }
  if (weights.format().network_format().policy() !=
          pblczero::NetworkFormat::POLICY_CLASSICAL &&
      weights.format().network_format().policy() !=
          pblczero::NetworkFormat::POLICY_CONVOLUTION &&
      weights.format().network_format().policy() !=
          pblczero::NetworkFormat::POLICY_ATTENTION) {
    throw Exception("Policy format " +
                    pblczero::NetworkFormat::PolicyFormat_Name(
                        weights.format().network_format().policy()) +
                    " is not supported by CuDNN backend.");
  }
  if (weights.format().network_format().value() !=
          pblczero::NetworkFormat::VALUE_CLASSICAL &&
      weights.format().network_format().value() !=
          pblczero::NetworkFormat::VALUE_WDL) {
    throw Exception("Value format " +
                    pblczero::NetworkFormat::ValueFormat_Name(
                        weights.format().network_format().value()) +
                    " is not supported by CuDNN backend.");
  }
  if (weights.format().network_format().moves_left() !=
          pblczero::NetworkFormat::MOVES_LEFT_NONE &&
      weights.format().network_format().moves_left() !=
          pblczero::NetworkFormat::MOVES_LEFT_V1) {
    throw Exception("Moves left head format " +
                    pblczero::NetworkFormat::MovesLeftFormat_Name(
                        weights.format().network_format().moves_left()) +
                    " is not supported by CuDNN backend.");
  }
  if (weights.format().network_format().default_activation() !=
          pblczero::NetworkFormat::DEFAULT_ACTIVATION_RELU &&
      weights.format().network_format().default_activation() !=
          pblczero::NetworkFormat::DEFAULT_ACTIVATION_MISH) {
    throw Exception(
        "Default activation " +
        pblczero::NetworkFormat::DefaultActivation_Name(
            weights.format().network_format().default_activation()) +
        " is not supported by CuDNN backend.");
  }
  return std::make_unique<CudnnNetwork<DataType>>(weights, options);
}

std::unique_ptr<Network> MakeCudnnNetworkAuto(
    const std::optional<WeightsFile>& weights, const OptionsDict& options) {
  int gpu_id = options.GetOrDefault<int>("gpu", 0);
  cudaDeviceProp deviceProp = {};
  // No error checking here, this will be repeated later.
  cudaGetDeviceProperties(&deviceProp, gpu_id);

  // Check if the GPU supports FP16.
  if (deviceProp.major >= 7 ||
      (deviceProp.major == 6 && deviceProp.minor != 1) ||
      (deviceProp.major == 5 && deviceProp.minor == 3)) {
    CERR << "Switching to [cudnn-fp16]...";
    return MakeCudnnNetwork<half>(weights, options);
  }
  CERR << "Switching to [cudnn]...";
  return MakeCudnnNetwork<float>(weights, options);
}

REGISTER_NETWORK("cudnn-auto", MakeCudnnNetworkAuto, 120)
REGISTER_NETWORK("cudnn", MakeCudnnNetwork<float>, 110)
REGISTER_NETWORK("cudnn-fp16", MakeCudnnNetwork<half>, 105)

}  // namespace lczero<|MERGE_RESOLUTION|>--- conflicted
+++ resolved
@@ -51,19 +51,11 @@
 template <typename DataType>
 class CudnnNetwork;
 
-<<<<<<< HEAD
-static size_t getMaxAttentionHeadSize(const MultiHeadWeights& weights, int N) {
-  const auto vanilla = weights.policy_heads.at("vanilla");
-  const size_t embedding_op_size = vanilla.ip_pol_b.size();
-  const size_t policy_d_model = vanilla.ip2_pol_b.size();
-  assert(policy_d_model == vanilla.ip3_pol_b.size());
-=======
 static size_t getMaxAttentionHeadSize(
     const MultiHeadWeights::PolicyHead& weights, int N) {
   const size_t embedding_op_size = weights.ip_pol_b.size();
   const size_t policy_d_model = weights.ip2_pol_b.size();
   assert(policy_d_model == weights.ip3_pol_b.size());
->>>>>>> 8d5c9cdf
 
   size_t encoder_d_model = 0;
   size_t encoder_dff = 0;
