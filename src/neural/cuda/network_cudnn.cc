/*
  This file is part of Leela Chess Zero.
  Copyright (C) 2018-2019 The LCZero Authors

  Leela Chess is free software: you can redistribute it and/or modify
  it under the terms of the GNU General Public License as published by
  the Free Software Foundation, either version 3 of the License, or
  (at your option) any later version.

  Leela Chess is distributed in the hope that it will be useful,
  but WITHOUT ANY WARRANTY; without even the implied warranty of
  MERCHANTABILITY or FITNESS FOR A PARTICULAR PURPOSE.  See the
  GNU General Public License for more details.

  You should have received a copy of the GNU General Public License
  along with Leela Chess.  If not, see <http://www.gnu.org/licenses/>.

  Additional permission under GNU GPL version 3 section 7

  If you modify this Program, or any covered work, by linking or
  combining it with NVIDIA Corporation's libraries from the NVIDIA CUDA
  Toolkit and the NVIDIA CUDA Deep Neural Network library (or a
  modified version of those libraries), containing parts covered by the
  terms of the respective license agreement, the licensors of this
  Program grant you additional permission to convey the resulting work.
*/
#include <algorithm>
#include <cassert>
#include <functional>
#include <list>
#include <memory>
#include <mutex>

#include "cuda_common.h"
#include "inputs_outputs.h"
#include "kernels.h"
#include "layers.h"
#include "neural/factory.h"
#include "neural/network_legacy.h"
#include "neural/shared/policy_map.h"
#include "utils/bititer.h"
#include "utils/exception.h"

//#define DEBUG_RAW_NPS


namespace lczero {
using namespace cudnn_backend;

#if 0
// debug code to dump allocation in GPU memory
void dumpTensor(void *memory, int elements, const char *message, bool fp16 = false)
{
    printf("\n%s\n", message);
    int elementSize = (int) (fp16 ? sizeof(half) : sizeof(float));
    int bytes = elements * elementSize;
    void *temp = malloc(bytes);
    cudaMemcpy(temp, memory, bytes, cudaMemcpyDeviceToHost);

    for (int i = 0; i < elements; i++)
    {
        float val;
        if (fp16)
        {
            half *arr = (half*)temp;
            val = (float)arr[i];
        }
        else
        {
            float *arr = (float *)temp;
            val = arr[i];
        }
        printf("%8.4f ", val);
        if ((i % 8) == 7) printf("\n");
    }
    free(temp);
    printf("\n");
}
#endif

template <typename DataType>
class CudnnNetwork;

template <typename DataType>
class CudnnNetworkComputation : public NetworkComputation {
 public:
  CudnnNetworkComputation(CudnnNetwork<DataType>* network, bool wdl,
                          bool moves_left);
  ~CudnnNetworkComputation();

  void AddInput(InputPlanes&& input) override {
    const auto iter_mask =
        &inputs_outputs_->input_masks_mem_[batch_size_ * kInputPlanes];
    const auto iter_val =
        &inputs_outputs_->input_val_mem_[batch_size_ * kInputPlanes];

    int i = 0;
    for (const auto& plane : input) {
      iter_mask[i] = plane.mask;
      iter_val[i] = plane.value;
      i++;
    }

    batch_size_++;
  }

  void ComputeBlocking() override;

  int GetBatchSize() const override { return batch_size_; }

  float GetQVal(int sample) const override {
    if (wdl_) {
      auto w = inputs_outputs_->op_value_mem_[3 * sample + 0];
      auto l = inputs_outputs_->op_value_mem_[3 * sample + 2];
      return w - l;
    } else {
      return inputs_outputs_->op_value_mem_[sample];
    }
  }

  float GetDVal(int sample) const override {
    if (wdl_) {
      auto d = inputs_outputs_->op_value_mem_[3 * sample + 1];
      return d;
    } else {
      return 0.0f;
    }
  }

  float GetPVal(int sample, int move_id) const override {
    return inputs_outputs_->op_policy_mem_[sample * kNumOutputPolicy + move_id];
  }

  float GetMVal(int sample) const override {
    if (moves_left_) {
      return inputs_outputs_->op_moves_left_mem_[sample];
    }
    return 0.0f;
  }

 private:
  // Memory holding inputs, outputs.
  std::unique_ptr<InputsOutputs> inputs_outputs_;
  int batch_size_;
  bool wdl_;
  bool moves_left_;

  CudnnNetwork<DataType>* network_;
};

template <typename DataType>
class CudnnNetwork : public Network {
 public:
  CudnnNetwork(const WeightsFile& file, const OptionsDict& options)
      : capabilities_{file.format().network_format().input(),
                      file.format().network_format().moves_left()} {
    LegacyWeights weights(file.weights());
    gpu_id_ = options.GetOrDefault<int>("gpu", 0);

    conv_policy_ = file.format().network_format().policy() ==
                   pblczero::NetworkFormat::POLICY_CONVOLUTION;

    max_batch_size_ = options.GetOrDefault<int>("max_batch", 1024);

    showInfo();

    int total_gpus;
    ReportCUDAErrors(cudaGetDeviceCount(&total_gpus));

    if (gpu_id_ >= total_gpus)
      throw Exception("Invalid GPU Id: " + std::to_string(gpu_id_));

    cudaDeviceProp deviceProp = {};
    cudaGetDeviceProperties(&deviceProp, gpu_id_);
    showDeviceInfo(deviceProp);

    // Select GPU to run on (for *the current* thread).
    ReportCUDAErrors(cudaSetDevice(gpu_id_));

    ReportCUDNNErrors(cudnnCreate(&cudnn_));
    ReportCUBLASErrors(cublasCreate(&cublas_));

    // Default layout is nchw.
    nhwc_ = false;
    bool hasTensorCores = false;

    if (std::is_same<half, DataType>::value) {
      // Check if the GPU support FP16.

      if ((deviceProp.major == 6 && deviceProp.minor != 1) ||
          (deviceProp.major == 5 && deviceProp.minor == 3)) {
        // FP16 without tensor cores supported on GP100 (SM 6.0) and Jetson
        // (SM 5.3 and 6.2). SM 6.1 GPUs also have FP16, but slower than FP32.
        // nhwc_ remains false.
      } else if (deviceProp.major >= 7) {
        // NHWC layout is faster with Tensor Cores when using cudnn's implicit
        // gemm algorithm.
        // Supported on Volta and Turing (and hopefully future GPUs too).

        // Some GPUs (GTX 16xx) are SM 7.5 but don't have tensor cores
        // enabling TENSOR_OP_MATH or nhwc_ layout for them works but is
        // very very slow (likely because the system emulates it).
        if (!strstr(deviceProp.name, "GTX 16")) {
          hasTensorCores = true;
          nhwc_ = true;
        }
      } else {
        throw Exception("Your GPU doesn't support FP16");
      }

      // Override if forced from backend option
      if (!options.IsDefault<bool>("nhwc")) nhwc_ = options.Get<bool>("nhwc");
    }

    if (hasTensorCores)
      ReportCUBLASErrors(cublasSetMathMode(cublas_, CUBLAS_TENSOR_OP_MATH));

    constexpr bool fp16 = std::is_same<half, DataType>::value;
    const int kNumInputPlanes = kInputPlanes;
    const int kNumFilters = (int)weights.input.biases.size();
    numBlocks_ = (int)weights.residual.size();

    // Use our custom winograd for residual tower convolutions for most cases:
    //
    //  1. Should be always faster than cudnn's winograd that we use for fp32,
    //  and for fp16 on GPUs without tensor cores
    //
    //  2. Should also be faster than cudnn's implicit GEMM on GPUs with tensor
    //     cores too, but only for networks with 256 or higher no. of filters.
    //
    //  3. Currently a bug in cublas makes it slower on RTX GPUs with fp16 so
    //  it's disabled. TODO: Enable it once the bug has been fixed and it's
    //  tested to be faster. Putting check for cuda 11 for now.

    if (fp16) {
      int cuda_version;
      cudaRuntimeGetVersion(&cuda_version);
      if (!hasTensorCores)
        use_custom_winograd_ = true;
      else if (kNumFilters >= 256 &&
               !(deviceProp.major == 7 && deviceProp.minor == 5 &&
                 cuda_version < 11000))
        use_custom_winograd_ = true;
      else
        use_custom_winograd_ = false;
    } else {
      use_custom_winograd_ = true;
    }

    // Warn if the memory required for storing transformed weights is
    // going to exceed 40% of total video memory, force custom_winograd off
    // if it's going to exceed 50% of memory.
    size_t residual_single_layer_weight_size =
        3 * 3 * kNumFilters * kNumFilters * sizeof(DataType);
    size_t residual_weight_size =
        residual_single_layer_weight_size * numBlocks_ * 2;
    size_t transformed_residual_weight_size = residual_weight_size * 4;

    if (residual_weight_size > 0.6 * deviceProp.totalGlobalMem) {
      CERR << "Low video memory detected. You may run into OOM errors. Please "
              "consider using a smaller network.";
    }

    const bool custom_winograd_override = !options.IsDefault<bool>("custom_winograd");

    if (!custom_winograd_override && use_custom_winograd_ &&
        transformed_residual_weight_size > 0.5 * deviceProp.totalGlobalMem) {
      CERR << "WARNING: Low GPU video memory. Turning off custom_winograd "
              "path. You may still run into OOM errors. "
              "Please consider using a smaller network.";
      use_custom_winograd_ = false;
    }
    
    // Override if set in backend-opts.
    if (custom_winograd_override)
      use_custom_winograd_ = options.Get<bool>("custom_winograd");
    
    if (use_custom_winograd_ &&
        transformed_residual_weight_size > 0.4 * deviceProp.totalGlobalMem) {
      CERR << "WARNING: Low GPU video memory. You may still run into OOM "
              "errors. Try with backend-opts=custom_winograd=false, or "
              "using a smaller network.";
    }

    // Winograd needs nchw tensor layout.
    if (use_custom_winograd_) nhwc_ = false;

    if (use_custom_winograd_) {
      use_res_block_winograd_fuse_opt_ =
          options.GetOrDefault<bool>("res_block_fusing", true);
    } else {
      use_res_block_winograd_fuse_opt_ = false;
    }

    // Disable res block fusing for > 384 filters
    // (the fused output input transform kernel runs 
    // out of register space)
    if (kNumFilters > 384) use_res_block_winograd_fuse_opt_ = false;


    const bool use_gemm_ex = deviceProp.major >= 5;

    // 0. Check for SE.
    has_se_ = false;
    if (weights.residual[0].has_se) {
      has_se_ = true;
    }

    // 1. Allocate scratch space (used internally by cudnn to run convolutions,
    //     and also for format/layout conversion for weights).
    cudnnFilterDescriptor_t wDesc;
    cudnnConvolutionDescriptor_t convDesc;
    cudnnTensorDescriptor_t xDesc;
    cudnnCreateFilterDescriptor(&wDesc);
    cudnnCreateConvolutionDescriptor(&convDesc);
    cudnnCreateTensorDescriptor(&xDesc);
    cudnnConvolutionFwdAlgo_t conv_algo;

    const int maxChannels = std::max(kInputPlanes, kNumFilters);

    const cudnnDataType_t datatype = fp16 ? CUDNN_DATA_HALF : CUDNN_DATA_FLOAT;
    const cudnnTensorFormat_t layout =
        nhwc_ ? CUDNN_TENSOR_NHWC : CUDNN_TENSOR_NCHW;

    ReportCUDNNErrors(cudnnSetFilter4dDescriptor(
        wDesc, datatype, layout, maxChannels, maxChannels, 3, 3));

    ReportCUDNNErrors(cudnnSetTensor4dDescriptor(
        xDesc, layout, datatype, max_batch_size_, maxChannels, 8, 8));

    ReportCUDNNErrors(cudnnSetConvolution2dDescriptor(
        convDesc, 1, 1, 1, 1, 1, 1, CUDNN_CROSS_CORRELATION, datatype));

    // It will fall back to non-tensor math if not supported.
    ReportCUDNNErrors(
        cudnnSetConvolutionMathType(convDesc, CUDNN_TENSOR_OP_MATH));

    if (nhwc_) {
      conv_algo = CUDNN_CONVOLUTION_FWD_ALGO_IMPLICIT_PRECOMP_GEMM;
    } else {
      conv_algo = CUDNN_CONVOLUTION_FWD_ALGO_WINOGRAD_NONFUSED;
    }

    // Query expected scratch space from cudnn.
    ReportCUDNNErrors(cudnnGetConvolutionForwardWorkspaceSize(
        cudnn_, xDesc, wDesc, convDesc, xDesc, conv_algo, &scratch_size_));

    // Have some minumum as we also use this for transforming weights.
    size_t max_weight_size = 128 * 1024 * 1024;

    // parts from scratch allocation are suballocated to hold various weights
    // and biases when transforming winograd weights (one layer at a time), 128
    // MB is way more than that what we need but make sure it's at least 3x of
    // single layer's weight size to be safe.
    if (max_weight_size < 3 * residual_single_layer_weight_size)
      max_weight_size = 3 * residual_single_layer_weight_size;

    if (scratch_size_ < max_weight_size) scratch_size_ = max_weight_size;

    size_t transformed_tensor_size = 0;
    if (use_custom_winograd_) {
      // Need additional space for transformed input/outputs which are 36/16
      // times size (4x4 block transformed into 6x6).
<<<<<<< HEAD
      const size_t transformed_tensor_size =
          (size_t)(max_batch_size_ * kNumFilters * 64 * (36.0 / 16.0) *
                   sizeof(DataType));
=======
      transformed_tensor_size =
          (size_t)(max_batch_size_ * kNumFilters * 64 * (36.0 / 16.0) * sizeof(DataType));
>>>>>>> 4beac0b0
      scratch_size_ = std::max(scratch_size_, 2 * transformed_tensor_size);
    }

    ReportCUDAErrors(cudaMalloc(&scratch_mem_, scratch_size_));
#ifdef DEBUG_RAW_NPS
    CERR << "allocated " << scratch_size_ << " bytes for scratch memory";
#endif

    // 2. Build the network, and copy the weights to GPU memory.

    // Input.
    {
      auto inputConv = std::make_unique<ConvLayer<DataType>>(
          nhwc_, kNumFilters, 8, 8, 3, kNumInputPlanes, true, true);
      inputConv->LoadWeights(&weights.input.weights[0],
                             &weights.input.biases[0], scratch_mem_);
      network_.emplace_back(std::move(inputConv));
    }

    // Residual block.
    for (size_t block = 0; block < numBlocks_; block++) {
      if (use_custom_winograd_) {

        bool has_se = weights.residual[block].has_se;
        int se_k = (int)weights.residual[block].se.b1.size();

        if (use_res_block_winograd_fuse_opt_) {
          auto layer = std::make_unique<ResidualBlock<DataType>>(
              getLastLayer(), kNumFilters, has_se, se_k, use_gemm_ex,
              block == 0, block == (numBlocks_ - 1));
          layer->LoadWeights0(&weights.residual[block].conv1.weights[0],
                              &weights.residual[block].conv1.biases[0],
                              scratch_mem_);
          layer->LoadWeights1(&weights.residual[block].conv2.weights[0],
                              &weights.residual[block].conv2.biases[0],
                              scratch_mem_);
          if (has_se)
            layer->LoadSEWeights(&weights.residual[block].se.w1[0],
                                 &weights.residual[block].se.b1[0],
                                 &weights.residual[block].se.w2[0],
                                 &weights.residual[block].se.b2[0], scratch_mem_);
          network_.emplace_back(std::move(layer));
        } else {
          auto conv1 = std::make_unique<FusedWinogradConvSELayer<DataType>>(
              getLastLayer(), kNumFilters, 8, 8, kNumFilters, true, true, false,
              false, 0, use_gemm_ex);
          conv1->LoadWeights(&weights.residual[block].conv1.weights[0],
                             &weights.residual[block].conv1.biases[0],
                             scratch_mem_);
          network_.emplace_back(std::move(conv1));

          auto conv2 = std::make_unique<FusedWinogradConvSELayer<DataType>>(
              getLastLayer(), kNumFilters, 8, 8, kNumFilters, true, true, true,
              has_se, se_k, use_gemm_ex);
          conv2->LoadWeights(&weights.residual[block].conv2.weights[0],
                             &weights.residual[block].conv2.biases[0],
                             scratch_mem_);
          if (has_se)
            conv2->LoadSEWeights(&weights.residual[block].se.w1[0],
                                 &weights.residual[block].se.b1[0],
                                 &weights.residual[block].se.w2[0],
                                 &weights.residual[block].se.b2[0],
                                 scratch_mem_);
          network_.emplace_back(std::move(conv2));
        }

      } else {
        auto conv1 = std::make_unique<ConvLayer<DataType>>(
            getLastLayer(), kNumFilters, 8, 8, 3, kNumFilters, true, true);
        conv1->LoadWeights(&weights.residual[block].conv1.weights[0],
                           &weights.residual[block].conv1.biases[0],
                           scratch_mem_);
        network_.emplace_back(std::move(conv1));

        // Relu and bias of second convolution is handled by SELayer.
        bool useReluAndBias = weights.residual[block].has_se ? false : true;

        auto conv2 = std::make_unique<ConvLayer<DataType>>(
            getLastLayer(), kNumFilters, 8, 8, 3, kNumFilters, useReluAndBias,
            useReluAndBias);
        conv2->LoadWeights(
            &weights.residual[block].conv2.weights[0],
            useReluAndBias ? &weights.residual[block].conv2.biases[0] : nullptr,
            scratch_mem_);
        network_.emplace_back(std::move(conv2));

        if (weights.residual[block].has_se) {
          int numFCOut = (int)weights.residual[block].se.b1.size();
          auto se = std::make_unique<SELayer<DataType>>(getLastLayer(),
                                                        numFCOut, false);
          se->LoadWeights(&weights.residual[block].se.w1[0],
                          &weights.residual[block].se.b1[0],
                          &weights.residual[block].se.w2[0],
                          &weights.residual[block].se.b2[0],
                          &weights.residual[block].conv2.biases[0],
                          scratch_mem_);
          network_.emplace_back(std::move(se));
        }
      }
    }

    resi_last_ = getLastLayer();

    // Policy head.
    if (conv_policy_) {
      auto conv1 = std::make_unique<ConvLayer<DataType>>(
          resi_last_, kNumFilters, 8, 8, 3, kNumFilters, true, true);
      conv1->LoadWeights(&weights.policy1.weights[0],
                         &weights.policy1.biases[0], scratch_mem_);
      network_.emplace_back(std::move(conv1));

      auto pol_channels = weights.policy.biases.size();

      // No relu
      auto conv2 = std::make_unique<ConvLayer<DataType>>(
          getLastLayer(), pol_channels, 8, 8, 3, kNumFilters, false, true);
      conv2->LoadWeights(&weights.policy.weights[0], &weights.policy.biases[0],
                         scratch_mem_);
      network_.emplace_back(std::move(conv2));

      auto policymap = std::make_unique<PolicyMapLayer<DataType>>(
          getLastLayer(), kNumOutputPolicy, 1, 1, 73 * 8 * 8);
      policymap->LoadWeights(kConvPolicyMap, scratch_mem_);

      network_.emplace_back(std::move(policymap));
    } else {
      auto convPol = std::make_unique<ConvLayer<DataType>>(
          resi_last_, weights.policy.biases.size(), 8, 8, 1, kNumFilters, true,
          true);
      convPol->LoadWeights(&weights.policy.weights[0],
                           &weights.policy.biases[0], scratch_mem_);
      network_.emplace_back(std::move(convPol));

      auto FCPol = std::make_unique<FCLayer<DataType>>(
          getLastLayer(), weights.ip_pol_b.size(), 1, 1, false, true);
      FCPol->LoadWeights(&weights.ip_pol_w[0], &weights.ip_pol_b[0],
                         scratch_mem_);
      network_.emplace_back(std::move(FCPol));
    }
    policy_out_ = getLastLayer();

    // Value head.
    {
      auto convVal = std::make_unique<ConvLayer<DataType>>(
          resi_last_, weights.value.biases.size(), 8, 8, 1, kNumFilters, true,
          true);
      convVal->LoadWeights(&weights.value.weights[0], &weights.value.biases[0],
                           scratch_mem_);
      network_.emplace_back(std::move(convVal));

      auto FCVal1 = std::make_unique<FCLayer<DataType>>(
          getLastLayer(), weights.ip1_val_b.size(), 1, 1, true, true);
      FCVal1->LoadWeights(&weights.ip1_val_w[0], &weights.ip1_val_b[0],
                          scratch_mem_);
      network_.emplace_back(std::move(FCVal1));

      wdl_ = file.format().network_format().value() ==
             pblczero::NetworkFormat::VALUE_WDL;
      auto fc2_tanh = !wdl_;

      auto FCVal2 = std::make_unique<FCLayer<DataType>>(
          getLastLayer(), weights.ip2_val_b.size(), 1, 1, false, true,
          fc2_tanh);
      FCVal2->LoadWeights(&weights.ip2_val_w[0], &weights.ip2_val_b[0],
                          scratch_mem_);
      network_.emplace_back(std::move(FCVal2));

      if (wdl_) {
        auto softmaxVal =
            std::make_unique<SoftMaxLayer<DataType>>(getLastLayer());
        network_.emplace_back(std::move(softmaxVal));
      }
    }
    value_out_ = getLastLayer();

    // Moves left head
    moves_left_ = (file.format().network_format().moves_left() ==
                   pblczero::NetworkFormat::MOVES_LEFT_V1) &&
                  options.GetOrDefault<bool>("mlh", true);
    if (moves_left_) {
      auto convMov = std::make_unique<ConvLayer<DataType>>(
          resi_last_, weights.moves_left.biases.size(), 8, 8, 1, kNumFilters,
          true, true);
      convMov->LoadWeights(&weights.moves_left.weights[0],
                           &weights.moves_left.biases[0], scratch_mem_);
      network_.emplace_back(std::move(convMov));

      auto FCMov1 = std::make_unique<FCLayer<DataType>>(
          getLastLayer(), weights.ip1_mov_b.size(), 1, 1, true, true);
      FCMov1->LoadWeights(&weights.ip1_mov_w[0], &weights.ip1_mov_b[0],
                          scratch_mem_);
      network_.emplace_back(std::move(FCMov1));

      auto FCMov2 = std::make_unique<FCLayer<DataType>>(getLastLayer(), 1, 1, 1,
                                                        true, true);
      FCMov2->LoadWeights(&weights.ip2_mov_w[0], &weights.ip2_mov_b[0],
                          scratch_mem_);
      network_.emplace_back(std::move(FCMov2));
    }
    moves_left_out_ = getLastLayer();

    // 3. Allocate GPU memory for running the network:
    //    - three buffers of max size are enough (one to hold input, second to
    //      hold output and third to hold skip connection's input).

    // size of input to the network
    size_t maxSize = max_batch_size_ * kNumInputPlanes * 64 * sizeof(DataType);

    // take max size of all layers
    for (auto& layer : network_) {
      maxSize = std::max(maxSize, layer->GetOutputSize(max_batch_size_));
    }

    // when this optimization is enabled, we write transformed outputs to
    // intermediate tensor memory
    if (use_res_block_winograd_fuse_opt_ && transformed_tensor_size > maxSize)
      maxSize = transformed_tensor_size;

    for (auto& mem : tensor_mem_) {
      ReportCUDAErrors(cudaMalloc(&mem, maxSize));
      ReportCUDAErrors(cudaMemset(mem, 0, maxSize));
    }

    cudnnDestroyFilterDescriptor(wDesc);
    cudnnDestroyConvolutionDescriptor(convDesc);
    cudnnDestroyTensorDescriptor(xDesc);

#ifdef DEBUG_RAW_NPS
    CERR << "allocated " << 3 * maxSize
         << " bytes of GPU memory to run the network";
#endif
  }

  void forwardEval(InputsOutputs* io, int batchSize) {
    std::lock_guard<std::mutex> lock(lock_);

#ifdef DEBUG_RAW_NPS
    auto t_start = std::chrono::high_resolution_clock::now();
#endif

    // Expand packed planes to full planes.
    uint64_t* ipDataMasks = io->input_masks_mem_gpu_;
    float* ipDataValues = io->input_val_mem_gpu_;

    bool fp16 = std::is_same<half, DataType>::value;
    if (fp16) {
      if (nhwc_)
        expandPlanes_Fp16_NHWC((half*)(tensor_mem_[0]), ipDataMasks,
                               ipDataValues, batchSize * kInputPlanes);
      else
        expandPlanes_Fp16_NCHW((half*)(tensor_mem_[0]), ipDataMasks,
                               ipDataValues, batchSize * kInputPlanes);
    } else {
      expandPlanes_Fp32_NCHW((float*)(tensor_mem_[0]), ipDataMasks,
                             ipDataValues, batchSize * kInputPlanes);
    }

    // debug code example
    // dumpTensor(tensor_mem_[0], 1024, "After expand Planes", fp16);

    float* opPol = io->op_policy_mem_gpu_;
    float* opVal = io->op_value_mem_gpu_;
    float* opMov = io->op_moves_left_mem_gpu_;

    int l = 0;
    // Input.
    network_[l++]->Eval(
        batchSize,
        use_res_block_winograd_fuse_opt_ ? tensor_mem_[1] : tensor_mem_[2],
        tensor_mem_[0], nullptr, scratch_mem_, scratch_size_, cudnn_,
        cublas_);  // input conv

    // Residual block.
    for (int block = 0; block < numBlocks_; block++) {
      if (use_res_block_winograd_fuse_opt_) {
        network_[l++]->Eval(batchSize, tensor_mem_[2], tensor_mem_[1], nullptr,
                            scratch_mem_, scratch_size_, cudnn_,
                            cublas_);  // block
      } else {
        network_[l++]->Eval(batchSize, tensor_mem_[0], tensor_mem_[2], nullptr,
                            scratch_mem_, scratch_size_, cudnn_,
                            cublas_);  // conv1

        if (use_custom_winograd_) {
          network_[l++]->Eval(batchSize, tensor_mem_[2], tensor_mem_[0],
                              tensor_mem_[2], scratch_mem_, scratch_size_,
                              cudnn_,
                              cublas_);  // conv2
        } else {
          // For SE Resnet, skip connection is added after SE (and bias is added
          // as part of SE).
          if (has_se_) {
            network_[l++]->Eval(batchSize, tensor_mem_[1], tensor_mem_[0],
                                nullptr, scratch_mem_, scratch_size_, cudnn_,
                                cublas_);  // conv2
          } else {
            network_[l++]->Eval(batchSize, tensor_mem_[2], tensor_mem_[0],
                                tensor_mem_[2], scratch_mem_, scratch_size_,
                                cudnn_,
                                cublas_);  // conv2
          }

          if (has_se_) {
            network_[l++]->Eval(batchSize, tensor_mem_[2], tensor_mem_[1],
                                tensor_mem_[2], scratch_mem_, scratch_size_,
                                cudnn_,
                                cublas_);  // SE layer
          }
        }
      }
    }

    // Policy head.
    if (conv_policy_) {
      network_[l++]->Eval(batchSize, tensor_mem_[0], tensor_mem_[2], nullptr,
                          scratch_mem_, scratch_size_, cudnn_,
                          cublas_);  // policy conv1

      network_[l++]->Eval(batchSize, tensor_mem_[1], tensor_mem_[0], nullptr,
                          scratch_mem_, scratch_size_, cudnn_,
                          cublas_);  // policy conv2

      if (fp16) {
        network_[l++]->Eval(batchSize, tensor_mem_[0], tensor_mem_[1], nullptr,
                            scratch_mem_, scratch_size_, cudnn_,
                            cublas_);  // policy map layer
        copyTypeConverted(opPol, (half*)(tensor_mem_[0]),
                          batchSize * kNumOutputPolicy);  // POLICY output
      } else {
        network_[l++]->Eval(batchSize, (DataType*)opPol, tensor_mem_[1],
                            nullptr, scratch_mem_, scratch_size_, cudnn_,
                            cublas_);  // policy map layer  // POLICY output
      }
    } else {
      network_[l++]->Eval(batchSize, tensor_mem_[0], tensor_mem_[2], nullptr,
                          scratch_mem_, scratch_size_, cudnn_,
                          cublas_);  // pol conv

      if (fp16) {
        network_[l++]->Eval(batchSize, tensor_mem_[1], tensor_mem_[0], nullptr,
                            scratch_mem_, scratch_size_, cudnn_,
                            cublas_);  // pol FC

        copyTypeConverted(opPol, (half*)(tensor_mem_[1]),
                          batchSize * kNumOutputPolicy);  // POLICY
      } else {
        network_[l++]->Eval(batchSize, (DataType*)opPol, tensor_mem_[0],
                            nullptr, scratch_mem_, scratch_size_, cudnn_,
                            cublas_);  // pol FC  // POLICY
      }
    }

    // Copy policy output from device memory to host memory.
    ReportCUDAErrors(cudaMemcpyAsync(
        io->op_policy_mem_, io->op_policy_mem_gpu_,
        sizeof(float) * kNumOutputPolicy * batchSize, cudaMemcpyDeviceToHost));

    // value head
    network_[l++]->Eval(batchSize, tensor_mem_[0], tensor_mem_[2], nullptr,
                        scratch_mem_, scratch_size_, cudnn_,
                        cublas_);  // value conv

    network_[l++]->Eval(batchSize, tensor_mem_[1], tensor_mem_[0], nullptr,
                        scratch_mem_, scratch_size_, cudnn_,
                        cublas_);  // value FC1

    if (wdl_) {
      network_[l++]->Eval(batchSize, tensor_mem_[0], tensor_mem_[1], nullptr,
                          scratch_mem_, scratch_size_, cudnn_,
                          cublas_);  // value FC2    // VALUE

      // Value softmax
      if (fp16) {
        // TODO: consider fusing the bias-add of FC2 with format conversion.
        network_[l++]->Eval(batchSize, tensor_mem_[1], tensor_mem_[0], nullptr,
                            scratch_mem_, scratch_size_, cudnn_,
                            cublas_);  // value FC2
        copyTypeConverted(opVal, (half*)(tensor_mem_[1]),
                          3 * batchSize);  // VALUE
      } else {
        network_[l++]->Eval(batchSize, (DataType*)opVal, tensor_mem_[0],
                            nullptr, scratch_mem_, scratch_size_, cudnn_,
                            cublas_);  // value FC2    // VALUE
      }
    } else {
      if (fp16) {
        // TODO: consider fusing the bias-add of FC2 with format conversion.
        network_[l++]->Eval(batchSize, tensor_mem_[0], tensor_mem_[1], nullptr,
                            scratch_mem_, scratch_size_, cudnn_,
                            cublas_);  // value FC2
        copyTypeConverted(opVal, (half*)(tensor_mem_[0]), batchSize);  // VALUE
      } else {
        network_[l++]->Eval(batchSize, (DataType*)opVal, tensor_mem_[1],
                            nullptr, scratch_mem_, scratch_size_, cudnn_,
                            cublas_);  // value FC2    // VALUE
      }
    }

    if (moves_left_) {
      // Moves left head
      network_[l++]->Eval(batchSize, tensor_mem_[0], tensor_mem_[2], nullptr,
                          scratch_mem_, scratch_size_, cudnn_,
                          cublas_);  // moves conv

      network_[l++]->Eval(batchSize, tensor_mem_[1], tensor_mem_[0], nullptr,
                          scratch_mem_, scratch_size_, cudnn_,
                          cublas_);  // moves FC1

      // Moves left FC2
      if (fp16) {
        // TODO: consider fusing the bias-add of FC2 with format conversion.
        network_[l++]->Eval(batchSize, tensor_mem_[0], tensor_mem_[1], nullptr,
                            scratch_mem_, scratch_size_, cudnn_, cublas_);
        copyTypeConverted(opMov, (half*)(tensor_mem_[0]), batchSize);
      } else {
        network_[l++]->Eval(batchSize, (DataType*)opMov, tensor_mem_[1],
                            nullptr, scratch_mem_, scratch_size_, cudnn_,
                            cublas_);
      }
    }

    ReportCUDAErrors(cudaDeviceSynchronize());

#ifdef DEBUG_RAW_NPS
    const int reportingCalls = 100;
    static int numCalls = 0;
    static int sumBatchSize = 0;
    static double totalTime = 0;

    sumBatchSize += batchSize;
    numCalls++;

    auto t_end = std::chrono::high_resolution_clock::now();

    double dt = std::chrono::duration<double>(t_end - t_start).count();
    totalTime += dt;
    if (numCalls == reportingCalls) {
      double avgBatchSize = ((double)sumBatchSize) / numCalls;
      double nps = sumBatchSize / totalTime;
      CERR << "Avg batch size: " << avgBatchSize
           << ", NN eval time: " << totalTime << " seconds per " << sumBatchSize
           << " evals. NPS: " << nps;
      sumBatchSize = 0;
      totalTime = 0;
      numCalls = 0;
    }
#endif
  }

  ~CudnnNetwork() {
    for (auto mem : tensor_mem_) {
      if (mem) ReportCUDAErrors(cudaFree(mem));
    }
    if (scratch_mem_) ReportCUDAErrors(cudaFree(scratch_mem_));
    cudnnDestroy(cudnn_);
    cublasDestroy(cublas_);
  }

  const NetworkCapabilities& GetCapabilities() const override {
    return capabilities_;
  }

  std::unique_ptr<NetworkComputation> NewComputation() override {
    // Set correct gpu id for this computation (as it might have been called
    // from a different thread).
    ReportCUDAErrors(cudaSetDevice(gpu_id_));
    return std::make_unique<CudnnNetworkComputation<DataType>>(this, wdl_,
                                                               moves_left_);
  }

  std::unique_ptr<InputsOutputs> GetInputsOutputs() {
    std::lock_guard<std::mutex> lock(inputs_outputs_lock_);
    if (free_inputs_outputs_.empty()) {
      return std::make_unique<InputsOutputs>(max_batch_size_, wdl_,
                                             moves_left_);
    } else {
      std::unique_ptr<InputsOutputs> resource =
          std::move(free_inputs_outputs_.front());
      free_inputs_outputs_.pop_front();
      return resource;
    }
  }

  void ReleaseInputsOutputs(std::unique_ptr<InputsOutputs> resource) {
    std::lock_guard<std::mutex> lock(inputs_outputs_lock_);
    free_inputs_outputs_.push_back(std::move(resource));
  }

  // Apparently nvcc doesn't see constructor invocations through make_unique.
  // This function invokes constructor just to please complier and silence
  // warning. Is never called (but compiler thinks that it could).
  void UglyFunctionToSilenceNvccWarning() { InputsOutputs io(0, false, false); }

 private:
  const NetworkCapabilities capabilities_;
  cudnnHandle_t cudnn_;
  cublasHandle_t cublas_;
  int gpu_id_;
  int max_batch_size_;
  bool wdl_;
  bool moves_left_;

  bool nhwc_;  // do we want to use nhwc layout (fastest with fp16 with tensor
               // cores)

  bool use_custom_winograd_;  // Custom winograd convolution implementation for
                              // convolutions of the residual tower.

  bool use_res_block_winograd_fuse_opt_;    // fuse operations inside the residual tower

  // Currently only one NN Eval can happen a time (we can fix this if needed
  // by allocating more memory).
  mutable std::mutex lock_;

  int numBlocks_;
  bool has_se_;
  bool conv_policy_;
  std::vector<std::unique_ptr<BaseLayer<DataType>>> network_;
  BaseLayer<DataType>* getLastLayer() { return network_.back().get(); }

  BaseLayer<DataType>* resi_last_;
  BaseLayer<DataType>* policy_out_;
  BaseLayer<DataType>* value_out_;
  BaseLayer<DataType>* moves_left_out_;

  DataType* tensor_mem_[3];
  void* scratch_mem_;
  size_t scratch_size_;

  mutable std::mutex inputs_outputs_lock_;
  std::list<std::unique_ptr<InputsOutputs>> free_inputs_outputs_;

  void showInfo() const {
    int version;
    int ret = cudaRuntimeGetVersion(&version);
    switch (ret) {
      case cudaErrorInitializationError:
        throw Exception("CUDA driver and/or runtime could not be initialized");
      case cudaErrorInsufficientDriver:
        throw Exception("No CUDA driver, or one older than the CUDA library");
      case cudaErrorNoDevice:
        throw Exception("No CUDA-capable devices detected");
    }
    int major = version / 1000;
    int minor = (version - major * 1000) / 10;
    int pl = version - major * 1000 - minor * 10;
    CERR << "CUDA Runtime version: " << major << "." << minor << "." << pl;
    if (version != CUDART_VERSION) {
      major = CUDART_VERSION / 1000;
      minor = (CUDART_VERSION - major * 1000) / 10;
      pl = CUDART_VERSION - major * 1000 - minor * 10;
      CERR << "WARNING: CUDA Runtime version mismatch, was compiled with "
              "version "
           << major << "." << minor << "." << pl;
    }
    version = (int)cudnnGetVersion();
    major = version / 1000;
    minor = (version - major * 1000) / 100;
    pl = version - major * 1000 - minor * 100;
    CERR << "Cudnn version: " << major << "." << minor << "." << pl;
    if (version != CUDNN_VERSION) {
      CERR << "WARNING: CUDNN Runtime version mismatch, was compiled with "
              "version "
           << CUDNN_MAJOR << "." << CUDNN_MINOR << "." << CUDNN_PATCHLEVEL;
    }
    cudaDriverGetVersion(&version);
    major = version / 1000;
    minor = (version - major * 1000) / 10;
    pl = version - major * 1000 - minor * 10;
    CERR << "Latest version of CUDA supported by the driver: " << major << "."
         << minor << "." << pl;
    if (version < CUDART_VERSION) {
      CERR << "WARNING: code was compiled with unsupported CUDA version.";
    }
  }

  void showDeviceInfo(const cudaDeviceProp& deviceProp) const {
    CERR << "GPU: " << deviceProp.name;
    CERR << "GPU memory: " << deviceProp.totalGlobalMem / std::pow(2.0f, 30)
         << " Gb";
    CERR << "GPU clock frequency: " << deviceProp.clockRate / 1e3f << " MHz";
    CERR << "GPU compute capability: " << deviceProp.major << "."
         << deviceProp.minor;

    int version = (int)cudnnGetVersion();
    if (version < 7301 && (deviceProp.major > 7 ||
                           (deviceProp.major == 7 && deviceProp.minor >= 5))) {
      CERR << "WARNING: CUDNN version 7.3.1 or newer is better for this GPU.";
    }
    if (std::is_same<float, DataType>::value && deviceProp.major >= 7) {
      CERR << "WARNING: you will probably get better performance from the "
              "cudnn-fp16 backend.";
    }
  }
};

template <typename DataType>
CudnnNetworkComputation<DataType>::CudnnNetworkComputation(
    CudnnNetwork<DataType>* network, bool wdl, bool moves_left)
    : wdl_(wdl), moves_left_(moves_left), network_(network) {
  batch_size_ = 0;
  inputs_outputs_ = network_->GetInputsOutputs();
}

template <typename DataType>
CudnnNetworkComputation<DataType>::~CudnnNetworkComputation() {
  network_->ReleaseInputsOutputs(std::move(inputs_outputs_));
}

template <typename DataType>
void CudnnNetworkComputation<DataType>::ComputeBlocking() {
  network_->forwardEval(inputs_outputs_.get(), GetBatchSize());
}

template <typename DataType>
std::unique_ptr<Network> MakeCudnnNetwork(const std::optional<WeightsFile>& w,
                                          const OptionsDict& options) {
  if (!w) {
    throw Exception(
        "The cudnn" +
        std::string(std::is_same<half, DataType>::value ? "-fp16" : "") +
        " backend requires a network file.");
  }
  const WeightsFile& weights = *w;
  if (weights.format().network_format().network() !=
          pblczero::NetworkFormat::NETWORK_CLASSICAL_WITH_HEADFORMAT &&
      weights.format().network_format().network() !=
          pblczero::NetworkFormat::NETWORK_SE_WITH_HEADFORMAT) {
    throw Exception(
        "Network format " +
        std::to_string(weights.format().network_format().network()) +
        " is not supported by CuDNN backend.");
  }
  if (weights.format().network_format().policy() !=
          pblczero::NetworkFormat::POLICY_CLASSICAL &&
      weights.format().network_format().policy() !=
          pblczero::NetworkFormat::POLICY_CONVOLUTION) {
    throw Exception("Policy format " +
                    std::to_string(weights.format().network_format().policy()) +
                    " is not supported by CuDNN backend.");
  }
  if (weights.format().network_format().value() !=
          pblczero::NetworkFormat::VALUE_CLASSICAL &&
      weights.format().network_format().value() !=
          pblczero::NetworkFormat::VALUE_WDL) {
    throw Exception("Value format " +
                    std::to_string(weights.format().network_format().value()) +
                    " is not supported by CuDNN backend.");
  }
  if (weights.format().network_format().moves_left() !=
          pblczero::NetworkFormat::MOVES_LEFT_NONE &&
      weights.format().network_format().moves_left() !=
          pblczero::NetworkFormat::MOVES_LEFT_V1) {
    throw Exception(
        "Movest left head format " +
        std::to_string(weights.format().network_format().moves_left()) +
        " is not supported by CuDNN backend.");
  }
  return std::make_unique<CudnnNetwork<DataType>>(weights, options);
}

std::unique_ptr<Network> MakeCudnnNetworkAuto(
    const std::optional<WeightsFile>& weights, const OptionsDict& options) {
  int gpu_id = options.GetOrDefault<int>("gpu", 0);
  cudaDeviceProp deviceProp = {};
  // No error checking here, this will be repeated later.
  cudaGetDeviceProperties(&deviceProp, gpu_id);

  // Check if the GPU supports FP16.
  if (deviceProp.major >= 7 ||
      (deviceProp.major == 6 && deviceProp.minor != 1) ||
      (deviceProp.major == 5 && deviceProp.minor == 3)) {
    CERR << "Switching to [cudnn-fp16]...";
    return MakeCudnnNetwork<half>(weights, options);
  }
  CERR << "Switching to [cudnn]...";
  return MakeCudnnNetwork<float>(weights, options);
}

REGISTER_NETWORK("cudnn-auto", MakeCudnnNetworkAuto, 120)
REGISTER_NETWORK("cudnn", MakeCudnnNetwork<float>, 110)
REGISTER_NETWORK("cudnn-fp16", MakeCudnnNetwork<half>, 105)

}  // namespace lczero<|MERGE_RESOLUTION|>--- conflicted
+++ resolved
@@ -32,7 +32,6 @@
 #include <mutex>
 
 #include "cuda_common.h"
-#include "inputs_outputs.h"
 #include "kernels.h"
 #include "layers.h"
 #include "neural/factory.h"
@@ -43,9 +42,10 @@
 
 //#define DEBUG_RAW_NPS
 
-
 namespace lczero {
 using namespace cudnn_backend;
+
+static constexpr int kNumOutputPolicy = 1858;
 
 #if 0
 // debug code to dump allocation in GPU memory
@@ -60,7 +60,7 @@
     for (int i = 0; i < elements; i++)
     {
         float val;
-        if (fp16)
+        if (fp16) 
         {
             half *arr = (half*)temp;
             val = (float)arr[i];
@@ -77,6 +77,65 @@
     printf("\n");
 }
 #endif
+
+struct InputsOutputs {
+  InputsOutputs(int maxBatchSize, bool wdl, bool moves_left) {
+    ReportCUDAErrors(cudaHostAlloc(
+        &input_masks_mem_, maxBatchSize * kInputPlanes * sizeof(uint64_t),
+        cudaHostAllocMapped));
+    ReportCUDAErrors(
+        cudaHostGetDevicePointer(&input_masks_mem_gpu_, input_masks_mem_, 0));
+
+    ReportCUDAErrors(cudaHostAlloc(&input_val_mem_,
+                                   maxBatchSize * kInputPlanes * sizeof(float),
+                                   cudaHostAllocMapped));
+    ReportCUDAErrors(
+        cudaHostGetDevicePointer(&input_val_mem_gpu_, input_val_mem_, 0));
+
+    ReportCUDAErrors(cudaHostAlloc(
+        &op_policy_mem_, maxBatchSize * kNumOutputPolicy * sizeof(float), 0));
+
+    // Seperate device memory copy for policy output.
+    // It's faster to write to device memory and then copy to host memory
+    // than having the kernel write directly to it.
+    ReportCUDAErrors(cudaMalloc(
+        &op_policy_mem_gpu_, maxBatchSize * kNumOutputPolicy * sizeof(float)));
+
+    ReportCUDAErrors(cudaHostAlloc(&op_value_mem_,
+                                   maxBatchSize * (wdl ? 3 : 1) * sizeof(float),
+                                   cudaHostAllocMapped));
+    ReportCUDAErrors(
+        cudaHostGetDevicePointer(&op_value_mem_gpu_, op_value_mem_, 0));
+    if (moves_left) {
+      ReportCUDAErrors(cudaHostAlloc(&op_moves_left_mem_,
+                                     maxBatchSize * sizeof(float),
+                                     cudaHostAllocMapped));
+      ReportCUDAErrors(cudaHostGetDevicePointer(&op_moves_left_mem_gpu_,
+                                                op_moves_left_mem_, 0));
+    }
+  }
+  ~InputsOutputs() {
+    ReportCUDAErrors(cudaFreeHost(input_masks_mem_));
+    ReportCUDAErrors(cudaFreeHost(input_val_mem_));
+    ReportCUDAErrors(cudaFreeHost(op_policy_mem_));
+    ReportCUDAErrors(cudaFree(op_policy_mem_gpu_));
+    ReportCUDAErrors(cudaFreeHost(op_value_mem_));
+  }
+  uint64_t* input_masks_mem_;
+  float* input_val_mem_;
+  float* op_policy_mem_;
+  float* op_value_mem_;
+  float* op_moves_left_mem_;
+
+  // GPU pointers for the above allocations.
+  uint64_t* input_masks_mem_gpu_;
+  float* input_val_mem_gpu_;
+  float* op_value_mem_gpu_;
+  float* op_moves_left_mem_gpu_;
+
+  // This is a seperate copy.
+  float* op_policy_mem_gpu_;
+};
 
 template <typename DataType>
 class CudnnNetwork;
@@ -361,14 +420,8 @@
     if (use_custom_winograd_) {
       // Need additional space for transformed input/outputs which are 36/16
       // times size (4x4 block transformed into 6x6).
-<<<<<<< HEAD
-      const size_t transformed_tensor_size =
-          (size_t)(max_batch_size_ * kNumFilters * 64 * (36.0 / 16.0) *
-                   sizeof(DataType));
-=======
       transformed_tensor_size =
           (size_t)(max_batch_size_ * kNumFilters * 64 * (36.0 / 16.0) * sizeof(DataType));
->>>>>>> 4beac0b0
       scratch_size_ = std::max(scratch_size_, 2 * transformed_tensor_size);
     }
 
@@ -535,12 +588,6 @@
       FCVal2->LoadWeights(&weights.ip2_val_w[0], &weights.ip2_val_b[0],
                           scratch_mem_);
       network_.emplace_back(std::move(FCVal2));
-
-      if (wdl_) {
-        auto softmaxVal =
-            std::make_unique<SoftMaxLayer<DataType>>(getLastLayer());
-        network_.emplace_back(std::move(softmaxVal));
-      }
     }
     value_out_ = getLastLayer();
 
@@ -603,7 +650,7 @@
   }
 
   void forwardEval(InputsOutputs* io, int batchSize) {
-    std::lock_guard<std::mutex> lock(lock_);
+    std::unique_lock<std::mutex> lock(lock_);
 
 #ifdef DEBUG_RAW_NPS
     auto t_start = std::chrono::high_resolution_clock::now();
@@ -735,36 +782,18 @@
                         scratch_mem_, scratch_size_, cudnn_,
                         cublas_);  // value FC1
 
-    if (wdl_) {
+
+    if (fp16) {
+      // TODO: consider fusing the bias-add of FC2 with format conversion.
       network_[l++]->Eval(batchSize, tensor_mem_[0], tensor_mem_[1], nullptr,
                           scratch_mem_, scratch_size_, cudnn_,
+                          cublas_);  // value FC2
+      copyTypeConverted(opVal, (half*)(tensor_mem_[0]),
+                        wdl_ ? 3 * batchSize : batchSize);  // VALUE
+    } else {
+      network_[l++]->Eval(batchSize, (DataType*)opVal, tensor_mem_[1],
+                          nullptr, scratch_mem_, scratch_size_, cudnn_,
                           cublas_);  // value FC2    // VALUE
-
-      // Value softmax
-      if (fp16) {
-        // TODO: consider fusing the bias-add of FC2 with format conversion.
-        network_[l++]->Eval(batchSize, tensor_mem_[1], tensor_mem_[0], nullptr,
-                            scratch_mem_, scratch_size_, cudnn_,
-                            cublas_);  // value FC2
-        copyTypeConverted(opVal, (half*)(tensor_mem_[1]),
-                          3 * batchSize);  // VALUE
-      } else {
-        network_[l++]->Eval(batchSize, (DataType*)opVal, tensor_mem_[0],
-                            nullptr, scratch_mem_, scratch_size_, cudnn_,
-                            cublas_);  // value FC2    // VALUE
-      }
-    } else {
-      if (fp16) {
-        // TODO: consider fusing the bias-add of FC2 with format conversion.
-        network_[l++]->Eval(batchSize, tensor_mem_[0], tensor_mem_[1], nullptr,
-                            scratch_mem_, scratch_size_, cudnn_,
-                            cublas_);  // value FC2
-        copyTypeConverted(opVal, (half*)(tensor_mem_[0]), batchSize);  // VALUE
-      } else {
-        network_[l++]->Eval(batchSize, (DataType*)opVal, tensor_mem_[1],
-                            nullptr, scratch_mem_, scratch_size_, cudnn_,
-                            cublas_);  // value FC2    // VALUE
-      }
     }
 
     if (moves_left_) {
@@ -791,6 +820,24 @@
     }
 
     ReportCUDAErrors(cudaDeviceSynchronize());
+    // The next thread can start using the GPU now.
+    lock.unlock();
+
+    if (wdl_) {
+      // Value softmax done cpu side.
+      for (int i = 0; i < batchSize; i++) {
+        float w = std::exp(io->op_value_mem_[3 * i + 0]);
+        float d = std::exp(io->op_value_mem_[3 * i + 1]);
+        float l = std::exp(io->op_value_mem_[3 * i + 2]);
+        float sum = w + d + l;
+        w /= sum;
+        l /= sum;
+        d = 1.0f - w - l;
+        io->op_value_mem_[3 * i + 0] = w;
+        io->op_value_mem_[3 * i + 1] = d;
+        io->op_value_mem_[3 * i + 2] = l;
+      }
+    }
 
 #ifdef DEBUG_RAW_NPS
     const int reportingCalls = 100;
