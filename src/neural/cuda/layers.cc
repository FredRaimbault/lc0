--- conflicted
+++ resolved
@@ -1475,14 +1475,9 @@
         nullptr, 0,  // smolgen weights not implemented in
                      // policy encoder heads yet.
         max_batch_size, ACTIVATION_SWISH, act_,
-<<<<<<< HEAD
         1e-6,  // attentionbody nets don't have policy encoders, so using old
                // epsilon for backward compatibility with T78.
         false);
-=======
-        1e-6);  // attentionbody nets don't have policy encoders, so using old
-                // epsilon for backward compatibility with T78.
->>>>>>> 8d5c9cdf
     encoder_weights_.emplace_back(pW);
   }
 }
@@ -1492,11 +1487,7 @@
     const MultiHeadWeights::EncoderLayer& cpu_weights, void* scratch, int heads,
     int size, float alpha, DataType* smolgen_global_scratch,
     int smolgen_global_size, int max_batch_size, ActivationFunction smolgen_act,
-<<<<<<< HEAD
     ActivationFunction ffn_act, float default_eps, bool fused_mha)
-=======
-    ActivationFunction ffn_act, float default_eps)
->>>>>>> 8d5c9cdf
     : embedding_op_size_(size),
       encoder_heads_(heads),
       alpha_(alpha),
@@ -2067,13 +2058,9 @@
 AttentionBody<DataType>::AttentionBody(const MultiHeadWeights& weights,
                                        void* scratch, Activations activations,
                                        int num_res_blocks, int input_c,
-<<<<<<< HEAD
-                                       int max_batch_size, bool new_encoding,
+                                       int max_batch_size,
+                                       bool is_pe_dense_embedding,
                                        bool fused_mha)
-=======
-                                       int max_batch_size,
-                                       bool is_pe_dense_embedding)
->>>>>>> 8d5c9cdf
     : BaseLayer<DataType>(weights.ip_emb_b.size(), 8, 8, nullptr),
       embedding_op_size_(weights.ip_emb_b.size()),
       encoder_head_count_(weights.encoder_head_count),
@@ -2083,20 +2070,12 @@
       has_gating_(weights.ip_mult_gate.size() > 0 &&
                   weights.ip_add_gate.size() > 0),
       has_smolgen_(weights.has_smolgen),
-<<<<<<< HEAD
-      new_encoding_(new_encoding),
+      is_pe_dense_embedding_(is_pe_dense_embedding),
       use_fused_mha_(fused_mha) {
   allocAndUpload<DataType>(&ip_emb_w_, weights.ip_emb_w, scratch);
   allocAndUpload<DataType>(&ip_emb_b_, weights.ip_emb_b, scratch);
 
-  if (new_encoding_) {
-=======
-      is_pe_dense_embedding_(is_pe_dense_embedding) {
-  allocAndUpload<DataType>(&ip_emb_w_, weights.ip_emb_w, scratch);
-  allocAndUpload<DataType>(&ip_emb_b_, weights.ip_emb_b, scratch);
-
   if (is_pe_dense_embedding_) {
->>>>>>> 8d5c9cdf
     allocAndUpload<DataType>(&ip_emb_pre_w_, weights.ip_emb_preproc_w, scratch);
     allocAndUpload<DataType>(&ip_emb_pre_b_, weights.ip_emb_preproc_b, scratch);
 
@@ -2147,11 +2126,7 @@
         enc, scratch, encoder_head_count_, embedding_op_size_, alpha,
         smolgen_global_, smolgen_global_size_, max_batch_size,
         activations_.smolgen_activation, activations_.ffn_activation,
-<<<<<<< HEAD
-        new_encoding_ ? 1e-3 : 1e-6, use_fused_mha_);
-=======
-        is_pe_dense_embedding_ ? 1e-3 : 1e-6);
->>>>>>> 8d5c9cdf
+        is_pe_dense_embedding_ ? 1e-3 : 1e-6, use_fused_mha_);
     encoder_weights_.emplace_back(pW);
   }
 }
@@ -2160,11 +2135,7 @@
 AttentionBody<DataType>::~AttentionBody() {
   ReportCUDAErrors(cudaFree(ip_emb_w_));
   ReportCUDAErrors(cudaFree(ip_emb_b_));
-<<<<<<< HEAD
-  if (new_encoding_) {
-=======
   if (is_pe_dense_embedding_) {
->>>>>>> 8d5c9cdf
     ReportCUDAErrors(cudaFree(ip_emb_pre_w_));
     ReportCUDAErrors(cudaFree(ip_emb_pre_b_));
     ReportCUDAErrors(cudaFree(ip_emb_ln_g_));
@@ -2206,11 +2177,7 @@
       # if there are no residual blocks (pure transformer), do some input
       processing
     */
-<<<<<<< HEAD
-    if (new_encoding_) {
-=======
     if (is_pe_dense_embedding_) {
->>>>>>> 8d5c9cdf
       // New encoding is made of dense layer fed with input from a 12-channel
       // slice of the input tensor.
       // pos_info = flow[..., :12]
@@ -2259,11 +2226,7 @@
     convertNCHWtoNHWC((DataType*)scratch, input, N, inputC, N, inputC, 8, 8);
   }
 
-<<<<<<< HEAD
-  if (new_encoding_) {
-=======
   if (is_pe_dense_embedding_) {
->>>>>>> 8d5c9cdf
     // 1. square embedding (fully connected layer)
     // Input data in NHWC layout N*(64)*C, output is N*(64)*embedding_op_size_
     DataType* embedding = output_tensor;
