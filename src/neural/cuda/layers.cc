--- conflicted
+++ resolved
@@ -1055,26 +1055,19 @@
 template <typename DataType>
 ResidualBlock<DataType>::ResidualBlock(BaseLayer<DataType>* ip, int C, bool se,
                                        int se_k, bool use_gemm_ex, bool first,
-<<<<<<< HEAD
-                                       bool last, int shared_mem_size)
-    : BaseLayer<DataType>(C, 8, 8, ip),
-=======
-                                       bool last, ActivationFunction activation)
+
+                                       bool last, ActivationFunction activation, int shared_mem_size)
     : BaseLayer<DataType>(C, 8, 8, ip, ip->isNHWC(), use_gemm_ex),
->>>>>>> ca01eeef
       has_se_(se),
       se_k_(se_k),
       c_input_(C),
       first_block_(first),
       last_block_(last),
-<<<<<<< HEAD
-      shared_mem_size_(shared_mem_size) {
-=======
+      shared_mem_size_(shared_mem_size),
       act_(activation) {
   if (act_ != RELU && act_ != MISH) {
     throw Exception("Unsupported activation for residual block.");
   }
->>>>>>> ca01eeef
   // Allocate memory for weights (filter tensor) and biases.
   const size_t weight_size = sizeof(DataType) * C * C * 3 * 3;
 
@@ -1234,46 +1227,6 @@
   // "transformed_input" tensor now contains transformed input for the next
   // convolution
 
-<<<<<<< HEAD
-  cublasRowMajorMatrixMul(transformed_input, transformed_weights1_,
-                          transformed_output, N * 4, C, C, 36, cublas);
-
-  if (last_block_) {
-    if (has_se_)
-      OutputTransform<DataType, true, true, true, true, true, false>(
-          N, C, se_k_, output, transformed_output, input, biases1_, w1_, b1_,
-          w2_, b2_, stream);
-    else
-      OutputTransform<DataType, false, true, true, true, true, false>(
-          N, C, se_k_, output, transformed_output, input, biases1_, w1_, b1_,
-          w2_, b2_, stream);
-  } else {
-    if (has_se_) { 
-      const bool fp16 = std::is_same<half, DataType>::value;
-      bool allowFusing =
-          (C <= kMaxResBlockFusingChannels) ||
-          (fp16 && (shared_mem_size_ >= kMaxResBlockFusingSeFp16AmpereSmem) &&
-           (C <= kMaxResBlockFusingSeKFp16Ampere));
-      if (allowFusing) {
-        OutputInputTransform<DataType, true, true, true, true>(
-            N, C, se_k_, output, transformed_output, input, biases1_, w1_, b1_,
-            w2_, b2_, stream);
-      } else {
-        OutputTransform<DataType, true, true, true, true, true, true>(
-            N, C, se_k_, (DataType*)input, transformed_output, input,
-            biases1_, w1_, b1_,
-            w2_, b2_, stream);
-        InputTransform<DataType, true>(N, C, output, (DataType*)input,
-                                       stream);
-      }
-    }
-    else
-      OutputInputTransform<DataType, false, true, true, true>(
-        N, C, se_k_, output, transformed_output, input, biases1_, w1_, b1_,
-          w2_, b2_, stream);
-    // "output" tensor now contains transformed input for the next
-    // convolution
-=======
   BaseLayer<DataType>::cublasRowMajorMatrixMul(
       transformed_input, transformed_weights1_, transformed_output, N * 4, C, C,
       36, cublas);
@@ -1318,7 +1271,6 @@
             N, C, se_k_, output, transformed_output, input, biases1_, w1_, b1_,
             w2_, b2_, stream);
     }
->>>>>>> ca01eeef
   }
   // "output" tensor now contains transformed input for the next
   // convolution
