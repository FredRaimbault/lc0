--- conflicted
+++ resolved
@@ -838,40 +838,22 @@
   DataType* transformed_output =
       transformed_input + scratch_size / (2 * sizeof(DataType));
 
-<<<<<<< HEAD
   InputTransform<DataType, false>(N, c_input_, transformed_input, input, stream);
-  
-=======
-  InputTransform<DataType, false>(N, c_input_, transformed_input, input);
-
->>>>>>> 19cf1fe4
   cublasRowMajorMatrixMul(transformed_input, transformed_weights_, transformed_output, N*4, C, c_input_, 36, cublas);  
 
   if (has_se_ && use_relu_ && use_bias_ && skip_add_)
     OutputTransform<DataType, true, true, true, true, false, false>(
         N, C, se_k_, output, transformed_output, input2, biases_, w1_, b1_, w2_,
-<<<<<<< HEAD
         b2_, stream);
-=======
-        b2_);
->>>>>>> 19cf1fe4
   else if (!has_se_ && use_relu_ && use_bias_ && !skip_add_) {
     if (op_nhcw_)
       OutputTransform<DataType, false, true, true, false, false, true>(
           N, C, 0, output, transformed_output, nullptr, biases_, nullptr,
-<<<<<<< HEAD
           nullptr, nullptr, nullptr, stream);
     else
       OutputTransform<DataType, false, true, true, false, false, false>(
           N, C, 0, output, transformed_output, nullptr, biases_, nullptr,
           nullptr, nullptr, nullptr, stream);
-=======
-          nullptr, nullptr, nullptr);
-    else
-      OutputTransform<DataType, false, true, true, false, false, false>(
-          N, C, 0, output, transformed_output, nullptr, biases_, nullptr,
-          nullptr, nullptr, nullptr);
->>>>>>> 19cf1fe4
   } else if (!has_se_ && use_relu_ && use_bias_ && skip_add_)
     OutputTransform<DataType, false, true, true, true, false, false>(
         N, C, 0, output, transformed_output, input2, biases_, nullptr, nullptr,
@@ -1187,11 +1169,7 @@
       transformed_input + scratch_size / (2 * sizeof(DataType));
 
   if (first_block_) {
-<<<<<<< HEAD
     InputTransform<DataType, true>(N, c_input_, transformed_input, input, stream);
-=======
-    InputTransform<DataType, true>(N, c_input_, transformed_input, input);
->>>>>>> 19cf1fe4
 
     cublasRowMajorMatrixMul(transformed_input, transformed_weights0_,
                             transformed_output, N * 4, C, c_input_, 36, cublas);
@@ -1223,19 +1201,11 @@
     if (has_se_)
       OutputInputTransform<DataType, true, true, true, true>(
         N, C, se_k_, output, transformed_output, input, biases1_, w1_, b1_,
-<<<<<<< HEAD
           w2_, b2_, stream);
     else
       OutputInputTransform<DataType, false, true, true, true>(
         N, C, se_k_, output, transformed_output, input, biases1_, w1_, b1_,
           w2_, b2_, stream);
-=======
-        w2_, b2_);
-    else
-      OutputInputTransform<DataType, false, true, true, true>(
-        N, C, se_k_, output, transformed_output, input, biases1_, w1_, b1_,
-        w2_, b2_);
->>>>>>> 19cf1fe4
     // "output" tensor now contains transformed input for the next
     // convolution
   }
