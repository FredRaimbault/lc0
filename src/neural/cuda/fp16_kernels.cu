--- conflicted
+++ resolved
@@ -217,17 +217,16 @@
     const half* bias, const half* w1, const half* b1, const half* w2,
     const half* b2);
 
-<<<<<<< HEAD
 template void OutputTransform<half, false, false, true, false>(
-=======
+    int N, int C, int se_K, half* output, const half* input, const half* skip,
+    const half* bias, const half* w1, const half* b1, const half* w2,
+    const half* b2);
+
 template void OutputInputTransform<half, true, true, true, true>(
->>>>>>> 4beac0b0
-    int N, int C, int se_K, half* output, const half* input, const half* skip,
-    const half* bias, const half* w1, const half* b1, const half* w2,
-    const half* b2);
-
-<<<<<<< HEAD
-=======
+    int N, int C, int se_K, half* output, const half* input, const half* skip,
+    const half* bias, const half* w1, const half* b1, const half* w2,
+    const half* b2);
+
 template void OutputInputTransform<half, false, true, true, true>(
     int N, int C, int se_K, half* output, const half* input, const half* skip,
     const half* bias, const half* w1, const half* b1, const half* w2,
@@ -237,8 +236,5 @@
     int N, int C, int se_K, half* output, const half* input, const half* skip,
     const half* bias, const half* w1, const half* b1, const half* w2,
     const half* b2);
-
-
->>>>>>> 4beac0b0
 }   // namespace cudnn_backend
 }   // namespace lczero