--- conflicted
+++ resolved
@@ -337,25 +337,15 @@
 class EncoderBlock {
  public:
   EncoderBlock(const LegacyWeights::EncoderLayer& cpu_weights, void* scratch,
-<<<<<<< HEAD
                int heads, int size, float alpha,
                DataType* smolgen_global_scratch, int smolgen_global_size,
                int max_batch_size, ActivationFunction smolgen_act,
-               ActivationFunction ffn_act);
+               ActivationFunction ffn_act, bool fused_mha);
   ~EncoderBlock();
 
   void Eval(int N, DataType* inpop, DataType* scratch0, DataType* scratch1,
             DataType* scratch2, cublasHandle_t cublas, cudaStream_t stream,
             DataType*** offset_pointers) const;
-=======
-               int heads, int size, float alpha, DataType* smolgen_global_scratch,
-               int smolgen_global_size, int max_batch_size, bool fused_mha);
-  ~EncoderBlock();
-
-  void Eval(int N, DataType* inpop, DataType* scratch0, DataType* scratch1,
-            DataType* scratch2, cublasHandle_t cublas,
-            cudaStream_t stream, ActivationFunction act) const;
->>>>>>> 6e0161a0
 
   // all GPU side pointers
   DataType *mha_q_w, *mha_q_b;
@@ -389,18 +379,11 @@
   int embedding_op_size_;
   int encoder_heads_;
 
-<<<<<<< HEAD
   float alpha_;  // scale to apply to skip connection add
 
   const bool has_smolgen_;
   const ActivationFunction smolgen_activation_;
   const ActivationFunction ffn_activation_;
-=======
-  float alpha_; // scale to apply to skip connection add
-
-  const bool has_smolgen_;
-  const bool use_fused_mha_;
->>>>>>> 6e0161a0
 
   // Output sizes for smolgen layers.
   int smol_compress_size_;
@@ -409,11 +392,6 @@
   int smol_global_size_;
 
   const int max_batch_size_;
-<<<<<<< HEAD
-=======
-  mutable DataType** scratch_rel_ptrs_;
-  mutable std::unordered_map<void*, DataType*> offset_scratches_;
->>>>>>> 6e0161a0
 };
 
 // The Attention policy head implementation
@@ -430,12 +408,8 @@
 
  public:
   AttentionPolicyHead(BaseLayer<DataType>* ip, const LegacyWeights& weights,
-<<<<<<< HEAD
                       void* scratch, bool attention_body,
                       ActivationFunction act, std::string policy_head, int max_batch_size);
-=======
-                      void* scratch, bool attention_body, ActivationFunction act, int max_batch_size);
->>>>>>> 6e0161a0
   ~AttentionPolicyHead();
   void Eval(int N, DataType* output, const DataType* input,
             const DataType* input2, void* scratch, size_t scratch_size,
@@ -469,11 +443,7 @@
   using BaseLayer<DataType>::H;
   using BaseLayer<DataType>::W;
 
-<<<<<<< HEAD
- public:
-=======
-public:
->>>>>>> 6e0161a0
+ public:
   EmbeddingLayer(BaseLayer<DataType>* ip, const std::vector<float>& weights,
                  const std::vector<float>& biases, void* scratch,
                  ActivationFunction activation);
@@ -481,14 +451,9 @@
 
   void Eval(int N, DataType* output, const DataType* input,
             const DataType* input2, void* scratch, size_t scratch_size,
-<<<<<<< HEAD
-            cudnnHandle_t cudnn, cublasHandle_t cublas, cudaStream_t stream,
-            DataType*** = nullptr) override;
-
-=======
-            cudnnHandle_t cudnn, cublasHandle_t cublas,
-            cudaStream_t stream) override;
->>>>>>> 6e0161a0
+            cudnnHandle_t cudnn, cublasHandle_t cublas, cudaStream_t stream,
+            DataType*** = nullptr) override;
+
  private:
   DataType *weights_, *biases_;
   ActivationFunction act_;
@@ -508,9 +473,8 @@
 
  public:
   AttentionBody(const LegacyWeights& weights, void* scratch,
-<<<<<<< HEAD
                 Activations activations, int num_res_blocks, int input_c,
-                int max_batch_size, bool new_encoding);
+                int max_batch_size, bool new_encoding, bool fused_mha);
   ~AttentionBody();
   void Eval(int N, DataType* output, const DataType* input,
             const DataType* input2, void* scratch, size_t scratch_size,
@@ -536,31 +500,12 @@
   int encoder_head_count_;
   std::vector<EncoderBlock<DataType>*> encoder_weights_;
   Activations activations_;
-=======
-                ActivationFunction default_act, int num_res_blocks,
-                int input_c, int max_batch_size, bool fused_mha);
-  ~AttentionBody();
-  void Eval(int N, DataType* output, const DataType* input,
-            const DataType* input2, void* scratch, size_t scratch_size,
-            cudnnHandle_t cudnn, cublasHandle_t cublas,
-            cudaStream_t stream) override;
-
- private:
-  // GPU allocations to hold various weights used by the attention policy head
-  DataType *ip_emb_w_, *ip_emb_b_;    // "embedding" layer in net body
-  DataType *ip_mult_gate_, *ip_add_gate_; // input gating
-  DataType *smolgen_global_; // global smolgen weights for all encoder layers
-  int embedding_op_size_;
-  int encoder_head_count_;
-  std::vector<EncoderBlock<DataType>*> encoder_weights_;
-  ActivationFunction default_act_;
->>>>>>> 6e0161a0
   int num_resi_blocks_;
   int input_c_;
   int smolgen_global_size_;
   const bool has_gating_;
   const bool has_smolgen_;
-<<<<<<< HEAD
+  const bool use_fused_mha_;
 };
 
 // The value head implementation
@@ -601,9 +546,6 @@
   bool wdl_err_;
   bool attention_body_;
   ActivationFunction act_;
-=======
-  const bool use_fused_mha_;
->>>>>>> 6e0161a0
 };
 
 
