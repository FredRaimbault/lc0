/*
  This file is part of Leela Chess Zero.
  Copyright (C) 2018-2019 The LCZero Authors

  Leela Chess is free software: you can redistribute it and/or modify
  it under the terms of the GNU General Public License as published by
  the Free Software Foundation, either version 3 of the License, or
  (at your option) any later version.

  Leela Chess is distributed in the hope that it will be useful,
  but WITHOUT ANY WARRANTY; without even the implied warranty of
  MERCHANTABILITY or FITNESS FOR A PARTICULAR PURPOSE.  See the
  GNU General Public License for more details.

  You should have received a copy of the GNU General Public License
  along with Leela Chess.  If not, see <http://www.gnu.org/licenses/>.

  Additional permission under GNU GPL version 3 section 7

  If you modify this Program, or any covered work, by linking or
  combining it with NVIDIA Corporation's libraries from the NVIDIA CUDA
  Toolkit and the NVIDIA CUDA Deep Neural Network library (or a
  modified version of those libraries), containing parts covered by the
  terms of the respective license agreement, the licensors of this
  Program grant you additional permission to convey the resulting work.
*/
#pragma once

#include <cublas_v2.h>

#include <cstddef>

#include "cuda_common.h"
#include "neural/network_legacy.h"

#ifdef USE_CUDNN
#include <cudnn.h>
#else
typedef void* cudnnHandle_t;
#endif

namespace lczero {
namespace cudnn_backend {

// The Layer objects only hold memory for weights, biases, etc
// memory for input and output tensors is provided by caller of Eval.

template <typename DataType>
class BaseLayer {
 public:
  int GetC() const { return C; }
  int GetH() const { return H; }
  int GetW() const { return W; }
  bool isNHWC() const { return nhwc_; }

  BaseLayer(int c, int h, int w, BaseLayer* ip);
  BaseLayer(int c, int h, int w, BaseLayer* ip, bool nhwc);
  BaseLayer(int c, int h, int w, BaseLayer* ip, bool nhwc, bool use_gemm_ex);
  virtual ~BaseLayer() = default;
  size_t GetOutputSize(int N) const { return sizeof(DataType) * N * C * H * W; }

  // Input2 is optional (skip connection).
  virtual void Eval(int N, DataType* output, const DataType* input,
                    const DataType* input2, void* scratch, size_t scratch_size,
                    cudnnHandle_t cudnn, cublasHandle_t cublas,
                    cudaStream_t stream) = 0;

 protected:
  BaseLayer* input_;

  int C;  // Output tensor dimensions.
  int H;
  int W;

  bool nhwc_;  // tensor layout
  const bool use_gemm_ex_;

  void cublasRowMajorMatrixMul(const DataType* A, const DataType* B,
                               DataType* Out, int M, int N, int K,
                               int batchSize, cublasHandle_t cublas);
};

#ifdef USE_CUDNN
template <typename DataType>
class ConvLayer : public BaseLayer<DataType> {
  using BaseLayer<DataType>::C;
  using BaseLayer<DataType>::H;
  using BaseLayer<DataType>::W;
  using BaseLayer<DataType>::GetC;
  using BaseLayer<DataType>::GetH;
  using BaseLayer<DataType>::GetW;
  using BaseLayer<DataType>::nhwc_;

 public:
  ConvLayer(BaseLayer<DataType>* ip, int C, int H, int W, int size, int Cin,
            ActivationFunction activation = NONE, bool bias = false);

  ConvLayer(bool nhwc, int C, int H, int W, int size, int Cin,
            ActivationFunction activation = NONE, bool bias = false);

  ~ConvLayer();
  void LoadWeights(float* pfilter, float* pBias, void* scratch);
  void Eval(int N, DataType* output, const DataType* input,
            const DataType* input2, void* scratch, size_t scratch_size,
            cudnnHandle_t cudnn, cublasHandle_t cublas,
            cudaStream_t stream) override;

 private:
  const int c_input_;
  const int filter_size_;
  const ActivationFunction act_;
  const bool use_bias_;

  DataType* biases = nullptr;
  DataType* weights = nullptr;

  cudnnFilterDescriptor_t filter_desc_;
  cudnnConvolutionDescriptor_t conv_desc_;
  cudnnConvolutionFwdAlgo_t conv_algo_;

  cudnnTensorDescriptor_t bias_desc_;
  cudnnTensorDescriptor_t in_tensor_desc_;
  cudnnTensorDescriptor_t out_tensor_desc_;
  cudnnActivationDescriptor_t activation_;

  void init();
};

#endif

template <typename DataType>
class FCLayer : public BaseLayer<DataType> {
  using BaseLayer<DataType>::nhwc_;

 public:
  FCLayer(BaseLayer<DataType>* ip, int C, int H, int W, bool bias,
          ActivationFunction activation);
  ~FCLayer();

  void LoadWeights(float* cpuWeight, float* cpuBias, void* scratch);
  void Eval(int N, DataType* output, const DataType* input,
            const DataType* input2, void* scratch, size_t scratch_size,
            cudnnHandle_t cudnn, cublasHandle_t cublas,
            cudaStream_t stream) override;

 private:
  const bool use_bias_;
  const ActivationFunction act_;
  DataType* weights_ = nullptr;
  DataType* biases_ = nullptr;
};

template <typename DataType>
class PolicyMapLayer : public BaseLayer<DataType> {
  using BaseLayer<DataType>::nhwc_;

 public:
  PolicyMapLayer(BaseLayer<DataType>* ip, int C, int H, int W, int usedSize,
                 bool attention);
  ~PolicyMapLayer();

  void LoadWeights(const short* cpuWeight, void* scratch);
  void Eval(int N, DataType* output, const DataType* input,
            const DataType* input2, void* scratch, size_t scratch_size,
            cudnnHandle_t cudnn, cublasHandle_t cublas,
            cudaStream_t stream) override;

 private:
  int used_size_;  // Size of the input without padding (typically 73x64).
                   // This is over-written to contain size with padding
                   // (typically 80x64) after CHW->HWC conversion for fp16.
  const bool attention_map_;
  short* weights_ = nullptr;
};

// Fused SE layer:
// (optional bias add +) global avg -> FC1 -> FC2 -> global scale -> add skip
// connection -> RELU.
template <typename DataType>
class SELayer : public BaseLayer<DataType> {
  using BaseLayer<DataType>::C;
  using BaseLayer<DataType>::nhwc_;

 public:
  SELayer(BaseLayer<DataType>* ip, int numFc1Out, bool addPrevLayerBias,
          ActivationFunction activation);
  ~SELayer();

  void LoadWeights(float* w1, float* b1, float* w2, float* b2,
                   float* prevLayerBias, void* scratch);

  void Eval(int N, DataType* output, const DataType* input,
            const DataType* input2, void* scratch, size_t scratch_size,
            cudnnHandle_t cudnn, cublasHandle_t cublas,
            cudaStream_t stream) override;

 private:
  DataType* w1_ = nullptr;
  DataType* w1_t_ = nullptr;  // transposed copy used by fused SE kernel
  DataType* b1_ = nullptr;
  DataType* w2_ = nullptr;
  DataType* w2_t_ = nullptr;
  DataType* b2_ = nullptr;
  DataType* bPrev_ = nullptr;
  int numFc1Out_;
  bool addPrevLayerBias_;
  const ActivationFunction act_;
};

// Multi-pass Winograd Conv fused with (optional) SE
template <typename DataType>
class FusedWinogradConvSELayer : public BaseLayer<DataType> {
  using BaseLayer<DataType>::C;
  using BaseLayer<DataType>::H;
  using BaseLayer<DataType>::W;
  using BaseLayer<DataType>::GetC;
  using BaseLayer<DataType>::GetH;
  using BaseLayer<DataType>::GetW;
  using BaseLayer<DataType>::nhwc_;

 public:
  FusedWinogradConvSELayer(BaseLayer<DataType>* ip, int C, int H, int W,
                           int Cin, ActivationFunction activation, bool bias,
                           bool skipAdd, bool se, int se_k, bool use_gemm_ex,
                           bool op_nhcw = false);

  ~FusedWinogradConvSELayer();
  void LoadWeights(float* pfilter, float* pBias, void* scratch);
  void LoadSEWeights(float* w1, float* b1, float* w2, float* b2, void* scratch);
  void Eval(int N, DataType* output, const DataType* input,
            const DataType* input2, void* scratch, size_t scratch_size,
            cudnnHandle_t cudnn, cublasHandle_t cublas,
            cudaStream_t stream) override;

 private:
  const int c_input_;
  const ActivationFunction act_;
  const bool use_bias_;
  const bool skip_add_;
  const bool has_se_;
  const int se_k_;
  const bool op_nhcw_;

  DataType* biases_ = nullptr;
  DataType* transformed_weights_ = nullptr;  // After winograd transform.

  // Weights and Biases for (optional) SE.
  DataType* w1_;
  DataType* w2_;
  DataType* b1_;
  DataType* b2_;
};

template <typename DataType>
class Conv1Layer : public BaseLayer<DataType> {
  using BaseLayer<DataType>::C;
  using BaseLayer<DataType>::H;
  using BaseLayer<DataType>::W;
  using BaseLayer<DataType>::GetC;
  using BaseLayer<DataType>::GetH;
  using BaseLayer<DataType>::GetW;
  using BaseLayer<DataType>::nhwc_;

 public:
  Conv1Layer(BaseLayer<DataType>* ip, int C, int H, int W, int Cin,
             ActivationFunction activation, bool bias, bool use_gemm_ex);

  ~Conv1Layer();
  void LoadWeights(float* pfilter, float* pBias, void* scratch);
  void Eval(int N, DataType* output, const DataType* input,
            const DataType* input2, void* scratch, size_t scratch_size,
            cudnnHandle_t cudnn, cublasHandle_t cublas,
            cudaStream_t stream) override;

 private:
  const int c_input_;
  const ActivationFunction act_;
  const bool use_bias_;

  DataType* biases_ = nullptr;
  DataType* weights_ = nullptr;

  // uses stride of 0 to read a vector as a matrix
  void cublasSpecialMatrixMul(const DataType* A, const DataType* B,
                              DataType* Out, int M, int N, int K, int batchSize,
                              cublasHandle_t cublas);
};

// Multi-pass Winograd Conv fused with (optional) SE
template <typename DataType>
class ResidualBlock : public BaseLayer<DataType> {
  using BaseLayer<DataType>::C;
  using BaseLayer<DataType>::H;
  using BaseLayer<DataType>::W;
  using BaseLayer<DataType>::GetC;
  using BaseLayer<DataType>::GetH;
  using BaseLayer<DataType>::GetW;

 public:
<<<<<<< HEAD
  ResidualBlock(BaseLayer<DataType>* ip, int C, bool se, int se_k, bool use_gemm_ex, bool first, bool last, int shared_mem_size);
=======
  ResidualBlock(BaseLayer<DataType>* ip, int C, bool se, int se_k,
                bool use_gemm_ex, bool first, bool last,
                ActivationFunction activation);
>>>>>>> ca01eeef

  ~ResidualBlock();
  void LoadWeights0(float* pfilter, float* pBias, void* scratch);
  void LoadWeights1(float* pfilter, float* pBias, void* scratch);
  void LoadSEWeights(float* w1, float* b1, float* w2, float* b2, void* scratch);

  void Eval(int N, DataType* output, const DataType* input,
            const DataType* input2, void* scratch, size_t scratch_size,
            cudnnHandle_t cudnn, cublasHandle_t cublas,
            cudaStream_t stream) override;

 private:
  const bool has_se_;
  const int se_k_;
  const int c_input_;
  const bool first_block_;
  const bool last_block_;
<<<<<<< HEAD
  const int shared_mem_size_;
=======
  const ActivationFunction act_;
>>>>>>> ca01eeef

  DataType* biases0_ = nullptr;
  DataType* biases1_ = nullptr;
  DataType* transformed_weights0_ = nullptr;  // After winograd transform.
  DataType* transformed_weights1_ = nullptr;  // After winograd transform.

  // Weights and Biases for (optional) SE.
  DataType* w1_;
  DataType* w2_;
  DataType* b1_;
  DataType* b2_;
};

// The Attention policy head implementation
// Responsible for loading weights into GPU memory, and evaluating the entire
// policy head
template <typename DataType>
class AttentionPolicyHead : public BaseLayer<DataType> {
  using BaseLayer<DataType>::C;
  using BaseLayer<DataType>::H;
  using BaseLayer<DataType>::W;
  using BaseLayer<DataType>::GetC;
  using BaseLayer<DataType>::GetH;
  using BaseLayer<DataType>::GetW;

 public:
  AttentionPolicyHead(BaseLayer<DataType>* ip, const LegacyWeights& weights,
                      void* scratch);
  ~AttentionPolicyHead();
  void Eval(int N, DataType* output, const DataType* input,
            const DataType* input2, void* scratch, size_t scratch_size,
            cudnnHandle_t cudnn, cublasHandle_t cublas,
            cudaStream_t stream) override;

 private:
  struct EncoderWeights {
    EncoderWeights(const LegacyWeights::EncoderLayer& cpu_weights,
                   void* scratch);
    ~EncoderWeights();
    // all GPU side pointers
    DataType *mha_q_w, *mha_q_b;
    DataType *mha_k_w, *mha_k_b;
    DataType *mha_v_w, *mha_v_b;
    DataType *mha_dense_w, *mha_dense_b;

    DataType *ln1_gammas, *ln1_betas;

    DataType *ffn_dense1_w, *ffn_dense1_b;
    DataType *ffn_dense2_w, *ffn_dense2_b;

    DataType *ln2_gammas, *ln2_betas;

    int mha_q_size_;
    int mha_k_size_;
    int mha_v_size_;
    int mha_dense_size_;

    int ffn_dense1_size_;
    int ffn_dense2_size_;
  };

  // GPU allocations to hold various weights used by the attention policy head
  DataType *ip_pol_w_, *ip_pol_b_;    // "embedding" in policy attention
  DataType *ip2_pol_w_, *ip2_pol_b_;  // "wq" in policy attention
  DataType *ip3_pol_w_, *ip3_pol_b_;  // "wk" in policy attention
  DataType* ip4_pol_w_;               // "ppo" in policy attention

  int embedding_op_size_;
  int wq_op_size_;
  int wk_op_size_;

  int encoder_heads_;
  int policy_d_model_;

  std::vector<EncoderWeights*> encoder_weights_;
};

}  // namespace cudnn_backend
}  // namespace lczero<|MERGE_RESOLUTION|>--- conflicted
+++ resolved
@@ -297,13 +297,9 @@
   using BaseLayer<DataType>::GetW;
 
  public:
-<<<<<<< HEAD
-  ResidualBlock(BaseLayer<DataType>* ip, int C, bool se, int se_k, bool use_gemm_ex, bool first, bool last, int shared_mem_size);
-=======
   ResidualBlock(BaseLayer<DataType>* ip, int C, bool se, int se_k,
                 bool use_gemm_ex, bool first, bool last,
-                ActivationFunction activation);
->>>>>>> ca01eeef
+                ActivationFunction activation, int shared_mem_size);
 
   ~ResidualBlock();
   void LoadWeights0(float* pfilter, float* pBias, void* scratch);
@@ -321,11 +317,8 @@
   const int c_input_;
   const bool first_block_;
   const bool last_block_;
-<<<<<<< HEAD
   const int shared_mem_size_;
-=======
-  const ActivationFunction act_;
->>>>>>> ca01eeef
+  const ActivationFunction act_;
 
   DataType* biases0_ = nullptr;
   DataType* biases1_ = nullptr;
