--- conflicted
+++ resolved
@@ -350,18 +350,12 @@
 template <typename DataType>
 class EncoderBlock {
  public:
-<<<<<<< HEAD
   EncoderBlock(const MultiHeadWeights::EncoderLayer& cpu_weights, void* scratch,
                int heads, int size, float alpha,
                DataType* smolgen_global_scratch, int smolgen_global_size,
                int max_batch_size, ActivationFunction smolgen_act,
-               ActivationFunction ffn_act, float default_eps, bool fused_mha);
-=======
-  EncoderBlock(const LegacyWeights::EncoderLayer& cpu_weights, void* scratch,
-               int heads, int size, float alpha, DataType* smolgen_global_scratch,
-               int smolgen_global_size, int max_batch_size, bool fused_mha, bool int8_calibrate,
+               ActivationFunction ffn_act, float default_eps, bool fused_mha, bool int8_calibrate,
                bool int8_inference, void* int8_weights, int blockIndex);
->>>>>>> b9e67116
   ~EncoderBlock();
 
   void Eval(int N, DataType* inpop, DataType* scratch0, DataType* scratch1,
@@ -505,16 +499,10 @@
   using BaseLayer<DataType>::GetW;
 
  public:
-<<<<<<< HEAD
   AttentionBody(const MultiHeadWeights& weights, void* scratch,
                 Activations activations, int num_res_blocks, int input_c,
-                int max_batch_size, bool new_encoding, bool fused_mha);
-=======
-  AttentionBody(const LegacyWeights& weights, void* scratch,
-                ActivationFunction default_act, int num_res_blocks,
-                int input_c, int max_batch_size, bool fused_mha,
+                int max_batch_size, bool new_encoding, bool fused_mha,
                 bool int8_calibrate, bool int8_inference, void *int8_weights);
->>>>>>> b9e67116
   ~AttentionBody();
   void Eval(int N, DataType* output, const DataType* input,
             const DataType* input2, void* scratch, size_t scratch_size,
