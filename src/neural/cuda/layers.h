/*
  This file is part of Leela Chess Zero.
  Copyright (C) 2018-2019 The LCZero Authors

  Leela Chess is free software: you can redistribute it and/or modify
  it under the terms of the GNU General Public License as published by
  the Free Software Foundation, either version 3 of the License, or
  (at your option) any later version.

  Leela Chess is distributed in the hope that it will be useful,
  but WITHOUT ANY WARRANTY; without even the implied warranty of
  MERCHANTABILITY or FITNESS FOR A PARTICULAR PURPOSE.  See the
  GNU General Public License for more details.

  You should have received a copy of the GNU General Public License
  along with Leela Chess.  If not, see <http://www.gnu.org/licenses/>.

  Additional permission under GNU GPL version 3 section 7

  If you modify this Program, or any covered work, by linking or
  combining it with NVIDIA Corporation's libraries from the NVIDIA CUDA
  Toolkit and the NVIDIA CUDA Deep Neural Network library (or a
  modified version of those libraries), containing parts covered by the
  terms of the respective license agreement, the licensors of this
  Program grant you additional permission to convey the resulting work.
*/
#pragma once

#include <cublas_v2.h>

#include <cstddef>

#include "cuda_common.h"
#include "neural/network_legacy.h"
#include "neural/shared/activation.h"

#ifdef USE_CUDNN
#include <cudnn.h>
#else
typedef void* cudnnHandle_t;
#endif

namespace lczero {
namespace cudnn_backend {

// The Layer objects only hold memory for weights, biases, etc
// memory for input and output tensors is provided by caller of Eval.

template <typename DataType>
class BaseLayer {
 public:
  int GetC() const { return C; }
  int GetH() const { return H; }
  int GetW() const { return W; }
  bool isNHWC() const { return nhwc_; }

  BaseLayer(int c, int h, int w, BaseLayer* ip);
  BaseLayer(int c, int h, int w, BaseLayer* ip, bool nhwc);
  BaseLayer(int c, int h, int w, BaseLayer* ip, bool nhwc, bool use_gemm_ex);
  virtual ~BaseLayer() = default;
  size_t GetOutputSize(int N) const { return sizeof(DataType) * N * C * H * W; }

  // Input2 is optional (skip connection).
  virtual void Eval(int N, DataType* output, const DataType* input,
                    const DataType* input2, void* scratch, size_t scratch_size,
                    cudnnHandle_t cudnn, cublasHandle_t cublas,
                    cudaStream_t stream, DataType*** = nullptr) = 0;

 protected:
  BaseLayer* input_;

  int C;  // Output tensor dimensions.
  int H;
  int W;

  bool nhwc_;  // tensor layout
  const bool use_gemm_ex_;

  void cublasRowMajorMatrixMul(const DataType* A, const DataType* B,
                               DataType* Out, int M, int N, int K,
                               int batchSize, cublasHandle_t cublas);
};

#ifdef USE_CUDNN
template <typename DataType>
class ConvLayer : public BaseLayer<DataType> {
  using BaseLayer<DataType>::C;
  using BaseLayer<DataType>::H;
  using BaseLayer<DataType>::W;
  using BaseLayer<DataType>::GetC;
  using BaseLayer<DataType>::GetH;
  using BaseLayer<DataType>::GetW;
  using BaseLayer<DataType>::nhwc_;

 public:
  ConvLayer(BaseLayer<DataType>* ip, int C, int H, int W, int size, int Cin,
            ActivationFunction activation = ACTIVATION_NONE, bool bias = false);

  ConvLayer(bool nhwc, int C, int H, int W, int size, int Cin,
            ActivationFunction activation = ACTIVATION_NONE, bool bias = false);

  ~ConvLayer();
  void LoadWeights(float* pfilter, float* pBias, void* scratch);
  void Eval(int N, DataType* output, const DataType* input,
            const DataType* input2, void* scratch, size_t scratch_size,
            cudnnHandle_t cudnn, cublasHandle_t cublas, cudaStream_t stream,
            DataType*** = nullptr) override;

 private:
  const int c_input_;
  const int filter_size_;
  const ActivationFunction act_;
  const bool use_bias_;

  DataType* biases = nullptr;
  DataType* weights = nullptr;

  cudnnFilterDescriptor_t filter_desc_;
  cudnnConvolutionDescriptor_t conv_desc_;
  cudnnConvolutionFwdAlgo_t conv_algo_;

  cudnnTensorDescriptor_t bias_desc_;
  cudnnTensorDescriptor_t in_tensor_desc_;
  cudnnTensorDescriptor_t out_tensor_desc_;
  cudnnActivationDescriptor_t activation_;

  void init();
};

#endif

template <typename DataType>
class FCLayer : public BaseLayer<DataType> {
  using BaseLayer<DataType>::nhwc_;

 public:
  FCLayer(BaseLayer<DataType>* ip, int C, int H, int W, bool bias,
          ActivationFunction activation);
  ~FCLayer();

  void LoadWeights(float* cpuWeight, float* cpuBias, void* scratch);
  void Eval(int N, DataType* output, const DataType* input,
            const DataType* input2, void* scratch, size_t scratch_size,
            cudnnHandle_t cudnn, cublasHandle_t cublas, cudaStream_t stream,
            DataType*** = nullptr) override;

 private:
  const bool use_bias_;
  const ActivationFunction act_;
  DataType* weights_ = nullptr;
  DataType* biases_ = nullptr;
};

template <typename DataType>
class PolicyMapLayer : public BaseLayer<DataType> {
  using BaseLayer<DataType>::nhwc_;

 public:
  PolicyMapLayer(BaseLayer<DataType>* ip, int C, int H, int W, int usedSize,
                 bool attention);
  ~PolicyMapLayer();

  void LoadWeights(const short* cpuWeight, void* scratch);
  void Eval(int N, DataType* output, const DataType* input,
            const DataType* input2, void* scratch, size_t scratch_size,
            cudnnHandle_t cudnn, cublasHandle_t cublas, cudaStream_t stream,
            DataType*** = nullptr) override;

 private:
  int used_size_;  // Size of the input without padding (typically 73x64).
                   // This is over-written to contain size with padding
                   // (typically 80x64) after CHW->HWC conversion for fp16.
  const bool attention_map_;
  short* weights_ = nullptr;
};

// Fused SE layer:
// (optional bias add +) global avg -> FC1 -> FC2 -> global scale -> add skip
// connection -> RELU.
template <typename DataType>
class SELayer : public BaseLayer<DataType> {
  using BaseLayer<DataType>::C;
  using BaseLayer<DataType>::nhwc_;

 public:
  SELayer(BaseLayer<DataType>* ip, int numFc1Out, bool addPrevLayerBias,
          ActivationFunction activation);
  ~SELayer();

  void LoadWeights(float* w1, float* b1, float* w2, float* b2,
                   float* prevLayerBias, void* scratch);

  void Eval(int N, DataType* output, const DataType* input,
            const DataType* input2, void* scratch, size_t scratch_size,
            cudnnHandle_t cudnn, cublasHandle_t cublas, cudaStream_t stream,
            DataType*** = nullptr) override;

 private:
  DataType* w1_ = nullptr;
  DataType* w1_t_ = nullptr;  // transposed copy used by fused SE kernel
  DataType* b1_ = nullptr;
  DataType* w2_ = nullptr;
  DataType* w2_t_ = nullptr;
  DataType* b2_ = nullptr;
  DataType* bPrev_ = nullptr;
  int numFc1Out_;
  bool addPrevLayerBias_;
  const ActivationFunction act_;
};

// Multi-pass Winograd Conv fused with (optional) SE
template <typename DataType>
class FusedWinogradConvSELayer : public BaseLayer<DataType> {
  using BaseLayer<DataType>::C;
  using BaseLayer<DataType>::H;
  using BaseLayer<DataType>::W;
  using BaseLayer<DataType>::GetC;
  using BaseLayer<DataType>::GetH;
  using BaseLayer<DataType>::GetW;
  using BaseLayer<DataType>::nhwc_;

 public:
  FusedWinogradConvSELayer(BaseLayer<DataType>* ip, int C, int H, int W,
                           int Cin, ActivationFunction activation, bool bias,
                           bool skipAdd, bool se, int se_k, bool use_gemm_ex,
                           bool op_nhcw = false);

  ~FusedWinogradConvSELayer();
  void LoadWeights(float* pfilter, float* pBias, void* scratch);
  void LoadSEWeights(float* w1, float* b1, float* w2, float* b2, void* scratch);
  void Eval(int N, DataType* output, const DataType* input,
            const DataType* input2, void* scratch, size_t scratch_size,
            cudnnHandle_t cudnn, cublasHandle_t cublas, cudaStream_t stream,
            DataType*** = nullptr) override;

 private:
  const int c_input_;
  const ActivationFunction act_;
  const bool use_bias_;
  const bool skip_add_;
  const bool has_se_;
  const int se_k_;
  const bool op_nhcw_;

  DataType* biases_ = nullptr;
  DataType* transformed_weights_ = nullptr;  // After winograd transform.

  // Weights and Biases for (optional) SE.
  DataType* w1_;
  DataType* w2_;
  DataType* b1_;
  DataType* b2_;
};

template <typename DataType>
class Conv1Layer : public BaseLayer<DataType> {
  using BaseLayer<DataType>::C;
  using BaseLayer<DataType>::H;
  using BaseLayer<DataType>::W;
  using BaseLayer<DataType>::GetC;
  using BaseLayer<DataType>::GetH;
  using BaseLayer<DataType>::GetW;
  using BaseLayer<DataType>::nhwc_;

 public:
  Conv1Layer(BaseLayer<DataType>* ip, int C, int H, int W, int Cin,
             ActivationFunction activation, bool bias, bool use_gemm_ex);

  ~Conv1Layer();
  void LoadWeights(float* pfilter, float* pBias, void* scratch);
  void Eval(int N, DataType* output, const DataType* input,
            const DataType* input2, void* scratch, size_t scratch_size,
            cudnnHandle_t cudnn, cublasHandle_t cublas, cudaStream_t stream,
            DataType*** = nullptr) override;

 private:
  const int c_input_;
  const ActivationFunction act_;
  const bool use_bias_;

  DataType* biases_ = nullptr;
  DataType* weights_ = nullptr;

  // uses stride of 0 to read a vector as a matrix
  void cublasSpecialMatrixMul(const DataType* A, const DataType* B,
                              DataType* Out, int M, int N, int K, int batchSize,
                              cublasHandle_t cublas);
};

// Multi-pass Winograd Conv fused with (optional) SE
template <typename DataType>
class ResidualBlock : public BaseLayer<DataType> {
  using BaseLayer<DataType>::C;
  using BaseLayer<DataType>::H;
  using BaseLayer<DataType>::W;
  using BaseLayer<DataType>::GetC;
  using BaseLayer<DataType>::GetH;
  using BaseLayer<DataType>::GetW;

 public:
  ResidualBlock(BaseLayer<DataType>* ip, int C, bool se, int se_k,
                bool use_gemm_ex, bool first, bool last,
                ActivationFunction activation, int shared_mem_size);

  ~ResidualBlock();
  void LoadWeights0(float* pfilter, float* pBias, void* scratch);
  void LoadWeights1(float* pfilter, float* pBias, void* scratch);
  void LoadSEWeights(float* w1, float* b1, float* w2, float* b2, void* scratch);

  void Eval(int N, DataType* output, const DataType* input,
            const DataType* input2, void* scratch, size_t scratch_size,
            cudnnHandle_t cudnn, cublasHandle_t cublas, cudaStream_t stream,
            DataType*** = nullptr) override;

 private:
  const bool has_se_;
  const int se_k_;
  const int c_input_;
  const bool first_block_;
  const bool last_block_;
  const int shared_mem_size_;
  const ActivationFunction act_;

  DataType* biases0_ = nullptr;
  DataType* biases1_ = nullptr;
  DataType* transformed_weights0_ = nullptr;  // After winograd transform.
  DataType* transformed_weights1_ = nullptr;  // After winograd transform.

  // Weights and Biases for (optional) SE.
  DataType* w1_;
  DataType* w2_;
  DataType* b1_;
  DataType* b2_;
};

// calibration factors and weights for INT8
// (in GPU memory when int8_inf_ is set, otherwise in CPU memory)
struct MatMulQuantizationData {
  int8_t* weights_int8;            // int8 quantized weights
  float* input_scaling_factors;    // per-column scaling factors for input
                                   // quantization
  float* output_scaling_factors;   // per-column scaling factors for output
                                   // dequantization
  float output_scaling_factor;     // single value output dequantization factor
  float input_scaling_factor;      // single value input quantization factor
};


template <typename DataType>
class EncoderBlock {
 public:
  EncoderBlock(const MultiHeadWeights::EncoderLayer& cpu_weights, void* scratch,
               int heads, int size, float alpha,
               DataType* smolgen_global_scratch, int smolgen_global_size,
               int max_batch_size, ActivationFunction smolgen_act,
               ActivationFunction ffn_act, float default_eps, bool fused_mha,
               bool int8_inference, int blockIndex);
  ~EncoderBlock();

  void Eval(int N, DataType* inpop, DataType* scratch0, DataType* scratch1,
            DataType* scratch2, cublasHandle_t cublas, cudaStream_t stream,
            DataType*** offset_pointers) const;

  // all GPU side pointers
  DataType *mha_q_w, *mha_q_b;
  DataType *mha_k_w, *mha_k_b;
  DataType *mha_v_w, *mha_v_b;
  DataType *mha_qkv_w, *mha_qkv_b;
  DataType *mha_dense_w, *mha_dense_b;

  DataType *ln1_gammas, *ln1_betas;

  DataType *ffn_dense1_w, *ffn_dense1_b;
  DataType *ffn_dense2_w, *ffn_dense2_b;

  DataType *ln2_gammas, *ln2_betas;

  DataType *smol_compress;
  DataType *smol_dense1_w, *smol_dense1_b;
  DataType *smol_dense2_w, *smol_dense2_b;
  DataType *smol_ln1_gammas, *smol_ln1_betas;
  DataType *smol_ln2_gammas, *smol_ln2_betas;
  DataType *smol_global;


  // int 8 stuff
  int blockIndex_;
  bool int8_inf_, is_quantized_;
  MatMulQuantizationData qkv_;
  MatMulQuantizationData mha_dense_;
  MatMulQuantizationData ffn1_;
  MatMulQuantizationData ffn2_;

  int mha_q_size_;
  int mha_k_size_;
  int mha_v_size_;
  int mha_dense_size_;

  int ffn_dense1_size_;
  int ffn_dense2_size_;

  int embedding_op_size_;
  int encoder_heads_;

  float alpha_;  // scale to apply to skip connection add
  float default_eps_;  // value of epsilon where it wasn't specified in training

  const bool has_smolgen_;
  const bool use_fused_mha_;
  const ActivationFunction smolgen_activation_;
  const ActivationFunction ffn_activation_;

  // Output sizes for smolgen layers.
  int smol_compress_size_;
  int smol_dense_1_size_;
  int smol_dense_2_size_;
  int smol_global_size_;

  const int max_batch_size_;
};

// The Attention policy head implementation
// Responsible for loading weights into GPU memory, and evaluating the entire
// policy head
template <typename DataType>
class AttentionPolicyHead : public BaseLayer<DataType> {
  using BaseLayer<DataType>::C;
  using BaseLayer<DataType>::H;
  using BaseLayer<DataType>::W;
  using BaseLayer<DataType>::GetC;
  using BaseLayer<DataType>::GetH;
  using BaseLayer<DataType>::GetW;

 public:
  AttentionPolicyHead(BaseLayer<DataType>* ip,
                      const MultiHeadWeights::PolicyHead& weights,
                      void* scratch, bool attention_body,
                      ActivationFunction act, int max_batch_size);
  ~AttentionPolicyHead();
  void Eval(int N, DataType* output, const DataType* input,
            const DataType* input2, void* scratch, size_t scratch_size,
            cudnnHandle_t cudnn, cublasHandle_t cublas, cudaStream_t stream,
            DataType*** = nullptr) override;

 private:
  // GPU allocations to hold various weights used by the attention policy head
  DataType *ip_pol_w_, *ip_pol_b_;    // "embedding" in policy attention
  DataType *ip2_pol_w_, *ip2_pol_b_;  // "wq" in policy attention
  DataType *ip3_pol_w_, *ip3_pol_b_;  // "wk" in policy attention
  DataType *ip4_pol_w_;               // "ppo" in policy attention

  DataType *wqk_w_, *wqk_b_;  // allocation containing both "wq" and "wq"

  int embedding_op_size_;
  int wq_op_size_;
  int wk_op_size_;

  int encoder_heads_;
  int policy_d_model_;
  bool attention_body_;
  ActivationFunction act_;

  std::vector<EncoderBlock<DataType>*> encoder_weights_;
};

template <typename DataType>
class EmbeddingLayer : public BaseLayer<DataType> {
  using BaseLayer<DataType>::C;
  using BaseLayer<DataType>::H;
  using BaseLayer<DataType>::W;

 public:
  EmbeddingLayer(BaseLayer<DataType>* ip, const std::vector<float>& weights,
                 const std::vector<float>& biases, void* scratch,
                 ActivationFunction activation);
  ~EmbeddingLayer();

  void Eval(int N, DataType* output, const DataType* input,
            const DataType* input2, void* scratch, size_t scratch_size,
            cudnnHandle_t cudnn, cublasHandle_t cublas, cudaStream_t stream,
            DataType*** = nullptr) override;

 private:
  DataType *weights_, *biases_;
  ActivationFunction act_;
};

// The Attention body implementation
// Responsible for loading weights into GPU memory, and evaluating the entire
// attention network part of the body including the stack of encoder layers
template <typename DataType>
class AttentionBody : public BaseLayer<DataType> {
  using BaseLayer<DataType>::C;
  using BaseLayer<DataType>::H;
  using BaseLayer<DataType>::W;
  using BaseLayer<DataType>::GetC;
  using BaseLayer<DataType>::GetH;
  using BaseLayer<DataType>::GetW;

 public:
  AttentionBody(const MultiHeadWeights& weights, void* scratch,
                Activations activations, int num_res_blocks, int input_c,
                int max_batch_size, bool is_pe_dense_embedding, bool fused_mha,
                bool int8_inference);
  ~AttentionBody();
  void Eval(int N, DataType* output, const DataType* input,
            const DataType* input2, void* scratch, size_t scratch_size,
            cudnnHandle_t cudnn, cublasHandle_t cublas, cudaStream_t stream,
            DataType*** = nullptr) override;

 private:
  // GPU allocations to hold various weights used by the attention net body.
  DataType *ip_emb_pre_w_, *ip_emb_pre_b_;  // input position preprocessing weights.
  DataType *ip_emb_w_, *ip_emb_b_;          // "embedding" layer in net body
  DataType *ip_emb_ln_g_, *ip_emb_ln_b_;  // input embedding layernorm gamma and beta
  DataType *ip_mult_gate_, *ip_add_gate_;   // input gating
  DataType *ip_emb_ffn_d1_w_, *ip_emb_ffn_d1_b_;  // input embedding FFN dense1 weights
  DataType *ip_emb_ffn_d2_w_, *ip_emb_ffn_d2_b_;  // input embedding FFN dense2 weights
  DataType *ip_emb_ffn_ln_g_, *ip_emb_ffn_ln_b_;  // input embedding FFN layernorm gamma and beta
  DataType *smolgen_global_;  // global smolgen weights for all encoder layers
  DataType *pos_encoding_;
  int embedding_dense_size_;
  int embedding_op_size_;
  int embedding_ffn_size_;
  int embedding_ffn_dff_;
  int encoder_head_count_;
  std::vector<EncoderBlock<DataType>*> encoder_weights_;
  Activations activations_;
  int num_resi_blocks_;
  int input_c_;
  int smolgen_global_size_;
  const bool has_gating_;
  const bool has_smolgen_;
<<<<<<< HEAD
  const bool use_fused_mha_;
  const bool int8_inf_;
  const bool is_quantized_;

  MatMulQuantizationData emb_ffn1_;
  MatMulQuantizationData emb_ffn2_;
=======
  bool is_pe_dense_embedding_;  // flag for dense position encoding
>>>>>>> 7fce117e
};

// The value head implementation
// Responsible for loading weights into GPU memory, and evaluating the value
// head and value error head
template <typename DataType>
class ValueHead : public BaseLayer<DataType> {
  using BaseLayer<DataType>::C;
  using BaseLayer<DataType>::H;
  using BaseLayer<DataType>::W;
  using BaseLayer<DataType>::GetC;
  using BaseLayer<DataType>::GetH;
  using BaseLayer<DataType>::GetW;

 public:
  ValueHead(BaseLayer<DataType>* ip, const MultiHeadWeights::ValueHead& weights,
            void* scratch, bool attention_body, bool wdl, ActivationFunction act,
            int max_batch_size, bool use_gemm_ex);
  ~ValueHead();
  void Eval(int N, DataType* output, const DataType* input,
            const DataType* input2, void* scratch, size_t scratch_size,
            cudnnHandle_t cudnn, cublasHandle_t cublas, cudaStream_t stream,
            DataType*** = nullptr) override;

 private:
  // "convolution" in value head (legacy)
  std::unique_ptr<Conv1Layer<DataType>> conv_;

  // GPU allocations to hold various weights used by the attention policy head
  DataType *ip_val_w_, *ip_val_b_;          // "embedding" in value head
  DataType *ip1_val_w_, *ip1_val_b_;        // "FC1" in value head
  DataType *ip2_val_w_, *ip2_val_b_;        // "FC2" in value head
  DataType *ip_val_err_w_, *ip_val_err_b_;  // value error "FC" weights

  int embedding_size_;
  int value_hidden_size_;
  bool wdl_;
  bool attention_body_;
  ActivationFunction act_;
};


}  // namespace cudnn_backend
}  // namespace lczero<|MERGE_RESOLUTION|>--- conflicted
+++ resolved
@@ -531,16 +531,13 @@
   int smolgen_global_size_;
   const bool has_gating_;
   const bool has_smolgen_;
-<<<<<<< HEAD
+  bool is_pe_dense_embedding_;  // flag for dense position encoding
   const bool use_fused_mha_;
   const bool int8_inf_;
   const bool is_quantized_;
 
   MatMulQuantizationData emb_ffn1_;
   MatMulQuantizationData emb_ffn2_;
-=======
-  bool is_pe_dense_embedding_;  // flag for dense position encoding
->>>>>>> 7fce117e
 };
 
 // The value head implementation
