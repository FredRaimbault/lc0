/*
  This file is part of Leela Chess Zero.
  Copyright (C) 2018-2019 The LCZero Authors

  Leela Chess is free software: you can redistribute it and/or modify
  it under the terms of the GNU General Public License as published by
  the Free Software Foundation, either version 3 of the License, or
  (at your option) any later version.

  Leela Chess is distributed in the hope that it will be useful,
  but WITHOUT ANY WARRANTY; without even the implied warranty of
  MERCHANTABILITY or FITNESS FOR A PARTICULAR PURPOSE.  See the
  GNU General Public License for more details.

  You should have received a copy of the GNU General Public License
  along with Leela Chess.  If not, see <http://www.gnu.org/licenses/>.

  Additional permission under GNU GPL version 3 section 7

  If you modify this Program, or any covered work, by linking or
  combining it with NVIDIA Corporation's libraries from the NVIDIA CUDA
  Toolkit and the NVIDIA CUDA Deep Neural Network library (or a
  modified version of those libraries), containing parts covered by the
  terms of the respective license agreement, the licensors of this
  Program grant you additional permission to convey the resulting work.
*/
#include <algorithm>
#include <cassert>
#include <functional>
#include <list>
#include <memory>
#include <mutex>

#include "cuda_common.h"
#include "inputs_outputs.h"
#include "kernels.h"
#include "layers.h"
#include "neural/factory.h"
#include "neural/network_legacy.h"
#include "neural/shared/attention_policy_map.h"
#include "neural/shared/policy_map.h"
#include "utils/bititer.h"
#include "utils/exception.h"

namespace lczero {
using namespace cudnn_backend;

template <typename DataType>
class CudaNetwork;

static size_t getMaxAttentionHeadSize(const LegacyWeights& weights, int N) {
  const size_t embedding_op_size = weights.ip_pol_b.size();
  const size_t policy_d_model = weights.ip2_pol_b.size();
  assert(policy_d_model == weights.ip3_pol_b.size());

  size_t encoder_d_model = 0;
  size_t encoder_dff = 0;

  if (weights.pol_encoder.size() > 0) {
    encoder_d_model = weights.pol_encoder[0].mha.q_b.size();
    encoder_dff = weights.pol_encoder[0].ffn.dense1_b.size();

    assert(encoder_d_model == weights.pol_encoder[0].mha.k_b.size());
    assert(encoder_d_model == weights.pol_encoder[0].mha.v_b.size());
    assert(embedding_op_size == weights.pol_encoder[0].ffn.dense2_b.size());
  }

  const size_t encoder_heads = weights.pol_encoder_head_count;

  size_t size = N * 64 *
                std::max(std::max(embedding_op_size, encoder_dff),
                         std::max(policy_d_model, encoder_d_model));

  // size of matmul_qk matrix = encoder_heads_ * Batch * 64 * 64
  const size_t matmul_qk_size = encoder_heads * N * 64 * 64;
  const size_t output_size = N * (64 * 64 + 8 * 24);

  size = std::max(size, std::max(matmul_qk_size, output_size));
  return size;
}

template <typename DataType>
class CudaNetworkComputation : public NetworkComputation {
 public:
  CudaNetworkComputation(CudaNetwork<DataType>* network, bool wdl,
                         bool moves_left);
  ~CudaNetworkComputation();

  void AddInput(InputPlanes&& input) override {
    const auto iter_mask =
        &inputs_outputs_->input_masks_mem_[batch_size_ * kInputPlanes];
    const auto iter_val =
        &inputs_outputs_->input_val_mem_[batch_size_ * kInputPlanes];

    int i = 0;
    for (const auto& plane : input) {
      iter_mask[i] = plane.mask;
      iter_val[i] = plane.value;
      i++;
    }

    batch_size_++;
  }

  void ComputeBlocking() override;

  int GetBatchSize() const override { return batch_size_; }

  float GetQVal(int sample) const override {
    if (wdl_) {
      auto w = inputs_outputs_->op_value_mem_[3 * sample + 0];
      auto l = inputs_outputs_->op_value_mem_[3 * sample + 2];
      return w - l;
    } else {
      return inputs_outputs_->op_value_mem_[sample];
    }
  }

  float GetDVal(int sample) const override {
    if (wdl_) {
      auto d = inputs_outputs_->op_value_mem_[3 * sample + 1];
      return d;
    } else {
      return 0.0f;
    }
  }

  float GetPVal(int sample, int move_id) const override {
    return inputs_outputs_->op_policy_mem_[sample * kNumOutputPolicy + move_id];
  }

  float GetMVal(int sample) const override {
    if (moves_left_) {
      return inputs_outputs_->op_moves_left_mem_[sample];
    }
    return 0.0f;
  }

 private:
  // Memory holding inputs, outputs.
  std::unique_ptr<InputsOutputs> inputs_outputs_;
  int batch_size_;
  bool wdl_;
  bool moves_left_;

  CudaNetwork<DataType>* network_;
};

template <typename DataType>
class CudaNetwork : public Network {
 public:
  CudaNetwork(const WeightsFile& file, const OptionsDict& options)
      : capabilities_{file.format().network_format().input(),
                      file.format().network_format().moves_left()} {
    LegacyWeights weights(file.weights());
    gpu_id_ = options.GetOrDefault<int>("gpu", 0);

    conv_policy_ = file.format().network_format().policy() ==
                   pblczero::NetworkFormat::POLICY_CONVOLUTION;

    attn_policy_ = file.format().network_format().policy() ==
                   pblczero::NetworkFormat::POLICY_ATTENTION;

    max_batch_size_ = options.GetOrDefault<int>("max_batch", 1024);

    showInfo();

    int total_gpus;
    ReportCUDAErrors(cudaGetDeviceCount(&total_gpus));

    if (gpu_id_ >= total_gpus)
      throw Exception("Invalid GPU Id: " + std::to_string(gpu_id_));

    cudaDeviceProp deviceProp = {};
    cudaGetDeviceProperties(&deviceProp, gpu_id_);
    showDeviceInfo(deviceProp);

    // Select GPU to run on (for *the current* thread).
    ReportCUDAErrors(cudaSetDevice(gpu_id_));

    multi_stream_ = options.GetOrDefault<bool>("multi_stream", false);

    // layout used by cuda backend is nchw.
    has_tensor_cores_ = false;
    constexpr bool fp16 = std::is_same<half, DataType>::value;

    if (fp16) {
      // Check if the GPU support FP16.

      if ((deviceProp.major == 6 && deviceProp.minor != 1) ||
          (deviceProp.major == 5 && deviceProp.minor == 3)) {
        // FP16 without tensor cores supported on GP100 (SM 6.0) and Jetson
        // (SM 5.3 and 6.2). SM 6.1 GPUs also have FP16, but slower than FP32.
        ;
      } else if (deviceProp.major >= 7) {
        // Some GPUs (GTX 16xx) are SM 7.5 but don't have tensor cores
        // enabling TENSOR_OP_MATH for them works but is very very slow
        // (likely because the system emulates it).
        if (!strstr(deviceProp.name, "GTX 16")) {
          has_tensor_cores_ = true;
        }
      } else {
        throw Exception("Your GPU doesn't support FP16");
      }
    }

    if (!multi_stream_) {
      ReportCUBLASErrors(cublasCreate(&cublas_));
      if (has_tensor_cores_)
        ReportCUBLASErrors(cublasSetMathMode(
            cublas_,
            CUBLAS_TENSOR_OP_MATH));  // Deprecated on CUDA 11.0 and later
      else if (fp16)
        ReportCUBLASErrors(cublasSetMathMode(
            cublas_,
            CUBLAS_PEDANTIC_MATH));  // Explicitly set PEDANTIC_MATH mode to
                                     // avoid cublas bug of making use of tensor
                                     // core math on TU11x GPUs that don't
                                     // support it.
    }

    const int kNumInputPlanes = kInputPlanes;
    const int kNumFilters = (int)weights.input.biases.size();
    numBlocks_ = (int)weights.residual.size();

    // Warn if the memory required for storing transformed weights is
    // going to exceed 40% of total video memory, force custom_winograd off
    // if it's going to exceed 50% of memory.
    size_t residual_single_layer_weight_size =
        3 * 3 * kNumFilters * kNumFilters * sizeof(DataType);
    size_t residual_weight_size =
        residual_single_layer_weight_size * numBlocks_ * 2;
    size_t transformed_residual_weight_size = residual_weight_size * 4;

    if (transformed_residual_weight_size > 0.4 * deviceProp.totalGlobalMem) {
      CERR << "WARNING: Low GPU video memory. You may run into OOM errors. Try "
              "using a smaller network.";
    }

    // Disable res block fusing for fp32 for now (not worth it)
    // TODO: make it work for filters not a multiple of 32.
<<<<<<< HEAD
    // Note that when used with SE, the optimization
    // works only when filter count is <= 384 (pre-Ampere), or less than 512 (Ampere)
    // It turns dynamically off based on filter count (see ResidualBlock<DataType>::Eval)
    if (kNumFilters % 32 == 0 && std::is_same<half, DataType>::value) {
=======
    if ((kNumFilters <= kMaxResBlockFusingChannels ||
         ((deviceProp.major >= 8 ||
           (deviceProp.major == 7 && deviceProp.minor != 5)) &&
          kNumFilters <= kMaxResBlockFusingSeKFp16Ampere)) &&
        kNumFilters % 32 == 0 && fp16) {
>>>>>>> ca01eeef
      use_res_block_winograd_fuse_opt_ = true;
    } else {
      use_res_block_winograd_fuse_opt_ = false;
    }
    // Override if set in backend-opts.
    if (!options.IsDefault<bool>("res_block_fusing")) {
      use_res_block_winograd_fuse_opt_ = options.Get<bool>("res_block_fusing");
    }

    const bool use_gemm_ex = deviceProp.major >= 5;

    // 0. Check for SE.
    has_se_ = false;
    if (weights.residual[0].has_se) {
      has_se_ = true;
    }

    // Have some minumum as we also use this for transforming weights.
    size_t max_weight_size = 128 * 1024 * 1024;

    // parts from scratch allocation are suballocated to hold various weights
    // and biases when transforming winograd weights (one layer at a time), 128
    // MB is way more than that what we need but make sure it's at least 3x of
    // single layer's weight size to be safe.
    if (max_weight_size < 3 * residual_single_layer_weight_size)
      max_weight_size = 3 * residual_single_layer_weight_size;

    scratch_size_ = max_weight_size;

    // Need additional space for transformed input/outputs which are 36/16
    // times size (4x4 block transformed into 6x6).
    const size_t transformed_tensor_size =
        (size_t)(max_batch_size_ * kNumFilters * 64 * (36.0 / 16.0) *
                 sizeof(DataType));
    scratch_size_ = std::max(scratch_size_, 2 * transformed_tensor_size);

    // Attention policy head may need more memory
    // (We also split the allocations into two parts, so need 2x)
    const size_t attentionSize =
        getMaxAttentionHeadSize(weights, max_batch_size_);
    scratch_size_ = std::max(scratch_size_, 2 * attentionSize);

    ReportCUDAErrors(cudaMalloc(&scratch_mem_, scratch_size_));

    const bool mish_net = file.format().network_format().default_activation() ==
                          pblczero::NetworkFormat::DEFAULT_ACTIVATION_MISH;

    // 2. Build the network, and copy the weights to GPU memory.

    // Input.
    {
      auto inputConv = std::make_unique<FusedWinogradConvSELayer<DataType>>(
          nullptr, kNumFilters, 8, 8, kNumInputPlanes, mish_net ? MISH : RELU,
          true, false, false, 0, use_gemm_ex, use_res_block_winograd_fuse_opt_);
      inputConv->LoadWeights(&weights.input.weights[0],
                             &weights.input.biases[0], scratch_mem_);
      network_.emplace_back(std::move(inputConv));
    }

    // Residual block.
    for (int block = 0; block < numBlocks_; block++) {
<<<<<<< HEAD
        bool has_se = weights.residual[block].has_se;
        int se_k = (int)weights.residual[block].se.b1.size();

        if (use_res_block_winograd_fuse_opt_) {
          auto layer = std::make_unique<ResidualBlock<DataType>>(
              getLastLayer(), kNumFilters, has_se, se_k, use_gemm_ex,
              block == 0, block == (numBlocks_ - 1), deviceProp.sharedMemPerBlockOptin);
          layer->LoadWeights0(&weights.residual[block].conv1.weights[0],
                              &weights.residual[block].conv1.biases[0],
                              scratch_mem_);
          layer->LoadWeights1(&weights.residual[block].conv2.weights[0],
                              &weights.residual[block].conv2.biases[0],
                              scratch_mem_);
          if (has_se)
            layer->LoadSEWeights(&weights.residual[block].se.w1[0],
                                 &weights.residual[block].se.b1[0],
                                 &weights.residual[block].se.w2[0],
                                 &weights.residual[block].se.b2[0], scratch_mem_);
          network_.emplace_back(std::move(layer));
        } else {
          auto conv1 = std::make_unique<FusedWinogradConvSELayer<DataType>>(
              getLastLayer(), kNumFilters, 8, 8, kNumFilters, true, true, false,
              false, 0, use_gemm_ex);
          conv1->LoadWeights(&weights.residual[block].conv1.weights[0],
                             &weights.residual[block].conv1.biases[0],
                             scratch_mem_);
          network_.emplace_back(std::move(conv1));

          auto conv2 = std::make_unique<FusedWinogradConvSELayer<DataType>>(
              getLastLayer(), kNumFilters, 8, 8, kNumFilters, true, true, true,
              has_se, se_k, use_gemm_ex);
          conv2->LoadWeights(&weights.residual[block].conv2.weights[0],
                             &weights.residual[block].conv2.biases[0],
                             scratch_mem_);
          if (has_se)
            conv2->LoadSEWeights(&weights.residual[block].se.w1[0],
                                 &weights.residual[block].se.b1[0],
                                 &weights.residual[block].se.w2[0],
                                 &weights.residual[block].se.b2[0],
                                 scratch_mem_);
          network_.emplace_back(std::move(conv2));
        }
=======
      bool has_se = weights.residual[block].has_se;
      int se_k = (int)weights.residual[block].se.b1.size();

      if (use_res_block_winograd_fuse_opt_) {
        auto layer = std::make_unique<ResidualBlock<DataType>>(
            getLastLayer(), kNumFilters, has_se, se_k, use_gemm_ex, block == 0,
            block == (numBlocks_ - 1), mish_net ? MISH : RELU);
        layer->LoadWeights0(&weights.residual[block].conv1.weights[0],
                            &weights.residual[block].conv1.biases[0],
                            scratch_mem_);
        layer->LoadWeights1(&weights.residual[block].conv2.weights[0],
                            &weights.residual[block].conv2.biases[0],
                            scratch_mem_);
        if (has_se)
          layer->LoadSEWeights(&weights.residual[block].se.w1[0],
                               &weights.residual[block].se.b1[0],
                               &weights.residual[block].se.w2[0],
                               &weights.residual[block].se.b2[0], scratch_mem_);
        network_.emplace_back(std::move(layer));
      } else {
        auto conv1 = std::make_unique<FusedWinogradConvSELayer<DataType>>(
            getLastLayer(), kNumFilters, 8, 8, kNumFilters,
            mish_net ? MISH : RELU, true, false, false, 0, use_gemm_ex);
        conv1->LoadWeights(&weights.residual[block].conv1.weights[0],
                           &weights.residual[block].conv1.biases[0],
                           scratch_mem_);
        network_.emplace_back(std::move(conv1));

        auto conv2 = std::make_unique<FusedWinogradConvSELayer<DataType>>(
            getLastLayer(), kNumFilters, 8, 8, kNumFilters,
            mish_net ? MISH : RELU, true, true, has_se, se_k, use_gemm_ex);
        conv2->LoadWeights(&weights.residual[block].conv2.weights[0],
                           &weights.residual[block].conv2.biases[0],
                           scratch_mem_);
        if (has_se)
          conv2->LoadSEWeights(&weights.residual[block].se.w1[0],
                               &weights.residual[block].se.b1[0],
                               &weights.residual[block].se.w2[0],
                               &weights.residual[block].se.b2[0], scratch_mem_);
        network_.emplace_back(std::move(conv2));
      }
>>>>>>> ca01eeef
    }

    resi_last_ = getLastLayer();

    // Policy head.
    if (attn_policy_) {
      auto AttentionPolicy = std::make_unique<AttentionPolicyHead<DataType>>(
          getLastLayer(), weights, scratch_mem_);
      network_.emplace_back(std::move(AttentionPolicy));

      auto policymap = std::make_unique<PolicyMapLayer<DataType>>(
          getLastLayer(), kNumOutputPolicy, 1, 1, 64 * 64 + 8 * 24, true);
      policymap->LoadWeights(kAttnPolicyMap, scratch_mem_);
      network_.emplace_back(std::move(policymap));

    } else if (conv_policy_) {
      auto conv1 = std::make_unique<FusedWinogradConvSELayer<DataType>>(
          resi_last_, kNumFilters, 8, 8, kNumFilters, mish_net ? MISH : RELU,
          true, false, false, 0, use_gemm_ex);
      conv1->LoadWeights(&weights.policy1.weights[0],
                         &weights.policy1.biases[0], scratch_mem_);
      network_.emplace_back(std::move(conv1));

      auto pol_channels = weights.policy.biases.size();

      // No relu
      auto conv2 = std::make_unique<FusedWinogradConvSELayer<DataType>>(
          getLastLayer(), pol_channels, 8, 8, kNumFilters, NONE, true, false,
          false, 0, use_gemm_ex);
      conv2->LoadWeights(&weights.policy.weights[0], &weights.policy.biases[0],
                         scratch_mem_);
      network_.emplace_back(std::move(conv2));

      auto policymap = std::make_unique<PolicyMapLayer<DataType>>(
          getLastLayer(), kNumOutputPolicy, 1, 1, 73 * 8 * 8, false);
      policymap->LoadWeights(kConvPolicyMap, scratch_mem_);

      network_.emplace_back(std::move(policymap));
    } else {
      auto convPol = std::make_unique<Conv1Layer<DataType>>(
          resi_last_, weights.policy.biases.size(), 8, 8, kNumFilters,
          mish_net ? MISH : RELU, true, use_gemm_ex);
      convPol->LoadWeights(&weights.policy.weights[0],
                           &weights.policy.biases[0], scratch_mem_);
      network_.emplace_back(std::move(convPol));

      auto FCPol = std::make_unique<FCLayer<DataType>>(
          getLastLayer(), weights.ip_pol_b.size(), 1, 1, true, NONE);
      FCPol->LoadWeights(&weights.ip_pol_w[0], &weights.ip_pol_b[0],
                         scratch_mem_);
      network_.emplace_back(std::move(FCPol));
    }
    policy_out_ = getLastLayer();

    // Value head.
    {
      auto convVal = std::make_unique<Conv1Layer<DataType>>(
          resi_last_, weights.value.biases.size(), 8, 8, kNumFilters,
          mish_net ? MISH : RELU, true, use_gemm_ex);
      convVal->LoadWeights(&weights.value.weights[0], &weights.value.biases[0],
                           scratch_mem_);
      network_.emplace_back(std::move(convVal));

      auto FCVal1 = std::make_unique<FCLayer<DataType>>(
          getLastLayer(), weights.ip1_val_b.size(), 1, 1, true,
          mish_net ? MISH : RELU);
      FCVal1->LoadWeights(&weights.ip1_val_w[0], &weights.ip1_val_b[0],
                          scratch_mem_);
      network_.emplace_back(std::move(FCVal1));

      wdl_ = file.format().network_format().value() ==
             pblczero::NetworkFormat::VALUE_WDL;
      auto fc2_tanh = !wdl_;

      auto FCVal2 = std::make_unique<FCLayer<DataType>>(
          getLastLayer(), weights.ip2_val_b.size(), 1, 1, true,
          fc2_tanh ? TANH : NONE);
      FCVal2->LoadWeights(&weights.ip2_val_w[0], &weights.ip2_val_b[0],
                          scratch_mem_);
      network_.emplace_back(std::move(FCVal2));
    }
    value_out_ = getLastLayer();

    // Moves left head
    moves_left_ = (file.format().network_format().moves_left() ==
                   pblczero::NetworkFormat::MOVES_LEFT_V1) &&
                  options.GetOrDefault<bool>("mlh", true);
    if (moves_left_) {
      auto convMov = std::make_unique<Conv1Layer<DataType>>(
          resi_last_, weights.moves_left.biases.size(), 8, 8, kNumFilters,
          mish_net ? MISH : RELU, true, use_gemm_ex);
      convMov->LoadWeights(&weights.moves_left.weights[0],
                           &weights.moves_left.biases[0], scratch_mem_);
      network_.emplace_back(std::move(convMov));

      auto FCMov1 = std::make_unique<FCLayer<DataType>>(
          getLastLayer(), weights.ip1_mov_b.size(), 1, 1, true,
          mish_net ? MISH : RELU);
      FCMov1->LoadWeights(&weights.ip1_mov_w[0], &weights.ip1_mov_b[0],
                          scratch_mem_);
      network_.emplace_back(std::move(FCMov1));

      auto FCMov2 = std::make_unique<FCLayer<DataType>>(getLastLayer(), 1, 1, 1,
                                                        true, RELU);
      FCMov2->LoadWeights(&weights.ip2_mov_w[0], &weights.ip2_mov_b[0],
                          scratch_mem_);
      network_.emplace_back(std::move(FCMov2));
    }
    moves_left_out_ = getLastLayer();

    // 3. Allocate GPU memory for running the network:
    //    - three buffers of max size are enough (one to hold input, second to
    //      hold output and third to hold skip connection's input).

    // size of input to the network
    size_t maxSize = max_batch_size_ * kNumInputPlanes * 64 * sizeof(DataType);

    // take max size of all layers
    for (auto& layer : network_) {
      maxSize = std::max(maxSize, layer->GetOutputSize(max_batch_size_));
    }

    if ((attn_policy_ || use_res_block_winograd_fuse_opt_) &&
        (scratch_size_ > maxSize)) {
      maxSize = scratch_size_;
    }

    if (!multi_stream_) {
      for (auto& mem : tensor_mem_) {
        ReportCUDAErrors(cudaMalloc(&mem, maxSize));
        ReportCUDAErrors(cudaMemset(mem, 0, maxSize));
      }
    }

    tensor_mem_size_ = multi_stream_ ? maxSize : 0;

    // pre-allocate one InputsOutputs object
    // The first call to allocate memory, create cublas,
    // strem, etc takes really long (600 ms)
    std::unique_ptr<InputsOutputs> io = GetInputsOutputs();
  }

  void forwardEval(InputsOutputs* io, int batchSize) {
    if (!multi_stream_) lock_.lock();

#ifdef DEBUG_RAW_NPS
    auto t_start = std::chrono::high_resolution_clock::now();
#endif

    // Expand packed planes to full planes.
    uint64_t* ipDataMasks = io->input_masks_mem_gpu_;
    float* ipDataValues = io->input_val_mem_gpu_;

    DataType* tensor_mem[3];
    void* scratch_mem;
    cudaStream_t stream;
    cublasHandle_t cublas;
    if (multi_stream_) {
      // We use tensor and scratch memory from InputOutputs (so that multiple
      // requests can run in parallel)
      for (int i = 0; i < 3; i++) tensor_mem[i] = (DataType*)io->tensor_mem_[i];
      scratch_mem = io->scratch_mem_;
      stream = io->stream_;
      cublas = io->cublas_;
    } else {
      for (int i = 0; i < 3; i++) tensor_mem[i] = tensor_mem_[i];
      scratch_mem = scratch_mem_;
      stream = 0;  // default stream
      cublas = cublas_;
    }

    bool fp16 = std::is_same<half, DataType>::value;
    if (fp16) {
      expandPlanes_Fp16_NCHW((half*)(tensor_mem[0]), ipDataMasks, ipDataValues,
                             batchSize * kInputPlanes, stream);
    } else {
      expandPlanes_Fp32_NCHW((float*)(tensor_mem[0]), ipDataMasks, ipDataValues,
                             batchSize * kInputPlanes, stream);
    }

    float* opPol = io->op_policy_mem_gpu_;
    float* opVal = io->op_value_mem_gpu_;
    float* opMov = io->op_moves_left_mem_gpu_;

    int l = 0;
    // Input.
    network_[l++]->Eval(
        batchSize,
        use_res_block_winograd_fuse_opt_ ? tensor_mem[1] : tensor_mem[2],
        tensor_mem[0], nullptr, scratch_mem, scratch_size_, nullptr, cublas,
        stream);  // input conv

    // Residual block.
    for (int block = 0; block < numBlocks_; block++) {
      if (use_res_block_winograd_fuse_opt_) {
        network_[l++]->Eval(batchSize, tensor_mem[2], tensor_mem[1], nullptr,
                            scratch_mem, scratch_size_, nullptr, cublas,
                            stream);  // block
      } else {
        network_[l++]->Eval(batchSize, tensor_mem[0], tensor_mem[2], nullptr,
                            scratch_mem, scratch_size_, nullptr, cublas,
                            stream);  // conv1

        network_[l++]->Eval(batchSize, tensor_mem[2], tensor_mem[0],
                            tensor_mem[2], scratch_mem, scratch_size_, nullptr,
                            cublas, stream);  // conv2
      }
    }

    // Policy head.
    if (attn_policy_) {
      network_[l++]->Eval(
          batchSize, tensor_mem[0], tensor_mem[2], tensor_mem[1], scratch_mem,
          scratch_size_, nullptr, cublas,
          stream);  // Entire Attention policy head except for the policy map
      if (fp16) {
        network_[l++]->Eval(batchSize, tensor_mem[1], tensor_mem[0], nullptr,
                            scratch_mem, scratch_size_, nullptr, cublas,
                            stream);  // policy map layer
        copyTypeConverted(opPol, (half*)(tensor_mem[1]),
                          batchSize * kNumOutputPolicy,
                          stream);  // POLICY output
      } else {
        network_[l++]->Eval(batchSize, (DataType*)opPol, tensor_mem[0], nullptr,
                            scratch_mem, scratch_size_, nullptr, cublas,
                            stream);  // policy map layer  // POLICY output
      }

    } else if (conv_policy_) {
      network_[l++]->Eval(batchSize, tensor_mem[0], tensor_mem[2], nullptr,
                          scratch_mem, scratch_size_, nullptr, cublas,
                          stream);  // policy conv1

      network_[l++]->Eval(batchSize, tensor_mem[1], tensor_mem[0], nullptr,
                          scratch_mem, scratch_size_, nullptr, cublas,
                          stream);  // policy conv2

      if (fp16) {
        network_[l++]->Eval(batchSize, tensor_mem[0], tensor_mem[1], nullptr,
                            scratch_mem, scratch_size_, nullptr, cublas,
                            stream);  // policy map layer
        copyTypeConverted(opPol, (half*)(tensor_mem[0]),
                          batchSize * kNumOutputPolicy,
                          stream);  // POLICY output
      } else {
        network_[l++]->Eval(batchSize, (DataType*)opPol, tensor_mem[1], nullptr,
                            scratch_mem, scratch_size_, nullptr, cublas,
                            stream);  // policy map layer  // POLICY output
      }
    } else {
      network_[l++]->Eval(batchSize, tensor_mem[0], tensor_mem[2], nullptr,
                          scratch_mem, scratch_size_, nullptr, cublas,
                          stream);  // pol conv

      if (fp16) {
        network_[l++]->Eval(batchSize, tensor_mem[1], tensor_mem[0], nullptr,
                            scratch_mem, scratch_size_, nullptr, cublas,
                            stream);  // pol FC

        copyTypeConverted(opPol, (half*)(tensor_mem[1]),
                          batchSize * kNumOutputPolicy, stream);  // POLICY
      } else {
        network_[l++]->Eval(batchSize, (DataType*)opPol, tensor_mem[0], nullptr,
                            scratch_mem, scratch_size_, nullptr, cublas,
                            stream);  // pol FC  // POLICY
      }
    }

    // Copy policy output from device memory to host memory.
    ReportCUDAErrors(
        cudaMemcpyAsync(io->op_policy_mem_, io->op_policy_mem_gpu_,
                        sizeof(float) * kNumOutputPolicy * batchSize,
                        cudaMemcpyDeviceToHost, stream));

    // value head
    network_[l++]->Eval(batchSize, tensor_mem[0], tensor_mem[2], nullptr,
                        scratch_mem, scratch_size_, nullptr, cublas,
                        stream);  // value conv

    network_[l++]->Eval(batchSize, tensor_mem[1], tensor_mem[0], nullptr,
                        scratch_mem, scratch_size_, nullptr, cublas,
                        stream);  // value FC1

    if (wdl_) {
      if (fp16) {
        network_[l++]->Eval(batchSize, tensor_mem[0], tensor_mem[1], nullptr,
                            scratch_mem, scratch_size_, nullptr, cublas,
                            stream);  // value FC2    // VALUE
        copyTypeConverted(opVal, (half*)(tensor_mem[0]), 3 * batchSize,
                          stream);  // VALUE
      } else {
        network_[l++]->Eval(batchSize, (DataType*)opVal, tensor_mem[1], nullptr,
                            scratch_mem, scratch_size_, nullptr, cublas,
                            stream);  // value FC2    // VALUE
      }
    } else {
      if (fp16) {
        // TODO: consider fusing the bias-add of FC2 with format conversion.
        network_[l++]->Eval(batchSize, tensor_mem[0], tensor_mem[1], nullptr,
                            scratch_mem, scratch_size_, nullptr, cublas,
                            stream);  // value FC2
        copyTypeConverted(opVal, (half*)(tensor_mem[0]), batchSize,
                          stream);  // VALUE
      } else {
        network_[l++]->Eval(batchSize, (DataType*)opVal, tensor_mem[1], nullptr,
                            scratch_mem, scratch_size_, nullptr, cublas,
                            stream);  // value FC2    // VALUE
      }
    }

    if (moves_left_) {
      // Moves left head
      network_[l++]->Eval(batchSize, tensor_mem[0], tensor_mem[2], nullptr,
                          scratch_mem, scratch_size_, nullptr, cublas,
                          stream);  // moves conv

      network_[l++]->Eval(batchSize, tensor_mem[1], tensor_mem[0], nullptr,
                          scratch_mem, scratch_size_, nullptr, cublas,
                          stream);  // moves FC1

      // Moves left FC2
      if (fp16) {
        // TODO: consider fusing the bias-add of FC2 with format conversion.
        network_[l++]->Eval(batchSize, tensor_mem[0], tensor_mem[1], nullptr,
                            scratch_mem, scratch_size_, nullptr, cublas,
                            stream);
        copyTypeConverted(opMov, (half*)(tensor_mem[0]), batchSize, stream);
      } else {
        network_[l++]->Eval(batchSize, (DataType*)opMov, tensor_mem[1], nullptr,
                            scratch_mem, scratch_size_, nullptr, cublas,
                            stream);
      }
    }

    if (multi_stream_) {
      ReportCUDAErrors(cudaStreamSynchronize(stream));
    } else {
      ReportCUDAErrors(cudaDeviceSynchronize());
      // The next thread can start using the GPU now.
      lock_.unlock();
    }

    if (wdl_) {
      // Value softmax done cpu side.
      for (int i = 0; i < batchSize; i++) {
        float w = io->op_value_mem_[3 * i + 0];
        float d = io->op_value_mem_[3 * i + 1];
        float l = io->op_value_mem_[3 * i + 2];
        float m = std::max({w, d, l});
        w = std::exp(w - m);
        d = std::exp(d - m);
        l = std::exp(l - m);
        float sum = w + d + l;
        w /= sum;
        l /= sum;
        d = 1.0f - w - l;
        io->op_value_mem_[3 * i + 0] = w;
        io->op_value_mem_[3 * i + 1] = d;
        io->op_value_mem_[3 * i + 2] = l;
      }
    }
  }

  ~CudaNetwork() {
    if (scratch_mem_) ReportCUDAErrors(cudaFree(scratch_mem_));
    if (!multi_stream_) {
      for (auto mem : tensor_mem_) {
        if (mem) ReportCUDAErrors(cudaFree(mem));
      }
      cublasDestroy(cublas_);
    }
  }

  const NetworkCapabilities& GetCapabilities() const override {
    return capabilities_;
  }

  std::unique_ptr<NetworkComputation> NewComputation() override {
    // Set correct gpu id for this computation (as it might have been called
    // from a different thread).
    ReportCUDAErrors(cudaSetDevice(gpu_id_));
    return std::make_unique<CudaNetworkComputation<DataType>>(this, wdl_,
                                                              moves_left_);
  }

  std::unique_ptr<InputsOutputs> GetInputsOutputs() {
    std::lock_guard<std::mutex> lock(inputs_outputs_lock_);
    if (free_inputs_outputs_.empty()) {
      return std::make_unique<InputsOutputs>(
          max_batch_size_, wdl_, moves_left_, tensor_mem_size_, scratch_size_,
          !has_tensor_cores_ && std::is_same<half, DataType>::value);
    } else {
      std::unique_ptr<InputsOutputs> resource =
          std::move(free_inputs_outputs_.front());
      free_inputs_outputs_.pop_front();
      return resource;
    }
  }

  void ReleaseInputsOutputs(std::unique_ptr<InputsOutputs> resource) {
    std::lock_guard<std::mutex> lock(inputs_outputs_lock_);
    free_inputs_outputs_.push_back(std::move(resource));
  }

  // Apparently nvcc doesn't see constructor invocations through make_unique.
  // This function invokes constructor just to please complier and silence
  // warning. Is never called (but compiler thinks that it could).
  void UglyFunctionToSilenceNvccWarning() { InputsOutputs io(0, false, false); }

 private:
  const NetworkCapabilities capabilities_;
  int gpu_id_;
  int max_batch_size_;
  bool wdl_;
  bool moves_left_;
  bool use_res_block_winograd_fuse_opt_;  // fuse operations inside the residual
                                          // tower
  bool multi_stream_;                     // run multiple parallel network evals

  // Currently only one NN Eval can happen a time (we can fix this if needed
  // by allocating more memory).
  mutable std::mutex lock_;

  int numBlocks_;
  bool has_se_;
  bool conv_policy_;
  bool attn_policy_;
  std::vector<std::unique_ptr<BaseLayer<DataType>>> network_;
  BaseLayer<DataType>* getLastLayer() { return network_.back().get(); }

  BaseLayer<DataType>* resi_last_;
  BaseLayer<DataType>* policy_out_;
  BaseLayer<DataType>* value_out_;
  BaseLayer<DataType>* moves_left_out_;

  size_t tensor_mem_size_;
  size_t scratch_size_;

  // this copy is used only for initialization when multi-stream is enabled
  void* scratch_mem_;

  bool has_tensor_cores_;

  // not used when multi-steam is enabled
  cublasHandle_t cublas_;
  DataType* tensor_mem_[3];

  mutable std::mutex inputs_outputs_lock_;
  std::list<std::unique_ptr<InputsOutputs>> free_inputs_outputs_;

  void showInfo() const {
    int version;
    int ret = cudaRuntimeGetVersion(&version);
    switch (ret) {
      case cudaErrorInitializationError:
        throw Exception("CUDA driver and/or runtime could not be initialized");
      case cudaErrorInsufficientDriver:
        throw Exception("No CUDA driver, or one older than the CUDA library");
      case cudaErrorNoDevice:
        throw Exception("No CUDA-capable devices detected");
    }
    int major = version / 1000;
    int minor = (version - major * 1000) / 10;
    int pl = version - major * 1000 - minor * 10;
    CERR << "CUDA Runtime version: " << major << "." << minor << "." << pl;
    if (version != CUDART_VERSION) {
      major = CUDART_VERSION / 1000;
      minor = (CUDART_VERSION - major * 1000) / 10;
      pl = CUDART_VERSION - major * 1000 - minor * 10;
      CERR << "WARNING: CUDA Runtime version mismatch, was compiled with "
              "version "
           << major << "." << minor << "." << pl;
    }
    cudaDriverGetVersion(&version);
    major = version / 1000;
    minor = (version - major * 1000) / 10;
    pl = version - major * 1000 - minor * 10;
    CERR << "Latest version of CUDA supported by the driver: " << major << "."
         << minor << "." << pl;
    if (version < CUDART_VERSION) {
      CERR << "WARNING: code was compiled with unsupported CUDA version.";
    }
  }

  void showDeviceInfo(const cudaDeviceProp& deviceProp) const {
    CERR << "GPU: " << deviceProp.name;
    CERR << "GPU memory: " << deviceProp.totalGlobalMem / std::pow(2.0f, 30)
         << " Gb";
    CERR << "GPU clock frequency: " << deviceProp.clockRate / 1e3f << " MHz";
    CERR << "GPU compute capability: " << deviceProp.major << "."
         << deviceProp.minor;

    if (std::is_same<float, DataType>::value && deviceProp.major >= 7) {
      CERR << "WARNING: you will probably get better performance from the "
              "cuda-fp16 backend.";
    }
  }
};

template <typename DataType>
CudaNetworkComputation<DataType>::CudaNetworkComputation(
    CudaNetwork<DataType>* network, bool wdl, bool moves_left)
    : wdl_(wdl), moves_left_(moves_left), network_(network) {
  batch_size_ = 0;
  inputs_outputs_ = network_->GetInputsOutputs();
}

template <typename DataType>
CudaNetworkComputation<DataType>::~CudaNetworkComputation() {
  network_->ReleaseInputsOutputs(std::move(inputs_outputs_));
}

template <typename DataType>
void CudaNetworkComputation<DataType>::ComputeBlocking() {
  network_->forwardEval(inputs_outputs_.get(), GetBatchSize());
}

template <typename DataType>
std::unique_ptr<Network> MakeCudaNetwork(const std::optional<WeightsFile>& w,
                                         const OptionsDict& options) {
  if (!w) {
    throw Exception(
        "The cuda" +
        std::string(std::is_same<half, DataType>::value ? "-fp16" : "") +
        " backend requires a network file.");
  }
  const WeightsFile& weights = *w;
  if (weights.format().network_format().network() !=
          pblczero::NetworkFormat::NETWORK_CLASSICAL_WITH_HEADFORMAT &&
      weights.format().network_format().network() !=
          pblczero::NetworkFormat::NETWORK_SE_WITH_HEADFORMAT) {
    throw Exception(
        "Network format " +
        std::to_string(weights.format().network_format().network()) +
        " is not supported by the CUDA backend.");
  }
  if (weights.format().network_format().policy() !=
          pblczero::NetworkFormat::POLICY_CLASSICAL &&
      weights.format().network_format().policy() !=
          pblczero::NetworkFormat::POLICY_CONVOLUTION &&
      weights.format().network_format().policy() !=
          pblczero::NetworkFormat::POLICY_ATTENTION) {
    throw Exception("Policy format " +
                    std::to_string(weights.format().network_format().policy()) +
                    " is not supported by the CUDA backend.");
  }
  if (weights.format().network_format().value() !=
          pblczero::NetworkFormat::VALUE_CLASSICAL &&
      weights.format().network_format().value() !=
          pblczero::NetworkFormat::VALUE_WDL) {
    throw Exception("Value format " +
                    std::to_string(weights.format().network_format().value()) +
                    " is not supported by the CUDA backend.");
  }
  if (weights.format().network_format().moves_left() !=
          pblczero::NetworkFormat::MOVES_LEFT_NONE &&
      weights.format().network_format().moves_left() !=
          pblczero::NetworkFormat::MOVES_LEFT_V1) {
    throw Exception(
        "Movest left head format " +
        std::to_string(weights.format().network_format().moves_left()) +
        " is not supported by the CUDA backend.");
  }
  if (weights.format().network_format().default_activation() !=
          pblczero::NetworkFormat::DEFAULT_ACTIVATION_RELU &&
      weights.format().network_format().default_activation() !=
          pblczero::NetworkFormat::DEFAULT_ACTIVATION_MISH) {
    throw Exception(
        "Default activation " +
        std::to_string(weights.format().network_format().default_activation()) +
        " is not supported by the CUDA backend.");
  }
  return std::make_unique<CudaNetwork<DataType>>(weights, options);
}

std::unique_ptr<Network> MakeCudaNetworkAuto(
    const std::optional<WeightsFile>& weights, const OptionsDict& options) {
  int gpu_id = options.GetOrDefault<int>("gpu", 0);
  cudaDeviceProp deviceProp = {};
  // No error checking here, this will be repeated later.
  cudaGetDeviceProperties(&deviceProp, gpu_id);

  // Check if the GPU supports FP16.
  if (deviceProp.major >= 7 ||
      (deviceProp.major == 6 && deviceProp.minor != 1) ||
      (deviceProp.major == 5 && deviceProp.minor == 3)) {
    CERR << "Switching to [cuda-fp16]...";
    return MakeCudaNetwork<half>(weights, options);
  }
  CERR << "Switching to [cuda]...";
  return MakeCudaNetwork<float>(weights, options);
}

REGISTER_NETWORK("cuda-auto", MakeCudaNetworkAuto, 104)
REGISTER_NETWORK("cuda", MakeCudaNetwork<float>, 103)
REGISTER_NETWORK("cuda-fp16", MakeCudaNetwork<half>, 102)

}  // namespace lczero<|MERGE_RESOLUTION|>--- conflicted
+++ resolved
@@ -239,18 +239,10 @@
 
     // Disable res block fusing for fp32 for now (not worth it)
     // TODO: make it work for filters not a multiple of 32.
-<<<<<<< HEAD
     // Note that when used with SE, the optimization
     // works only when filter count is <= 384 (pre-Ampere), or less than 512 (Ampere)
     // It turns dynamically off based on filter count (see ResidualBlock<DataType>::Eval)
     if (kNumFilters % 32 == 0 && std::is_same<half, DataType>::value) {
-=======
-    if ((kNumFilters <= kMaxResBlockFusingChannels ||
-         ((deviceProp.major >= 8 ||
-           (deviceProp.major == 7 && deviceProp.minor != 5)) &&
-          kNumFilters <= kMaxResBlockFusingSeKFp16Ampere)) &&
-        kNumFilters % 32 == 0 && fp16) {
->>>>>>> ca01eeef
       use_res_block_winograd_fuse_opt_ = true;
     } else {
       use_res_block_winograd_fuse_opt_ = false;
@@ -312,57 +304,13 @@
 
     // Residual block.
     for (int block = 0; block < numBlocks_; block++) {
-<<<<<<< HEAD
-        bool has_se = weights.residual[block].has_se;
-        int se_k = (int)weights.residual[block].se.b1.size();
-
-        if (use_res_block_winograd_fuse_opt_) {
-          auto layer = std::make_unique<ResidualBlock<DataType>>(
-              getLastLayer(), kNumFilters, has_se, se_k, use_gemm_ex,
-              block == 0, block == (numBlocks_ - 1), deviceProp.sharedMemPerBlockOptin);
-          layer->LoadWeights0(&weights.residual[block].conv1.weights[0],
-                              &weights.residual[block].conv1.biases[0],
-                              scratch_mem_);
-          layer->LoadWeights1(&weights.residual[block].conv2.weights[0],
-                              &weights.residual[block].conv2.biases[0],
-                              scratch_mem_);
-          if (has_se)
-            layer->LoadSEWeights(&weights.residual[block].se.w1[0],
-                                 &weights.residual[block].se.b1[0],
-                                 &weights.residual[block].se.w2[0],
-                                 &weights.residual[block].se.b2[0], scratch_mem_);
-          network_.emplace_back(std::move(layer));
-        } else {
-          auto conv1 = std::make_unique<FusedWinogradConvSELayer<DataType>>(
-              getLastLayer(), kNumFilters, 8, 8, kNumFilters, true, true, false,
-              false, 0, use_gemm_ex);
-          conv1->LoadWeights(&weights.residual[block].conv1.weights[0],
-                             &weights.residual[block].conv1.biases[0],
-                             scratch_mem_);
-          network_.emplace_back(std::move(conv1));
-
-          auto conv2 = std::make_unique<FusedWinogradConvSELayer<DataType>>(
-              getLastLayer(), kNumFilters, 8, 8, kNumFilters, true, true, true,
-              has_se, se_k, use_gemm_ex);
-          conv2->LoadWeights(&weights.residual[block].conv2.weights[0],
-                             &weights.residual[block].conv2.biases[0],
-                             scratch_mem_);
-          if (has_se)
-            conv2->LoadSEWeights(&weights.residual[block].se.w1[0],
-                                 &weights.residual[block].se.b1[0],
-                                 &weights.residual[block].se.w2[0],
-                                 &weights.residual[block].se.b2[0],
-                                 scratch_mem_);
-          network_.emplace_back(std::move(conv2));
-        }
-=======
       bool has_se = weights.residual[block].has_se;
       int se_k = (int)weights.residual[block].se.b1.size();
 
       if (use_res_block_winograd_fuse_opt_) {
         auto layer = std::make_unique<ResidualBlock<DataType>>(
             getLastLayer(), kNumFilters, has_se, se_k, use_gemm_ex, block == 0,
-            block == (numBlocks_ - 1), mish_net ? MISH : RELU);
+            block == (numBlocks_ - 1), mish_net ? MISH : RELU, deviceProp.sharedMemPerBlockOptin);
         layer->LoadWeights0(&weights.residual[block].conv1.weights[0],
                             &weights.residual[block].conv1.biases[0],
                             scratch_mem_);
@@ -397,7 +345,6 @@
                                &weights.residual[block].se.b2[0], scratch_mem_);
         network_.emplace_back(std::move(conv2));
       }
->>>>>>> ca01eeef
     }
 
     resi_last_ = getLastLayer();
