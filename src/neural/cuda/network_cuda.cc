--- conflicted
+++ resolved
@@ -492,13 +492,8 @@
   }
 
   void forwardEval(InputsOutputs* io, int batchSize) {
-<<<<<<< HEAD
     if (batchSize < 4) batchSize = 4;
-    if (!multi_stream_)
-      lock_.lock();
-=======
     if (!multi_stream_) lock_.lock();
->>>>>>> 6c5204dc
 
 #ifdef DEBUG_RAW_NPS
     auto t_start = std::chrono::high_resolution_clock::now();
