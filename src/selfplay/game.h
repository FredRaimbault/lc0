--- conflicted
+++ resolved
@@ -34,11 +34,7 @@
 #include "mcts/stoppers/stoppers.h"
 #include "neural/cache.h"
 #include "neural/network.h"
-<<<<<<< HEAD
-#include "neural/writer.h"
-=======
 #include "trainingdata/trainingdata.h"
->>>>>>> 139b9d14
 #include "utils/optionsparser.h"
 
 namespace lczero {
@@ -101,11 +97,6 @@
   uint64_t nodes_total_ = 0;
 
  private:
-  V6TrainingData GetV6TrainingData(
-      const NodeTree& tree, pblczero::NetworkFormat::InputFormat input_format,
-      Eval best_eval, Eval played_eval, bool best_is_proven, Move best_move,
-      Move played_move) const;
-
   // options_[0] is for white player, [1] for black.
   PlayerOptions options_[2];
   // Node tree for player1 and player2. If the tree is shared between players,
