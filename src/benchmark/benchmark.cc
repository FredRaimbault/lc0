--- conflicted
+++ resolved
@@ -72,11 +72,7 @@
     const auto start = std::chrono::steady_clock::now();
 
     SearchLimits limits;
-<<<<<<< HEAD
-    limits.visits = option_dict.Get<int>(kNodesId.GetId());
-=======
     int visits = option_dict.Get<int>(kNodesId.GetId());
->>>>>>> f89d8104
     const int movetime = option_dict.Get<int>(kMovetimeId.GetId());
     if (movetime > -1) {
       limits.search_deadline = start + std::chrono::milliseconds(movetime);
