--- conflicted
+++ resolved
@@ -72,13 +72,8 @@
     const auto start = std::chrono::steady_clock::now();
 
     SearchLimits limits;
-<<<<<<< HEAD
-    limits.visits = option_dict.Get<int>(kNodesId.GetId());
+    int visits = option_dict.Get<int>(kNodesId.GetId());
     const int movetime = option_dict.Get<int>(kMovetimeId.GetId());
-=======
-    int visits = option_dict.Get<int>(kNodesId.GetId());
-    int movetime = option_dict.Get<int>(kMovetimeId.GetId());
->>>>>>> c5180c37
     if (movetime > -1) {
       limits.search_deadline = start + std::chrono::milliseconds(movetime);
     }
