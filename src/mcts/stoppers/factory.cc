/*
  This file is part of Leela Chess Zero.
  Copyright (C) 2019 The LCZero Authors

  Leela Chess is free software: you can redistribute it and/or modify
  it under the terms of the GNU General Public License as published by
  the Free Software Foundation, either version 3 of the License, or
  (at your option) any later version.

  Leela Chess is distributed in the hope that it will be useful,
  but WITHOUT ANY WARRANTY; without even the implied warranty of
  MERCHANTABILITY or FITNESS FOR A PARTICULAR PURPOSE.  See the
  GNU General Public License for more details.

  You should have received a copy of the GNU General Public License
  along with Leela Chess.  If not, see <http://www.gnu.org/licenses/>.

  Additional permission under GNU GPL version 3 section 7

  If you modify this Program, or any covered work, by linking or
  combining it with NVIDIA Corporation's libraries from the NVIDIA CUDA
  Toolkit and the NVIDIA CUDA Deep Neural Network library (or a
  modified version of those libraries), containing parts covered by the
  terms of the respective license agreement, the licensors of this
  Program grant you additional permission to convey the resulting work.
*/

#include "mcts/stoppers/factory.h"

#include <optional>

#include "factory.h"
#include "mcts/stoppers/legacy.h"
<<<<<<< HEAD
#include "mcts/stoppers/smooth.h"
=======
>>>>>>> 3c2c7ad2
#include "mcts/stoppers/alphazero.h"
#include "mcts/stoppers/stoppers.h"
#include "utils/exception.h"

namespace lczero {
namespace {

const OptionId kMoveOverheadId{
    "move-overhead", "MoveOverheadMs",
    "Amount of time, in milliseconds, that the engine subtracts from it's "
    "total available time (to compensate for slow connection, interprocess "
    "communication, etc)."};
const OptionId kTimeManagerId{
    "time-manager", "TimeManager",
    "Name and config of a time manager. "
    "Default is 'legacy'. Optional time manager is 'alphazero' "
    "Please see http://lczero.org/dev/docs/timemgr for more information"
    "on configuring the time managers outside of default used values"};
}  // namespace

void PopulateTimeManagementOptions(RunType for_what, OptionsParser* options) {
  PopulateCommonStopperOptions(for_what, options);
  if (for_what == RunType::kUci) {
    options->Add<IntOption>(kMoveOverheadId, 0, 100000000) = 200;
    options->Add<StringOption>(kTimeManagerId) = "legacy";
  }
}

std::unique_ptr<TimeManager> MakeTimeManager(const OptionsDict& options) {
  const int64_t move_overhead = options.Get<int>(kMoveOverheadId);

  OptionsDict tm_options;
  tm_options.AddSubdictFromString(options.Get<std::string>(kTimeManagerId));
  
  const auto managers = tm_options.ListSubdicts();

  std::unique_ptr<TimeManager> time_manager;
  if (managers.size() != 1) {
    throw Exception("Exactly one time manager should be specified, " +
                    std::to_string(managers.size()) + " specified instead.");
  }
  
  if (managers[0] == "legacy") {
    time_manager =
        MakeLegacyTimeManager(move_overhead, tm_options.GetSubdict("legacy"));
<<<<<<< HEAD
  } else if (managers[0] == "smooth-experimental") {
    time_manager = MakeSmoothTimeManager(
        move_overhead, tm_options.GetSubdict("smooth-experimental"));
  } else if (managers[0] == options.Get<std::string>(kAlphazeroTimeManagerId)) {
=======
>>>>>>> 3c2c7ad2
  } else if (managers[0] == "alphazero") {
    time_manager = MakeAlphazeroTimeManager(move_overhead,
                                            tm_options.GetSubdict("alphazero"));
  }
  
  if (!time_manager) {
    throw Exception("Unknown time manager: [" + managers[0] + "]");
  }
  tm_options.CheckAllOptionsRead("");

  return MakeCommonTimeManager(std::move(time_manager), options, move_overhead);
}

}  // namespace lczero<|MERGE_RESOLUTION|>--- conflicted
+++ resolved
@@ -31,10 +31,7 @@
 
 #include "factory.h"
 #include "mcts/stoppers/legacy.h"
-<<<<<<< HEAD
 #include "mcts/stoppers/smooth.h"
-=======
->>>>>>> 3c2c7ad2
 #include "mcts/stoppers/alphazero.h"
 #include "mcts/stoppers/stoppers.h"
 #include "utils/exception.h"
@@ -80,13 +77,9 @@
   if (managers[0] == "legacy") {
     time_manager =
         MakeLegacyTimeManager(move_overhead, tm_options.GetSubdict("legacy"));
-<<<<<<< HEAD
   } else if (managers[0] == "smooth-experimental") {
     time_manager = MakeSmoothTimeManager(
         move_overhead, tm_options.GetSubdict("smooth-experimental"));
-  } else if (managers[0] == options.Get<std::string>(kAlphazeroTimeManagerId)) {
-=======
->>>>>>> 3c2c7ad2
   } else if (managers[0] == "alphazero") {
     time_manager = MakeAlphazeroTimeManager(move_overhead,
                                             tm_options.GetSubdict("alphazero"));
