--- conflicted
+++ resolved
@@ -56,157 +56,19 @@
   PopulateCommonStopperOptions(for_what, options);
   if (for_what == RunType::kUci) {
     options->Add<IntOption>(kMoveOverheadId, 0, 100000000) = 200;
-<<<<<<< HEAD
     options->Add<StringOption>(kTimeManagerId) = "legacy";
-=======
-    options->Add<FloatOption>(kSlowMoverId, 0.0f, 100.0f) = 1.0f;
-    options->Add<FloatOption>(kTimeMidpointMoveId, 1.0f, 100.0f) = 51.5f;
-    options->Add<FloatOption>(kTimeSteepnessId, 1.0f, 100.0f) = 7.0f;
-    options->Add<FloatOption>(kSpendSavedTimeId, 0.0f, 1.0f) = 1.0f;
-
-    // Hide time curve options.
-    options->HideOption(kTimeMidpointMoveId);
-    options->HideOption(kTimeSteepnessId);
   }
 }
 
-// Parameters needed for selfplay and uci, but not benchmark nor infinite mode.
-void PopulateIntrinsicStoppers(ChainedSearchStopper* stopper,
-                               const OptionsDict& options) {
-  // KLD gain.
-  const auto min_kld_gain = options.Get<float>(kMinimumKLDGainPerNodeId);
-  if (min_kld_gain > 0.0f) {
-    stopper->AddStopper(std::make_unique<KldGainStopper>(
-        min_kld_gain, options.Get<int>(kKLDGainAverageIntervalId)));
-  }
-
-  // Should be last in the chain.
-  const auto smart_pruning_factor = options.Get<float>(kSmartPruningFactorId);
-  if (smart_pruning_factor > 0.0f) {
-    stopper->AddStopper(std::make_unique<SmartPruningStopper>(
-        smart_pruning_factor, options.Get<int>(kMinimumSmartPruningBatchesId)));
-  }
-}
-
-namespace {
-// Stoppers for uci mode only.
-void PopulateStoppers(ChainedSearchStopper* stopper, const OptionsDict& options,
-                      const GoParams& params) {
-  const bool infinite = params.infinite || params.ponder;
+std::unique_ptr<TimeManager> MakeTimeManager() {
   const int64_t move_overhead = options.Get<int>(kMoveOverheadId);
-
-  // RAM limit watching stopper.
-  const auto cache_size_mb = options.Get<int>(kNNCacheSizeId);
-  const int ram_limit = options.Get<int>(kRamLimitMbId);
-  if (ram_limit) {
-    stopper->AddStopper(
-        std::make_unique<MemoryWatchingStopper>(cache_size_mb, ram_limit));
-  }
-
-  // "go nodes" stopper.
-  if (params.nodes) {
-    stopper->AddStopper(std::make_unique<VisitsStopper>(*params.nodes));
-  }
-
-  // "go movetime" stopper.
-  if (params.movetime && !infinite) {
-    stopper->AddStopper(
-        std::make_unique<TimeLimitStopper>(*params.movetime - move_overhead));
-  }
-
-  // "go depth" stopper.
-  if (params.depth) {
-    stopper->AddStopper(std::make_unique<DepthStopper>(*params.depth));
-  }
-
-  // Add internal search tree stoppers when we want to automatically stop.
-  if (!infinite) PopulateIntrinsicStoppers(stopper, options);
-}
-
-class LegacyStopper : public TimeLimitStopper {
- public:
-  LegacyStopper(int64_t deadline_ms, int64_t* time_piggy_bank)
-      : TimeLimitStopper(deadline_ms), time_piggy_bank_(time_piggy_bank) {}
-  virtual void OnSearchDone(const IterationStats& stats) override {
-    *time_piggy_bank_ += GetTimeLimitMs() - stats.time_since_movestart;
->>>>>>> 37822852
-  }
-}
-
-<<<<<<< HEAD
-std::unique_ptr<TimeManager> MakeTimeManager() {
-  const int64_t move_overhead = options.Get<int>(kMoveOverheadId.GetId());
   const std::string time_manager_config =
-      options.Get<std::string>(kTimeManagerId.GetId());
+      options.Get<std::string>(kTimeManagerId);
   const auto managers = options.ListSubdicts();
 
   if (managers.size() != 1) {
     throw Exception("Exactly one time manager should be specified, " +
                     std::to_string(managers.size()) + " specified instead.");
-=======
-class LegacyTimeManager : public TimeManager {
- public:
-  void ResetGame() override;
-  std::unique_ptr<SearchStopper> GetStopper(const OptionsDict& options,
-                                            const GoParams& params,
-                                            const Position& position) override;
-
- private:
-  std::unique_ptr<SearchStopper> CreateTimeManagementStopper(
-      const OptionsDict& options, const GoParams& params,
-      const Position& position);
-  // No need to be atomic as only one thread will update it.
-  int64_t time_spared_ms_ = 0;
-};
-}  // namespace
-
-std::unique_ptr<TimeManager> MakeLegacyTimeManager() {
-  return std::make_unique<LegacyTimeManager>();
-}
-
-void LegacyTimeManager::ResetGame() { time_spared_ms_ = 0; }
-
-std::unique_ptr<SearchStopper> LegacyTimeManager::CreateTimeManagementStopper(
-    const OptionsDict& options, const GoParams& params,
-    const Position& position) {
-  const bool is_black = position.IsBlackToMove();
-  const std::optional<int64_t>& time = (is_black ? params.btime : params.wtime);
-  // If no time limit is given, don't stop on this condition.
-  if (params.infinite || params.ponder || !time) return nullptr;
-
-  const int64_t move_overhead = options.Get<int>(kMoveOverheadId);
-  const std::optional<int64_t>& inc = is_black ? params.binc : params.winc;
-  const int increment = inc ? std::max(int64_t(0), *inc) : 0;
-
-  // How to scale moves time.
-  const float slowmover = options.Get<float>(kSlowMoverId);
-  const float time_curve_midpoint = options.Get<float>(kTimeMidpointMoveId);
-  const float time_curve_steepness = options.Get<float>(kTimeSteepnessId);
-
-  float movestogo = ComputeEstimatedMovesToGo(
-      position.GetGamePly(), time_curve_midpoint, time_curve_steepness);
-
-  // If the number of moves remaining until the time control are less than
-  // the estimated number of moves left in the game, then use the number of
-  // moves until the time control instead.
-  if (params.movestogo &&
-      *params.movestogo > 0 &&  // Ignore non-standard uci command.
-      *params.movestogo < movestogo) {
-    movestogo = *params.movestogo;
-  }
-
-  // Total time, including increments, until time control.
-  auto total_moves_time =
-      std::max(0.0f, *time + increment * (movestogo - 1) - move_overhead);
-
-  // If there is time spared from previous searches, the `time_to_squander` part
-  // of it will be used immediately, remove that from planning.
-  int time_to_squander = 0;
-  if (time_spared_ms_ > 0) {
-    time_to_squander = time_spared_ms_ * options.Get<float>(kSpendSavedTimeId);
-    time_spared_ms_ -= time_to_squander;
-    total_moves_time -= time_to_squander;
->>>>>>> 37822852
   }
   if (manager[0] == "legacy") {
   } else {
