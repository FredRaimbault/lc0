--- conflicted
+++ resolved
@@ -31,11 +31,8 @@
 
 #include "factory.h"
 #include "mcts/stoppers/legacy.h"
-<<<<<<< HEAD
 #include "mcts/stoppers/alphazero.h"
-=======
 #include "mcts/stoppers/smooth.h"
->>>>>>> 9b3c7992
 #include "mcts/stoppers/stoppers.h"
 #include "utils/exception.h"
 
@@ -80,15 +77,12 @@
   if (managers[0] == "legacy") {
     time_manager =
         MakeLegacyTimeManager(move_overhead, tm_options.GetSubdict("legacy"));
-<<<<<<< HEAD
   } else if (managers[0] == "alphazero") {
     time_manager = MakeAlphazeroTimeManager(move_overhead,
                                             tm_options.GetSubdict("alphazero"));
-=======
   } else if (managers[0] == "smooth-experimental") {
     time_manager = MakeSmoothTimeManager(
         move_overhead, tm_options.GetSubdict("smooth-experimental"));
->>>>>>> 9b3c7992
   }
   
   if (!time_manager) {
