--- conflicted
+++ resolved
@@ -238,17 +238,14 @@
  private:
   struct NodeToProcess {
     NodeToProcess(Node* node, bool is_collision, uint16_t depth)
-        : node(node), is_collision(is_collision), depth(depth) {}
+        : node(node), depth(depth), is_collision(is_collision) {}
     Node* node;
+    // Value from NN's value head, or -1/0/1 for terminal nodes.
+    float v;
+    uint16_t depth;
     bool is_collision = false;
     bool nn_queried = false;
-<<<<<<< HEAD
     bool is_cache_hit = false;
-=======
-    uint16_t depth;
->>>>>>> d5ab3a9a
-    // Value from NN's value head, or -1/0/1 for terminal nodes.
-    float v;
   };
 
   NodeToProcess PickNodeToExtend();
