/*
  This file is part of Leela Chess Zero.
  Copyright (C) 2018 The LCZero Authors

  Leela Chess is free software: you can redistribute it and/or modify
  it under the terms of the GNU General Public License as published by
  the Free Software Foundation, either version 3 of the License, or
  (at your option) any later version.

  Leela Chess is distributed in the hope that it will be useful,
  but WITHOUT ANY WARRANTY; without even the implied warranty of
  MERCHANTABILITY or FITNESS FOR A PARTICULAR PURPOSE.  See the
  GNU General Public License for more details.

  You should have received a copy of the GNU General Public License
  along with Leela Chess.  If not, see <http://www.gnu.org/licenses/>.

  Additional permission under GNU GPL version 3 section 7

  If you modify this Program, or any covered work, by linking or
  combining it with NVIDIA Corporation's libraries from the NVIDIA CUDA
  Toolkit and the the NVIDIA CUDA Deep Neural Network library (or a
  modified version of those libraries), containing parts covered by the
  terms of the respective license agreement, the licensors of this
  Program grant you additional permission to convey the resulting work.
*/

#pragma once

#include <functional>
#include <shared_mutex>
#include <thread>
#include "chess/callbacks.h"
#include "chess/uciloop.h"
#include "mcts/node.h"
#include "neural/cache.h"
#include "neural/network.h"
#include "syzygy/syzygy.h"
#include "utils/mutex.h"
#include "utils/optional.h"
#include "utils/optionsdict.h"
#include "utils/optionsparser.h"

namespace lczero {

struct SearchLimits {
  std::int64_t visits = -1;
  std::int64_t playouts = -1;
  std::int64_t time_ms = -1;
  bool infinite = false;
  MoveList searchmoves;
};

class Search {
 public:
  Search(const NodeTree& tree, Network* network,
         BestMoveInfo::Callback best_move_callback,
         ThinkingInfo::Callback info_callback, const SearchLimits& limits,
         const OptionsDict& options, NNCache* cache,
         SyzygyTablebase* syzygy_tb);

  ~Search();

  // Populates UciOptions with search parameters.
  static void PopulateUciParams(OptionsParser* options);

  // Starts worker threads and returns immediately.
  void StartThreads(size_t how_many);

  // Starts search with k threads and wait until it finishes.
  void RunBlocking(size_t threads);

  // Runs search single-threaded, blocking.
  void RunSingleThreaded();

  // Stops search. At the end bestmove will be returned. The function is not
  // blocking, so it returns before search is actually done.
  void Stop();
  // Stops search, but does not return bestmove. The function is not blocking.
  void Abort();
  // Blocks until all worker thread finish.
  void Wait();

  // Returns best move, from the point of view of white player. And also ponder.
  // May or may not use temperature, according to the settings.
  std::pair<Move, Move> GetBestMove() const;
  // Returns the evaluation of the best move, WITHOUT temperature. This differs
  // from the above function; with temperature enabled, these two functions may
  // return results from different possible moves.
  float GetBestEval() const;

  // Strings for UCI params. So that others can override defaults.
  // TODO(mooskagh) There are too many options for now. Factor out that into a
  // separate class.
  static const char* kMiniBatchSizeStr;
  static const char* kMaxPrefetchBatchStr;
  static const char* kCpuctStr;
  static const char* kTemperatureStr;
  static const char* kTempDecayMovesStr;
  static const char* kNoiseStr;
  static const char* kVerboseStatsStr;
  static const char* kAggressiveTimePruningStr;
  static const char* kFpuReductionStr;
  static const char* kCacheHistoryLengthStr;
  static const char* kPolicySoftmaxTempStr;
  static const char* kAllowedNodeCollisionsStr;
  static const char* kStickyCheckmateStr;

 private:
  // Returns the best move, maybe with temperature (according to the settings).
  std::pair<Move, Move> GetBestMoveInternal() const;

  // Returns a child with most visits, with or without temperature.
  // NoTemperature is safe to use on non-extended nodes, while WithTemperature
  // accepts only nodes with at least 1 visited child.
  EdgeAndNode GetBestChildNoTemperature(Node* parent) const;
  EdgeAndNode GetBestChildWithTemperature(Node* parent,
                                          float temperature) const;

  int64_t GetTimeSinceStart() const;
  void UpdateRemainingMoves();
  void MaybeTriggerStop();
  void MaybeOutputInfo();
  void SendUciInfo();  // Requires nodes_mutex_ to be held.

  void SendMovesStats() const;

  // We only need first ply for debug output, but could be easily generalized.
  NNCacheLock GetCachedFirstPlyResult(EdgeAndNode) const;

  mutable Mutex counters_mutex_ ACQUIRED_AFTER(nodes_mutex_);
  // Tells all threads to stop.
  bool stop_ GUARDED_BY(counters_mutex_) = false;
  // There is already one thread that responded bestmove, other threads
  // should not do that.
  bool responded_bestmove_ GUARDED_BY(counters_mutex_) = false;
  // Becomes true when smart pruning decides
  bool found_best_move_ GUARDED_BY(counters_mutex_) = false;
  // Stored so that in the case of non-zero temperature GetBestMove() returns
  // consistent results.
  std::pair<Move, Move> best_move_ GUARDED_BY(counters_mutex_);

  Mutex threads_mutex_;
  std::vector<std::thread> threads_ GUARDED_BY(threads_mutex_);

  Node* root_node_;
  NNCache* cache_;
  SyzygyTablebase* syzygy_tb_;
  // Fixed positions which happened before the search.
  const PositionHistory& played_history_;

  Network* const network_;
  const SearchLimits limits_;
  const std::chrono::steady_clock::time_point start_time_;
  const int64_t initial_visits_;

  mutable SharedMutex nodes_mutex_;
  EdgeAndNode best_move_edge_ GUARDED_BY(nodes_mutex_);
  Edge* last_outputted_best_move_edge_ GUARDED_BY(nodes_mutex_) = nullptr;
  ThinkingInfo uci_info_ GUARDED_BY(nodes_mutex_);
  int64_t total_playouts_ GUARDED_BY(nodes_mutex_) = 0;
  int remaining_playouts_ GUARDED_BY(nodes_mutex_) =
      std::numeric_limits<int>::max();
<<<<<<< HEAD
  std::atomic<int> tb_hits_;

=======
  // Maximum search depth = length of longest path taken in PickNodetoExtend.
  uint16_t max_depth_ GUARDED_BY(nodes_mutex_) = 0;
  // Cummulative depth of all paths taken in PickNodetoExtend.
  uint64_t cum_depth_ GUARDED_BY(nodes_mutex_) = 0;
>>>>>>> 0a205fee
  BestMoveInfo::Callback best_move_callback_;
  ThinkingInfo::Callback info_callback_;
  // External parameters.
  const int kMiniBatchSize;
  const int kMaxPrefetchBatch;
  const float kCpuct;
  const float kTemperature;
  const int kTempDecayMoves;
  const bool kNoise;
  const bool kVerboseStats;
  const float kAggressiveTimePruning;
  const float kFpuReduction;
  const int kCacheHistoryLength;
  const float kPolicySoftmaxTemp;
  const int kAllowedNodeCollisions;
  const bool kStickyCheckmate;

  friend class SearchWorker;
};

// Single thread worker of the search engine.
// That used to be just a function Search::Worker(), but to parallelize it
// within one thread, have to split into stages.
class SearchWorker {
 public:
  SearchWorker(Search* search)
      : search_(search), history_(search_->played_history_) {}

  // Runs iterations while needed.
  void RunBlocking() {
    while (IsSearchActive()) {
      ExecuteOneIteration();
    }
  }

  // Does one full iteration of MCTS search:
  // 1. Initialize internal structures.
  // 2. Gather minibatch.
  // 3. Prefetch into cache.
  // 4. Run NN computation.
  // 5. Retrieve NN computations (and terminal values) into nodes.
  // 6. Propagate the new nodes' information to all their parents in the tree.
  // 7. Update the Search's status and progress information.
  void ExecuteOneIteration();

  // Returns whether another search iteration is needed (false means exit).
  bool IsSearchActive() const;

  // The same operations one by one:
  // 1. Initialize internal structures.
  // @computation is the computation to use on this iteration.
  void InitializeIteration(std::unique_ptr<NetworkComputation> computation);

  // 2. Gather minibatch.
  void GatherMinibatch();

  // 3. Prefetch into cache.
  void MaybePrefetchIntoCache();

  // 4. Run NN computation.
  void RunNNComputation();

  // 5. Retrieve NN computations (and terminal values) into nodes.
  void FetchMinibatchResults();

  // 6. Propagate the new nodes' information to all their parents in the tree.
  void DoBackupUpdate();

  // 7. Update the Search's status and progress information.
  void UpdateCounters();

 private:
  struct NodeToProcess {
    NodeToProcess(Node* node, bool is_collision, uint16_t depth)
        : node(node), is_collision(is_collision), depth(depth) {}
    Node* node;
    bool is_collision = false;
    bool nn_queried = false;
    uint16_t depth;
    // Value from NN's value head, or -1/0/1 for terminal nodes.
    float v;
  };

  NodeToProcess PickNodeToExtend();
  void ExtendNode(Node* node);
  bool AddNodeToComputation(Node* node, bool add_if_cached = true);
  int PrefetchIntoCache(Node* node, int budget);

  Search* const search_;
  std::vector<NodeToProcess> nodes_to_process_;
  std::unique_ptr<CachingComputation> computation_;
  // History is reset and extended by PickNodeToExtend().
  PositionHistory history_;
};

}  // namespace lczero<|MERGE_RESOLUTION|>--- conflicted
+++ resolved
@@ -161,15 +161,12 @@
   int64_t total_playouts_ GUARDED_BY(nodes_mutex_) = 0;
   int remaining_playouts_ GUARDED_BY(nodes_mutex_) =
       std::numeric_limits<int>::max();
-<<<<<<< HEAD
-  std::atomic<int> tb_hits_;
-
-=======
   // Maximum search depth = length of longest path taken in PickNodetoExtend.
   uint16_t max_depth_ GUARDED_BY(nodes_mutex_) = 0;
   // Cummulative depth of all paths taken in PickNodetoExtend.
   uint64_t cum_depth_ GUARDED_BY(nodes_mutex_) = 0;
->>>>>>> 0a205fee
+  std::atomic<int> tb_hits_;
+
   BestMoveInfo::Callback best_move_callback_;
   ThinkingInfo::Callback info_callback_;
   // External parameters.
