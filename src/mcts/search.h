--- conflicted
+++ resolved
@@ -381,15 +381,13 @@
   struct TaskWorkspace {
     std::array<Node::Iterator, 256> cur_iters;
     std::vector<std::unique_ptr<std::array<int, 256>>> vtp_buffer;
-<<<<<<< HEAD
-    std::vector<NodeToProcess> picking_results;
-    std::vector<std::vector<Move>> move_list_cache;
-=======
     std::vector<std::unique_ptr<std::array<int, 256>>> visits_to_perform;
     std::vector<int> vtp_last_filled;
     std::vector<int> current_path;
     std::vector<Move> moves_to_path;
     PositionHistory history;
+    std::vector<NodeToProcess> picking_results;
+    std::vector<std::vector<Move>> move_list_cache;
     TaskWorkspace() {
       vtp_buffer.reserve(30);
       visits_to_perform.reserve(30);
@@ -398,7 +396,6 @@
       moves_to_path.reserve(30);
       history.Reserve(30);
     }
->>>>>>> 0e1c34da
   };
 
   struct PickTask {
