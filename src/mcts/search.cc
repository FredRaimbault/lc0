/*
  This file is part of Leela Chess Zero.
  Copyright (C) 2018-2019 The LCZero Authors

  Leela Chess is free software: you can redistribute it and/or modify
  it under the terms of the GNU General Public License as published by
  the Free Software Foundation, either version 3 of the License, or
  (at your option) any later version.

  Leela Chess is distributed in the hope that it will be useful,
  but WITHOUT ANY WARRANTY; without even the implied warranty of
  MERCHANTABILITY or FITNESS FOR A PARTICULAR PURPOSE.  See the
  GNU General Public License for more details.

  You should have received a copy of the GNU General Public License
  along with Leela Chess.  If not, see <http://www.gnu.org/licenses/>.

  Additional permission under GNU GPL version 3 section 7

  If you modify this Program, or any covered work, by linking or
  combining it with NVIDIA Corporation's libraries from the NVIDIA CUDA
  Toolkit and the NVIDIA CUDA Deep Neural Network library (or a
  modified version of those libraries), containing parts covered by the
  terms of the respective license agreement, the licensors of this
  Program grant you additional permission to convey the resulting work.
*/

#include "mcts/search.h"

#include <algorithm>
#include <bitset>
#include <chrono>
#include <cmath>
#include <iomanip>
#include <iostream>
#include <iterator>
#include <sstream>
#include <thread>

#include "mcts/node.h"
#include "neural/cache.h"
#include "neural/encoder.h"
#include "utils/fastmath.h"
#include "utils/random.h"

namespace lczero {

namespace {
const int kSmartPruningToleranceNodes = 300;
const int kSmartPruningToleranceMs = 200;
// Maximum delay between outputting "uci info" when nothing interesting happens.
const int kUciInfoMinimumFrequencyMs = 5000;
}  // namespace

std::string SearchLimits::DebugString() const {
  std::ostringstream ss;
  ss << "visits:" << visits << " playouts:" << playouts << " depth:" << depth
     << " infinite:" << infinite;
  if (search_deadline) {
    ss << " search_deadline:"
       << FormatTime(SteadyClockToSystemClock(*search_deadline));
  }
  return ss.str();
}

Search::Search(const NodeTree& tree, Network* network,
               BestMoveInfo::Callback best_move_callback,
               ThinkingInfo::Callback info_callback, const SearchLimits& limits,
               const OptionsDict& options, NNCache* cache,
               SyzygyTablebase* syzygy_tb)
    : ok_to_respond_bestmove_(!limits.infinite),
      root_node_(tree.GetCurrentHead()),
      cache_(cache),
      syzygy_tb_(syzygy_tb),
      played_history_(tree.GetPositionHistory()),
      network_(network),
      limits_(limits),
      start_time_(std::chrono::steady_clock::now()),
      initial_visits_(root_node_->GetN()),
      best_move_callback_(best_move_callback),
      info_callback_(info_callback),
      params_(options) {}

namespace {
void ApplyDirichletNoise(Node* node, float eps, double alpha) {
  float total = 0;
  std::vector<float> noise;

  for (int i = 0; i < node->GetNumEdges(); ++i) {
    float eta = Random::Get().GetGamma(alpha, 1.0);
    noise.emplace_back(eta);
    total += eta;
  }

  if (total < std::numeric_limits<float>::min()) return;

  int noise_idx = 0;
  for (const auto& child : node->Edges()) {
    auto* edge = child.edge();
    edge->SetP(edge->GetP() * (1 - eps) + eps * noise[noise_idx++] / total);
  }
}
}  // namespace

void Search::SendUciInfo() REQUIRES(nodes_mutex_) {
  auto edges = GetBestChildrenNoTemperature(root_node_, params_.GetMultiPv());
  const auto score_type = params_.GetScoreType();

  std::vector<ThinkingInfo> uci_infos;

  // Info common for all multipv variants.
  ThinkingInfo common_info;
  common_info.depth = cum_depth_ / (total_playouts_ ? total_playouts_ : 1);
  common_info.seldepth = max_depth_;
  common_info.time = GetTimeSinceStart();
  common_info.nodes = total_playouts_ + initial_visits_;
  common_info.hashfull =
      cache_->GetSize() * 1000LL / std::max(cache_->GetCapacity(), 1);
  common_info.nps =
      common_info.time ? (total_playouts_ * 1000 / common_info.time) : 0;
  common_info.tb_hits = tb_hits_.load(std::memory_order_acquire);
  int multipv = 0;
  const auto default_q = -root_node_->GetQ();
  for (const auto& edge : edges) {
    float score = edge.GetQ(-root_node_->GetQ());
    ++multipv;
    uci_infos.emplace_back(common_info);
    auto& uci_info = uci_infos.back();
    if (score_type == "centipawn") {
<<<<<<< HEAD
      uci_info.score = 290.680623072 * tan(1.548090806 * score);
    } else if (score_type == "win_percentage") {
      uci_info.score = score * 5000 + 5000;
    } else if (score_type == "Q") {
      uci_info.score = score * 10000;
=======
      uci_info.score = 290.680623072 * tan(1.548090806 * edge.GetQ(default_q));
    } else if (score_type == "win_percentage") {
      uci_info.score = edge.GetQ(default_q) * 5000 + 5000;
    } else if (score_type == "Q") {
      uci_info.score = edge.GetQ(default_q) * 10000;
>>>>>>> 7241fd4f
    }
    if (params_.GetMultiPv() > 1) uci_info.multipv = multipv;
    bool flip = played_history_.IsBlackToMove();
    for (auto iter = edge; iter;
         iter = GetBestChildNoTemperature(iter.node()), flip = !flip) {
      uci_info.pv.push_back(iter.GetMove(flip));
      if (!iter.node()) break;  // Last edge was dangling, cannot continue.
    }

    // Mate display if certain win (or loss) with distance to mate set to
    // length of pv (average  mate).
    // If win is based on propagated TB bit, length of mate is
    // adjusted by +1000; If root filtered TB moves are draw display 0.
    if (params_.GetCertaintyPropagation()) {
      if (edge.IsCertain() && edge.GetEQ() != 0) {
        uci_info.mate = edge.GetEQ() * ((uci_info.pv.size() + 1) / 2 +
                                        (edge.IsPropagatedTBHit() ? 1000 : 0));
      } else if (root_syzygy_rank_ == 1) {
        uci_info.score = 0;
      }
    }
  }

  if (!uci_infos.empty()) last_outputted_uci_info_ = uci_infos.front();
  if (current_best_edge_ && !edges.empty()) {
    last_outputted_info_edge_ = current_best_edge_.edge();
  }

  info_callback_(uci_infos);
}

// Decides whether anything important changed in stats and new info should be
// shown to a user.
void Search::MaybeOutputInfo() {
  SharedMutex::Lock lock(nodes_mutex_);
  Mutex::Lock counters_lock(counters_mutex_);
  if (!bestmove_is_sent_ && current_best_edge_ &&
      (current_best_edge_.edge() != last_outputted_info_edge_ ||
       last_outputted_uci_info_.depth !=
           static_cast<int>(cum_depth_ /
                            (total_playouts_ ? total_playouts_ : 1)) ||
       last_outputted_uci_info_.seldepth != max_depth_ ||
       last_outputted_uci_info_.time + kUciInfoMinimumFrequencyMs <
           GetTimeSinceStart())) {
    SendUciInfo();
    if (params_.GetLogLiveStats()) {
      SendMovesStats();
    }
    if (stop_.load(std::memory_order_acquire) && !ok_to_respond_bestmove_) {
      ThinkingInfo info;
      info.comment =
          "WARNING: Search has reached limit and does not make any progress.";
      info_callback_({info});
    }
  }
}

int64_t Search::GetTimeSinceStart() const {
  return std::chrono::duration_cast<std::chrono::milliseconds>(
             std::chrono::steady_clock::now() - start_time_)
      .count();
}

int64_t Search::GetTimeToDeadline() const {
  if (!limits_.search_deadline) return 0;
  return std::chrono::duration_cast<std::chrono::milliseconds>(
             *limits_.search_deadline - std::chrono::steady_clock::now())
      .count();
}

namespace {
inline float GetFpu(const SearchParams& params, Node* node, bool is_root_node) {
  const auto value = params.GetFpuValue(is_root_node);
  return params.GetFpuAbsolute(is_root_node)
             ? value
             : -node->GetQ() - value * std::sqrt(node->GetVisitedPolicy());
}

inline float ComputeCpuct(const SearchParams& params, uint32_t N) {
  const float init = params.GetCpuct();
  const float k = params.GetCpuctFactor();
  const float base = params.GetCpuctBase();
  return init + (k ? k * FastLog((N + base) / base) : 0.0f);
}
}  // namespace

std::vector<std::string> Search::GetVerboseStats(Node* node,
                                                 bool is_black_to_move) const {
  const float fpu = GetFpu(params_, node, node == root_node_);
  const float cpuct = ComputeCpuct(params_, node->GetN());
  const float U_coeff =
      cpuct * std::sqrt(std::max(node->GetChildrenVisits(), 1u));

  std::vector<EdgeAndNode> edges;
  for (const auto& edge : node->Edges()) edges.push_back(edge);

  std::sort(
      edges.begin(), edges.end(),
      [&fpu, &U_coeff](EdgeAndNode a, EdgeAndNode b) {
        return std::forward_as_tuple(a.GetN(), a.GetQ(fpu) + a.GetU(U_coeff)) <
               std::forward_as_tuple(b.GetN(), b.GetQ(fpu) + b.GetU(U_coeff));
      });

  std::vector<std::string> infos;
  for (const auto& edge : edges) {
    std::ostringstream oss;
    oss << std::fixed;

    oss << std::left << std::setw(5)
        << edge.GetMove(is_black_to_move).as_string();

    oss << " (" << std::setw(4) << edge.GetMove().as_nn_index() << ")";

    oss << " N: " << std::right << std::setw(7) << edge.GetN() << " (+"
        << std::setw(2) << edge.GetNInFlight() << ") ";

    oss << "(P: " << std::setw(5) << std::setprecision(2) << edge.GetP() * 100
        << "%) ";

    oss << "(Q: " << std::setw(8) << std::setprecision(5) << edge.GetQ(fpu)
        << ") ";

    oss << "(D: " << std::setw(6) << std::setprecision(3) << edge.GetD()
        << ") ";

    oss << "(U: " << std::setw(6) << std::setprecision(5) << edge.GetU(U_coeff)
        << ") ";

    oss << "(Q+U: " << std::setw(8) << std::setprecision(5)
        << edge.GetQ(fpu) + edge.GetU(U_coeff) << ") ";

    oss << "(V: ";
    optional<float> v;
    if (edge.IsCertain()) {
      v = edge.edge()->GetEQ();
    } else {
      NNCacheLock nneval = GetCachedNNEval(edge.node());
      if (nneval) v = -nneval->q;
    }
    if (v) {
      oss << std::setw(7) << std::setprecision(4) << *v;
    } else {
      oss << " -.----";
    }
    oss << ") ";

    oss << " C:" << std::bitset<8>(edge.edge()->GetCertaintyState());

    infos.emplace_back(oss.str());
  }
  return infos;
}

void Search::SendMovesStats() const REQUIRES(counters_mutex_) {
  const bool is_black_to_move = played_history_.IsBlackToMove();
  auto move_stats = GetVerboseStats(root_node_, is_black_to_move);

  if (params_.GetVerboseStats()) {
    std::vector<ThinkingInfo> infos;
    std::transform(move_stats.begin(), move_stats.end(),
                   std::back_inserter(infos), [](const std::string& line) {
                     ThinkingInfo info;
                     info.comment = line;
                     return info;
                   });
    info_callback_(infos);
  } else {
    LOGFILE << "=== Move stats:";
    for (const auto& line : move_stats) LOGFILE << line;
  }
  if (final_bestmove_.HasNode()) {
    LOGFILE
        << "--- Opponent moves after: "
        << final_bestmove_.GetMove(played_history_.IsBlackToMove()).as_string();
    for (const auto& line :
         GetVerboseStats(final_bestmove_.node(), !is_black_to_move)) {
      LOGFILE << line;
    }
  }
}

NNCacheLock Search::GetCachedNNEval(Node* node) const {
  if (!node) return {};

  std::vector<Move> moves;
  for (; node != root_node_; node = node->GetParent()) {
    moves.push_back(node->GetOwnEdge()->GetMove());
  }
  PositionHistory history(played_history_);
  for (auto iter = moves.rbegin(), end = moves.rend(); iter != end; ++iter) {
    history.Append(*iter);
  }
  const auto hash = history.HashLast(params_.GetCacheHistoryLength() + 1);
  NNCacheLock nneval(cache_, hash);
  return nneval;
}

void Search::UpdateKLDGain() {
  if (params_.GetMinimumKLDGainPerNode() <= 0) return;

  SharedMutex::Lock nodes_lock(nodes_mutex_);
  Mutex::Lock lock(counters_mutex_);
  if (total_playouts_ + initial_visits_ >=
      prev_dist_visits_total_ + params_.GetKLDGainAverageInterval()) {
    std::vector<uint32_t> new_visits;
    for (auto edge : root_node_->Edges()) {
      new_visits.push_back(edge.GetN());
    }
    if (prev_dist_.size() != 0) {
      double sum1 = 0.0;
      double sum2 = 0.0;
      for (decltype(new_visits)::size_type i = 0; i < new_visits.size(); i++) {
        sum1 += prev_dist_[i];
        sum2 += new_visits[i];
      }
      double kldgain = 0.0;
      for (decltype(new_visits)::size_type i = 0; i < new_visits.size(); i++) {
        double o_p = prev_dist_[i] / sum1;
        double n_p = new_visits[i] / sum2;
        if (prev_dist_[i] != 0) {
          kldgain += o_p * log(o_p / n_p);
        }
      }
      if (kldgain / (sum2 - sum1) < params_.GetMinimumKLDGainPerNode()) {
        kldgain_too_small_ = true;
      }
    }
    prev_dist_.swap(new_visits);
    prev_dist_visits_total_ = total_playouts_ + initial_visits_;
  }
}

void Search::MaybeTriggerStop() {
  SharedMutex::Lock nodes_lock(nodes_mutex_);
  Mutex::Lock lock(counters_mutex_);
  // Already responded bestmove, nothing to do here.
  if (bestmove_is_sent_) return;
  // Don't stop when the root node is not yet expanded.
  if (total_playouts_ == 0) return;

  // If not yet stopped, try to stop for different reasons.
  if (!stop_.load(std::memory_order_acquire)) {
    if (kldgain_too_small_) {
      FireStopInternal();
      LOGFILE << "Stopped search: KLDGain per node too small.";
    }
    // If smart pruning tells to stop (best move found), stop.
    if (only_one_possible_move_left_) {
      FireStopInternal();
      LOGFILE << "Stopped search: Only one move candidate left.";
    }
    // Stop if reached playouts limit.
    if (limits_.playouts >= 0 && total_playouts_ >= limits_.playouts) {
      FireStopInternal();
      LOGFILE << "Stopped search: Reached playouts limit: " << total_playouts_
              << ">=" << limits_.playouts;
    }
    // Stop if reached visits limit.
    if (limits_.visits >= 0 &&
        total_playouts_ + initial_visits_ >= limits_.visits) {
      FireStopInternal();
      LOGFILE << "Stopped search: Reached visits limit: "
              << total_playouts_ + initial_visits_ << ">=" << limits_.visits;
    }
    // Stop if reached time limit.
    if (limits_.search_deadline && GetTimeToDeadline() <= 0) {
      LOGFILE << "Stopped search: Ran out of time.";
      FireStopInternal();
    }
    // Stop if average depth reached requested depth.
    if (limits_.depth >= 0 &&
        cum_depth_ / (total_playouts_ ? total_playouts_ : 1) >=
            static_cast<unsigned int>(limits_.depth)) {
      FireStopInternal();
      LOGFILE << "Stopped search: Reached depth.";
    }
  }
  // If we are the first to see that stop is needed.
  if (stop_.load(std::memory_order_acquire) && ok_to_respond_bestmove_ &&
      !bestmove_is_sent_) {
    SendUciInfo();
    EnsureBestMoveKnown();
    SendMovesStats();
    best_move_callback_(
        {final_bestmove_.GetMove(played_history_.IsBlackToMove()),
         final_pondermove_.GetMove(!played_history_.IsBlackToMove())});
    bestmove_is_sent_ = true;
    current_best_edge_ = EdgeAndNode();
  }
}

void Search::UpdateRemainingMoves() {
  if (params_.GetSmartPruningFactor() <= 0.0f) return;
  SharedMutex::Lock lock(nodes_mutex_);
  remaining_playouts_ = std::numeric_limits<int>::max();
  // Check for how many playouts there is time remaining.
  if (limits_.search_deadline && !nps_start_time_) {
    nps_start_time_ = std::chrono::steady_clock::now();
  } else if (limits_.search_deadline) {
    const auto time_since_start =
        std::chrono::duration_cast<std::chrono::milliseconds>(
            std::chrono::steady_clock::now() - *nps_start_time_)
            .count();
    if (time_since_start > kSmartPruningToleranceMs) {
      const auto nps = 1000LL *
                           (total_playouts_ + kSmartPruningToleranceNodes) /
                           time_since_start +
                       1;
      const int64_t remaining_time = GetTimeToDeadline();
      // Put early_exit scaler here so calculation doesn't have to be done on
      // every node.
      const int64_t remaining_playouts =
          remaining_time * nps / params_.GetSmartPruningFactor() / 1000;
      // Don't assign directly to remaining_playouts_ as overflow is possible.
      if (remaining_playouts < remaining_playouts_)
        remaining_playouts_ = remaining_playouts;
    }
  }
  // Check how many visits are left.
  if (limits_.visits >= 0) {
    // Add kMiniBatchSize, as it's possible to exceed visits limit by that
    // number.
    const auto remaining_visits = limits_.visits - total_playouts_ -
                                  initial_visits_ + params_.GetMiniBatchSize() -
                                  1;

    if (remaining_visits < remaining_playouts_)
      remaining_playouts_ = remaining_visits;
  }
  if (limits_.playouts >= 0) {
    // Add kMiniBatchSize, as it's possible to exceed visits limit by that
    // number.
    const auto remaining_playouts =
        limits_.visits - total_playouts_ + params_.GetMiniBatchSize() + 1;
    if (remaining_playouts < remaining_playouts_)
      remaining_playouts_ = remaining_playouts;
  }
  // Even if we exceeded limits, don't go crazy by not allowing any playouts.
  if (remaining_playouts_ <= 1) remaining_playouts_ = 1;
  // Since remaining_playouts_ has changed, the logic for selecting visited root
  // nodes may also change. Use a 0 visit cancel score update to clear out any
  // cached best edge.
  root_node_->CancelScoreUpdate(0);
}

// Return the evaluation of the actual best child, regardless of temperature
// settings. This differs from GetBestMove, which does obey any temperature
// settings. So, somethimes, they may return results of different moves.
std::pair<float, float> Search::GetBestEval() const {
  SharedMutex::SharedLock lock(nodes_mutex_);
  Mutex::Lock counters_lock(counters_mutex_);
  float parent_q = -root_node_->GetQ();
  float parent_d = root_node_->GetD();
  if (!root_node_->HasChildren()) return {parent_q, parent_d};
  EdgeAndNode best_edge = GetBestChildNoTemperature(root_node_);
  return {best_edge.GetQ(parent_q), best_edge.GetD()};
}

std::pair<Move, Move> Search::GetBestMove() {
  SharedMutex::Lock lock(nodes_mutex_);
  Mutex::Lock counters_lock(counters_mutex_);
  EnsureBestMoveKnown();
  return {final_bestmove_.GetMove(played_history_.IsBlackToMove()),
          final_pondermove_.GetMove(!played_history_.IsBlackToMove())};
}

std::int64_t Search::GetTotalPlayouts() const {
  SharedMutex::SharedLock lock(nodes_mutex_);
  return total_playouts_;
}

int Search::PopulateRootMoveLimit(MoveList* root_moves) const {
  // Search moves overrides tablebase.
  if (!limits_.searchmoves.empty()) {
    *root_moves = limits_.searchmoves;
    return 0;
  }

  // Syzygy root_probe returns best_rank for proper eval if
  // moves are syzygy root filtered.
  auto board = played_history_.Last().GetBoard();
  if (!syzygy_tb_ || !board.castlings().no_legal_castle() ||
      (board.ours() | board.theirs()).count() > syzygy_tb_->max_cardinality()) {
    return 0;
  }
  return syzygy_tb_->root_probe(
             played_history_.Last(),
             params_.GetSyzygyFastPlay() ||
                 played_history_.DidRepeatSinceLastZeroingMove(),
             root_moves) ||
         syzygy_tb_->root_probe_wdl(played_history_.Last(), root_moves);
}

// Computes the best move, maybe with temperature (according to the settings).
void Search::EnsureBestMoveKnown() REQUIRES(nodes_mutex_)
    REQUIRES(counters_mutex_) {
  if (bestmove_is_sent_) return;
  if (!root_node_->HasChildren()) return;

  float temperature = params_.GetTemperature();
  const int cutoff_move = params_.GetTemperatureCutoffMove();
  const int moves = played_history_.Last().GetGamePly() / 2;
  if (cutoff_move && (moves + 1) >= cutoff_move) {
    temperature = params_.GetTemperatureEndgame();
  } else if (temperature && params_.GetTempDecayMoves()) {
    if (moves >= params_.GetTempDecayMoves()) {
      temperature = 0.0;
    } else {
      temperature *= static_cast<float>(params_.GetTempDecayMoves() - moves) /
                     params_.GetTempDecayMoves();
    }
  }

  final_bestmove_ = temperature
                        ? GetBestChildWithTemperature(root_node_, temperature)
                        : GetBestChildNoTemperature(root_node_);

  if (final_bestmove_.HasNode() && final_bestmove_.node()->HasChildren()) {
    final_pondermove_ = GetBestChildNoTemperature(final_bestmove_.node());
  }
}

// Returns @count children with most visits.
std::vector<EdgeAndNode> Search::GetBestChildrenNoTemperature(Node* parent,
                                                              int count) const {
  MoveList root_limit;
  if (parent == root_node_) {
    PopulateRootMoveLimit(&root_limit);
  }
  // Best child is selected using the following criteria:
  // with Certainty Propagation:
  // * Prefer terminal wins, then certain wins.
  // * Avoid losses, but prefer certain losses over terminal losses.
  // Otherwise:
  // * Largest number of playouts.
  // * If two nodes have equal number:
  //   * If that number is 0, the one with larger prior wins.
  //   * If that number is larger than 0, the one with larger eval wins.
  using El = std::tuple<int, uint64_t, float, float, EdgeAndNode>;
  std::vector<El> edges;
  for (auto edge : parent->Edges()) {
    if (parent == root_node_ && !root_limit.empty() &&
        std::find(root_limit.begin(), root_limit.end(), edge.GetMove()) ==
            root_limit.end()) {
      continue;
    }
    edges.emplace_back((params_.GetCertaintyPropagation())
                           ? edge.edge()->GetEQ() * (edge.IsTerminal() + 1)
                           : 0,
                       edge.GetN(), edge.GetQ(0), edge.GetP(), edge);
  }
  // Ensure that certain draws have at least as many virtual visits as the
  // first move with Q<=0 (these visits are used during final sort).
  // The result is that they're always preferred over moves with Q<0.
  // Certain draws with more visits are left as is, so that they are
  // preferred over all less-explored moves, even if those moves have Q>0;
  // in this respect behaviour is identical to normal leela.
  if (params_.GetCertaintyPropagation()) {
    std::partial_sort(edges.begin(), edges.end(), edges.end(),
                      std::greater<El>());
    // largest N with Q >= 0
    uint64_t largest_N = 0;
    for (auto it = edges.begin(); it != edges.end(); ++it) {
      if (std::get<2>(*it) <= 0.0f && largest_N == 0)
        largest_N = std::get<1>(*it);
      if (std::get<4>(*it).edge()->IsCertainDraw() && largest_N > 0)
        std::get<1>(*it) = largest_N;
    }
  }
  // Final sort pass.
  const auto middle = (static_cast<int>(edges.size()) > count)
                          ? edges.begin() + count
                          : edges.end();
  std::partial_sort(edges.begin(), middle, edges.end(), std::greater<El>());

  std::vector<EdgeAndNode> res;
  std::transform(edges.begin(), middle, std::back_inserter(res),
                 [](const El& x) { return std::get<4>(x); });
  return res;
}

// Returns best child.
EdgeAndNode Search::GetBestChildNoTemperature(Node* parent) const {
  auto res = GetBestChildrenNoTemperature(parent, 1);
  return res.empty() ? EdgeAndNode() : res.front();
}

// Returns a child chosen according to weighted-by-temperature visit count.
EdgeAndNode Search::GetBestChildWithTemperature(Node* parent,
                                                float temperature) const {
  MoveList root_limit;
  if (parent == root_node_) {
    PopulateRootMoveLimit(&root_limit);
  }

  std::vector<float> cumulative_sums;
  float sum = 0.0;
  float max_n = 0.0;
  const float offset = params_.GetTemperatureVisitOffset();
  float max_eval = -1.0f;
  const float fpu = GetFpu(params_, parent, parent == root_node_);

  for (auto edge : parent->Edges()) {
    if (parent == root_node_ && !root_limit.empty() &&
        std::find(root_limit.begin(), root_limit.end(), edge.GetMove()) ==
            root_limit.end()) {
      continue;
    }
    if (edge.GetN() + offset > max_n) max_n = edge.GetN() + offset;
    if (edge.GetQ(fpu) > max_eval) max_eval = edge.GetQ(fpu);
  }

  // No move had enough visits for temperature, so use default child criteria
  if (max_n <= 0.0f) return GetBestChildNoTemperature(parent);

  // TODO(crem) Simplify this code when samplers.h is merged.
  const float min_eval =
      max_eval - params_.GetTemperatureWinpctCutoff() / 50.0f;
  for (auto edge : parent->Edges()) {
    if (parent == root_node_ && !root_limit.empty() &&
        std::find(root_limit.begin(), root_limit.end(), edge.GetMove()) ==
            root_limit.end()) {
      continue;
    }
    if (edge.GetQ(fpu) < min_eval) continue;
    sum += std::pow(
        std::max(0.0f, (static_cast<float>(edge.GetN()) + offset) / max_n),
        1 / temperature);
    cumulative_sums.push_back(sum);
  }
  assert(sum);

  const float toss = Random::Get().GetFloat(cumulative_sums.back());
  int idx =
      std::lower_bound(cumulative_sums.begin(), cumulative_sums.end(), toss) -
      cumulative_sums.begin();

  for (auto edge : parent->Edges()) {
    if (parent == root_node_ && !root_limit.empty() &&
        std::find(root_limit.begin(), root_limit.end(), edge.GetMove()) ==
            root_limit.end()) {
      continue;
    }
    if (edge.GetQ(fpu) < min_eval) continue;
    if (idx-- == 0) return edge;
  }
  assert(false);
  return {};
}

void Search::StartThreads(size_t how_many) {
  Mutex::Lock lock(threads_mutex_);
  // First thread is a watchdog thread.
  if (threads_.size() == 0) {
    threads_.emplace_back([this]() { WatchdogThread(); });
  }
  // Start working threads.
  while (threads_.size() <= how_many) {
    threads_.emplace_back([this]() {
      SearchWorker worker(this, params_);
      worker.RunBlocking();
    });
  }
}

void Search::RunBlocking(size_t threads) {
  StartThreads(threads);
  Wait();
}

bool Search::IsSearchActive() const {
  return !stop_.load(std::memory_order_acquire);
}

void Search::WatchdogThread() {
  LOGFILE << "Start a watchdog thread.";
  while (true) {
    MaybeTriggerStop();
    MaybeOutputInfo();

    using namespace std::chrono_literals;
    constexpr auto kMaxWaitTime = std::chrono::milliseconds(100);
    constexpr auto kMinWaitTime = std::chrono::milliseconds(1);

    Mutex::Lock lock(counters_mutex_);
    // Only exit when bestmove is responded. It may happen that search threads
    // already all exited, and we need at least one thread that can do that.
    if (bestmove_is_sent_) break;

    auto remaining_time = limits_.search_deadline
                              ? std::chrono::milliseconds(GetTimeToDeadline())
                              : kMaxWaitTime;
    if (remaining_time > kMaxWaitTime) remaining_time = kMaxWaitTime;
    if (remaining_time < kMinWaitTime) remaining_time = kMinWaitTime;
    // There is no real need to have max wait time, and sometimes it's fine
    // to wait without timeout at all (e.g. in `go nodes` mode), but we
    // still limit wait time for exotic cases like when pc goes to sleep
    // mode during thinking.
    // Minimum wait time is there to prevent busy wait and other threads
    // starvation.
    watchdog_cv_.wait_for(lock.get_raw(), remaining_time, [this]() {
      return stop_.load(std::memory_order_acquire);
    });
  }
  LOGFILE << "End a watchdog thread.";
}

void Search::FireStopInternal() {
  stop_.store(true, std::memory_order_release);
  watchdog_cv_.notify_all();
}

void Search::Stop() {
  Mutex::Lock lock(counters_mutex_);
  ok_to_respond_bestmove_ = true;
  FireStopInternal();
  LOGFILE << "Stopping search due to `stop` uci command.";
}

void Search::Abort() {
  Mutex::Lock lock(counters_mutex_);
  if (!stop_.load(std::memory_order_acquire) ||
      (!bestmove_is_sent_ && !ok_to_respond_bestmove_)) {
    bestmove_is_sent_ = true;
    FireStopInternal();
  }
  LOGFILE << "Aborting search, if it is still active.";
}

void Search::Wait() {
  Mutex::Lock lock(threads_mutex_);
  while (!threads_.empty()) {
    threads_.back().join();
    threads_.pop_back();
  }
}

Search::~Search() {
  Abort();
  Wait();
  LOGFILE << "Search destroyed.";
}

//////////////////////////////////////////////////////////////////////////////
// SearchWorker
//////////////////////////////////////////////////////////////////////////////

void SearchWorker::ExecuteOneIteration() {
  // 1. Initialize internal structures.
  InitializeIteration(search_->network_->NewComputation());

  // 2. Gather minibatch.
  GatherMinibatch();

  // 3. Prefetch into cache.
  MaybePrefetchIntoCache();

  // 4. Run NN computation.
  RunNNComputation();

  // 5. Retrieve NN computations (and terminal values) into nodes.
  FetchMinibatchResults();

  // 6. Propagate the new nodes' information to all their parents in the tree.
  DoBackupUpdate();

  // 7. Update the Search's status and progress information.
  UpdateCounters();
}

// 1. Initialize internal structures.
// ~~~~~~~~~~~~~~~~~~~~~~~~~~~~~~~~~~
void SearchWorker::InitializeIteration(
    std::unique_ptr<NetworkComputation> computation) {
  computation_ = std::make_unique<CachingComputation>(std::move(computation),
                                                      search_->cache_);
  minibatch_.clear();

  if (!root_move_filter_populated_) {
    root_move_filter_populated_ = true;
    int best_rank = search_->PopulateRootMoveLimit(&root_move_filter_);
    if (best_rank) {
      search_->tb_hits_.fetch_add(1, std::memory_order_acq_rel);
      search_->root_syzygy_rank_ = best_rank;
    }
  }
}

// 2. Gather minibatch.
// ~~~~~~~~~~~~~~~~~~~~
void SearchWorker::GatherMinibatch() {
  // Total number of nodes to process.
  int minibatch_size = 0;
  int collision_events_left = params_.GetMaxCollisionEvents();
  int collisions_left = params_.GetMaxCollisionVisitsId();

  // Number of nodes processed out of order.
  number_out_of_order_ = 0;

  // Gather nodes to process in the current batch.
  // If we had too many (kMiniBatchSize) nodes out of order, also interrupt the
  // iteration so that search can exit.
  while (minibatch_size < params_.GetMiniBatchSize() &&
         number_out_of_order_ < params_.GetMiniBatchSize()) {
    // If there's something to process without touching slow neural net, do it.
    if (minibatch_size > 0 && computation_->GetCacheMisses() == 0) return;
    // Pick next node to extend.
    minibatch_.emplace_back(PickNodeToExtend(collisions_left));
    auto& picked_node = minibatch_.back();
    auto* node = picked_node.node;

    // There was a collision. If limit has been reached, return, otherwise
    // just start search of another node.
    if (picked_node.IsCollision()) {
      if (--collision_events_left <= 0) return;
      if ((collisions_left -= picked_node.multivisit) <= 0) return;
      if (search_->stop_.load(std::memory_order_acquire)) return;
      continue;
    }
    ++minibatch_size;

    // If node is already known as terminal (win/loss/draw according to rules
    // of the game), it means that we already visited this node before.
    if (picked_node.IsExtendable()) {
      // Node was never visited, extend it.
      ExtendNode(node);

      // Only send uncertain nodes to a neural network.
      if (!node->IsCertain()) {
        picked_node.nn_queried = true;
        picked_node.is_cache_hit = AddNodeToComputation(node, true);
      }
    }

    // If out of order eval is enabled and the node to compute we added last
    // doesn't require NN eval (i.e. it's a cache hit or terminal node), do
    // out of order eval for it.
    if (params_.GetOutOfOrderEval() && picked_node.CanEvalOutOfOrder()) {
      // Perform out of order eval for the last entry in minibatch_.
      FetchSingleNodeResult(&picked_node, computation_->GetBatchSize() - 1);
      {
        // Nodes mutex for doing node updates.
        SharedMutex::Lock lock(search_->nodes_mutex_);
        DoBackupUpdateSingleNode(picked_node);
      }

      // Remove last entry in minibatch_, as it has just been
      // processed.
      // If NN eval was already processed out of order, remove it.
      if (picked_node.nn_queried) computation_->PopCacheHit();
      minibatch_.pop_back();
      --minibatch_size;
      ++number_out_of_order_;
    }
    // Check for stop at the end so we have at least one node.
    if (search_->stop_.load(std::memory_order_acquire)) return;
  }
}

namespace {
void IncrementNInFlight(Node* node, Node* root, int amount) {
  if (amount == 0) return;
  while (true) {
    node->IncrementNInFlight(amount);
    if (node == root) break;
    node = node->GetParent();
  }
}
}  // namespace

// Returns node and whether there's been a search collision on the node.
SearchWorker::NodeToProcess SearchWorker::PickNodeToExtend(
    int collision_limit) {
  // Starting from search_->root_node_, generate a playout, choosing a
  // node at each level according to the MCTS formula. n_in_flight_ is
  // incremented for each node in the playout (via TryStartScoreUpdate()).

  Node* node = search_->root_node_;
  Node::Iterator best_edge;
  Node::Iterator second_best_edge;

  // Precache a newly constructed node to avoid memory allocations being
  // performed while the mutex is held.
  if (!precached_node_) {
    precached_node_ = std::make_unique<Node>(nullptr, 0);
  }

  SharedMutex::Lock lock(search_->nodes_mutex_);

  // Fetch the current best root node visits for possible smart pruning.
  const int64_t best_node_n = search_->current_best_edge_.GetN();

  // True on first iteration, false as we dive deeper.
  bool is_root_node = true;
  uint16_t depth = 0;
  bool node_already_updated = true;

  while (true) {
    // First, terminate if we find collisions or leaf nodes.
    // Set 'node' to point to the node that was picked on previous iteration,
    // possibly spawning it.
    // TODO(crem) This statement has to be in the end of the loop rather than
    //            in the beginning (and there would be no need for "if
    //            (!is_root_node)"), but that would mean extra mutex lock.
    //            Will revisit that after rethinking locking strategy.
    if (!node_already_updated) {
      node = best_edge.GetOrSpawnNode(/* parent */ node, &precached_node_);
    }
    best_edge.Reset();
    depth++;
    // n_in_flight_ is incremented. If the method returns false, then there is
    // a search collision, and this node is already being expanded.
    if (!node->TryStartScoreUpdate()) {
      if (!is_root_node) {
        IncrementNInFlight(node->GetParent(), search_->root_node_,
                           collision_limit - 1);
      }
      return NodeToProcess::Collision(node, depth, collision_limit);
    }
    // Either terminal/certain or unexamined leaf node -- the end of this
    // playout.
    if (node->IsCertain()) {
      return NodeToProcess::TerminalHit(node, depth, 1);
    } else if (!node->HasChildren()) {
      return NodeToProcess::Extension(node, depth);
    }
    Node* possible_shortcut_child = node->GetCachedBestChild();
    if (possible_shortcut_child) {
      // Add two here to reverse the conservatism that goes into calculating the
      // remaining cache visits.
      collision_limit =
          std::min(collision_limit, node->GetRemainingCacheVisits() + 2);
      is_root_node = false;
      node = possible_shortcut_child;
      node_already_updated = true;
      continue;
    }
    node_already_updated = false;

    // If we fall through, then n_in_flight_ has been incremented but this
    // playout remains incomplete; we must go deeper.
    const float cpuct = ComputeCpuct(params_, node->GetN());
    const float puct_mult =
        cpuct * std::sqrt(std::max(node->GetChildrenVisits(), 1u));
    float best = std::numeric_limits<float>::lowest();
    float second_best = std::numeric_limits<float>::lowest();
    int possible_moves = 0;
    const float fpu = GetFpu(params_, node, is_root_node);
    bool parent_upperbounded = node->IsOnlyUBounded();
    for (auto child : node->Edges()) {
      if (is_root_node) {
        // If there's no chance to catch up to the current best node with
        // remaining playouts, don't consider it.
        // best_move_node_ could have changed since best_node_n was retrieved.
        // To ensure we have at least one node to expand, always include
        // current best node.
        if (child != search_->current_best_edge_ &&
            search_->remaining_playouts_ < best_node_n - child.GetN()) {
          continue;
        }
        // If play certain win and don't search other
        // moves at root. If search limit infinite continue searching other
        // moves.
        if (params_.GetCertaintyPropagation() && child.edge()->IsCertainWin()) {
          if (!search_->limits_.infinite) {
            best_edge = child;
            possible_moves = 1;
            break;
          } else if (search_->current_best_edge_ == child &&
                     possible_moves > 0) {
            continue;
          }
        }
        // If root move filter exists, make sure move is in the list.
        if (!root_move_filter_.empty() &&
            std::find(root_move_filter_.begin(), root_move_filter_.end(),
                      child.GetMove()) == root_move_filter_.end()) {
          continue;
        }
        ++possible_moves;
      }
      float Q = child.GetQ(fpu);

      // Certainty Propagation. Avoid suboptimal childs.
      if (params_.GetCertaintyPropagation()) {
        // Prefers lower bounded childs over drawing children.
        if (child.edge()->IsOnlyLBounded() && child.GetQ(0) <= 0.0f) Q = 0.01f;
        // Prefers drawing children over upper bounded childs.
        if (child.edge()->IsOnlyUBounded() && child.GetQ(0) >= 0.0f) Q = -0.01f;
        // Penalize exploring suboptimal childs throughout the tree.
        if (parent_upperbounded) {
          if (child.edge()->IsOnlyUBounded()) Q -= child.GetN() * 0.1f;
        }
      }

      const float score = child.GetU(puct_mult) + Q;
      if (score > best) {
        second_best = best;
        second_best_edge = best_edge;
        best = score;
        best_edge = child;
      } else if (score > second_best) {
        second_best = score;
        second_best_edge = child;
      }
    }

    if (second_best_edge) {
      int estimated_visits_to_change_best =
          best_edge.GetVisitsToReachU(second_best, puct_mult, fpu);
      // Only cache for n-2 steps as the estimate created by GetVisitsToReachU
      // has potential rounding errors and some conservative logic that can push
      // it up to 2 away from the real value.
      node->UpdateBestChild(best_edge,
                            std::max(0, estimated_visits_to_change_best - 2));
      collision_limit =
          std::min(collision_limit, estimated_visits_to_change_best);
      assert(collision_limit >= 1);
      second_best_edge.Reset();
    }

    if (is_root_node && possible_moves <= 1 && !search_->limits_.infinite) {
      // If there is only one move theoretically possible within remaining time,
      // output it.
      Mutex::Lock counters_lock(search_->counters_mutex_);
      search_->only_one_possible_move_left_ = true;
    }
    is_root_node = false;
  }
}

CertaintyResult SearchWorker::EvalPosition(const Node* node,
                                           const MoveList& legal_moves,
                                           const ChessBoard& board) {
  CertaintyResult certaintyresult = { GameResult::UNDECIDED,
                                      CertaintyTrigger::NONE };
  // Check whether it's a draw/lose by position. Importantly, we must check
  // these before doing the by-rule checks below.
  if (legal_moves.empty()) {
    // Could be a checkmate or a stalemate
    if (board.IsUnderCheck()) {
      certaintyresult = {GameResult::WHITE_WON, CertaintyTrigger::TERMINAL};
    } else {
      certaintyresult = {GameResult::DRAW, CertaintyTrigger::TERMINAL};
    }
    return certaintyresult;
  }

  // We can shortcircuit these draws-by-rule only if they aren't root;
  // if they are root, then thinking about them is the point.
  if (node != search_->root_node_) {
    if (!board.HasMatingMaterial()) {
      return certaintyresult = {GameResult::DRAW, CertaintyTrigger::TERMINAL};
    }

    if (history_.Last().GetNoCaptureNoPawnPly() >= 100) {
      return certaintyresult = {GameResult::DRAW, CertaintyTrigger::TERMINAL};
    }

    if (history_.Last().GetRepetitions() >= 2) {
      return certaintyresult = {GameResult::DRAW, CertaintyTrigger::TERMINAL};
    }

    if ((history_.Last().GetRepetitions() >= 1) &&
        params_.GetTwoFoldDrawScoring()) {
      return certaintyresult = {GameResult::DRAW, CertaintyTrigger::TWO_FOLD};
    }

    // Neither by-position or by-rule termination, but maybe it's a TB position.
    if (!search_->root_syzygy_rank_ && search_->syzygy_tb_ &&
        board.castlings().no_legal_castle() &&
        history_.Last().GetNoCaptureNoPawnPly() == 0 &&
        (board.ours() | board.theirs()).count() <=
            search_->syzygy_tb_->max_cardinality()) {
      ProbeState state;
      const WDLScore wdl =
          search_->syzygy_tb_->probe_wdl(history_.Last(), &state);
      // Only fail state means the WDL is wrong, probe_wdl may produce correct
      // result with a stat other than OK.
      if (state != FAIL) {
        // If the colors seem backwards, check the checkmate check above.
        if (wdl == WDL_WIN) {
          certaintyresult = { GameResult::BLACK_WON, CertaintyTrigger::TB_HIT };
        } else if (wdl == WDL_LOSS) {
          certaintyresult = { GameResult::WHITE_WON, CertaintyTrigger::TB_HIT };
        } else {  // Cursed wins and blessed losses count as draws.
          certaintyresult = { GameResult::DRAW, CertaintyTrigger::NORMAL };
        }
        search_->tb_hits_.fetch_add(1, std::memory_order_acq_rel);
      }
    }
  }
  return certaintyresult;
}

void SearchWorker::ExtendNode(Node* node) {
  // Initialize position sequence with pre-move position.
  history_.Trim(search_->played_history_.GetLength());
  std::vector<Move> to_add;
  // Could instead reserve one more than the difference between history_.size()
  // and history_.capacity().
  to_add.reserve(60);
  Node* cur = node;
  while (cur != search_->root_node_) {
    Node* prev = cur->GetParent();
    to_add.push_back(prev->GetEdgeToNode(cur)->GetMove());
    cur = prev;
  }
  for (int i = to_add.size() - 1; i >= 0; i--) {
    history_.Append(to_add[i]);
  }

  // We don't need the mutex because other threads will see that N=0 and
  // N-in-flight=1 and will not touch this node.
  const auto& board = history_.Last().GetBoard();
  auto legal_moves = board.GenerateLegalMoves();
  CertaintyResult certaintyresult =
      EvalPosition(node, legal_moves, board);

  if (certaintyresult.trigger != CertaintyTrigger::NONE) {
    if (certaintyresult.trigger == CertaintyTrigger::TERMINAL)
      node->MakeTerminal(certaintyresult.gameresult);
    else
      node->MakeCertain(certaintyresult);
    return;
  }
  // Add legal moves as edges of this node.
  node->CreateEdges(legal_moves);
}

// Returns whether node was already in cache.
bool SearchWorker::AddNodeToComputation(Node* node, bool add_if_cached) {
  const auto hash = history_.HashLast(params_.GetCacheHistoryLength() + 1);
  // If already in cache, no need to do anything.
  if (add_if_cached) {
    if (computation_->AddInputByHash(hash)) return true;
  } else {
    if (search_->cache_->ContainsKey(hash)) return true;
  }
  auto planes = EncodePositionForNN(history_, 8, params_.GetHistoryFill());

  std::vector<uint16_t> moves;

  if (node && node->HasChildren()) {
    // Legal moves are known, use them.
    moves.reserve(node->GetNumEdges());
    for (const auto& edge : node->Edges()) {
      moves.emplace_back(edge.GetMove().as_nn_index());
    }
  } else {
    // Cache pseudolegal moves. A bit of a waste, but faster.
    const auto& pseudolegal_moves =
        history_.Last().GetBoard().GeneratePseudolegalMoves();
    moves.reserve(pseudolegal_moves.size());
    for (auto iter = pseudolegal_moves.begin(), end = pseudolegal_moves.end();
         iter != end; ++iter) {
      moves.emplace_back(iter->as_nn_index());
    }
  }

  computation_->AddInput(hash, std::move(planes), std::move(moves));
  return false;
}

// 3. Prefetch into cache.
// ~~~~~~~~~~~~~~~~~~~~~~~
void SearchWorker::MaybePrefetchIntoCache() {
  // TODO(mooskagh) Remove prefetch into cache if node collisions work well.
  // If there are requests to NN, but the batch is not full, try to prefetch
  // nodes which are likely useful in future.
  // TODO(Videodr0me) Maybe use bounds here to more efficiently select nodes.
  if (search_->stop_.load(std::memory_order_acquire)) return;
  if (computation_->GetCacheMisses() > 0 &&
      computation_->GetCacheMisses() < params_.GetMaxPrefetchBatch()) {
    history_.Trim(search_->played_history_.GetLength());
    SharedMutex::SharedLock lock(search_->nodes_mutex_);
    PrefetchIntoCache(search_->root_node_, params_.GetMaxPrefetchBatch() -
                                               computation_->GetCacheMisses());
  }
}

// Prefetches up to @budget nodes into cache. Returns number of nodes
// prefetched.
int SearchWorker::PrefetchIntoCache(Node* node, int budget) {
  if (budget <= 0) return 0;

  // We are in a leaf, which is not yet being processed.
  if (!node || node->GetNStarted() == 0) {
    if (AddNodeToComputation(node, false)) {
      // Make it return 0 to make it not use the slot, so that the function
      // tries hard to find something to cache even among unpopular moves.
      // In practice that slows things down a lot though, as it's not always
      // easy to find what to cache.
      return 1;
    }
    return 1;
  }

  assert(node);
  // n = 0 and n_in_flight_ > 0, that means the node is being extended.
  if (node->GetN() == 0) return 0;
  // The node is certain; don't prefetch it.
  if (node->IsCertain()) return 0;

  // Populate all subnodes and their scores.
  typedef std::pair<float, EdgeAndNode> ScoredEdge;
  std::vector<ScoredEdge> scores;
  const float cpuct = ComputeCpuct(params_, node->GetN());
  const float puct_mult =
      cpuct * std::sqrt(std::max(node->GetChildrenVisits(), 1u));
  const float fpu = GetFpu(params_, node, node == search_->root_node_);
  for (auto edge : node->Edges()) {
    if (edge.GetP() == 0.0f) continue;
    // Flip the sign of a score to be able to easily sort.
    scores.emplace_back(-edge.GetU(puct_mult) - edge.GetQ(fpu), edge);
  }

  size_t first_unsorted_index = 0;
  int total_budget_spent = 0;
  int budget_to_spend = budget;  // Initialize for the case where there's only
                                 // one child.
  for (size_t i = 0; i < scores.size(); ++i) {
    if (search_->stop_.load(std::memory_order_acquire)) break;
    if (budget <= 0) break;

    // Sort next chunk of a vector. 3 at a time. Most of the time it's fine.
    if (first_unsorted_index != scores.size() &&
        i + 2 >= first_unsorted_index) {
      const int new_unsorted_index =
          std::min(scores.size(), budget < 2 ? first_unsorted_index + 2
                                             : first_unsorted_index + 3);
      std::partial_sort(scores.begin() + first_unsorted_index,
                        scores.begin() + new_unsorted_index, scores.end(),
                        [](const ScoredEdge& a, const ScoredEdge& b) {
                          return a.first < b.first;
                        });
      first_unsorted_index = new_unsorted_index;
    }

    auto edge = scores[i].second;
    // Last node gets the same budget as prev-to-last node.
    if (i != scores.size() - 1) {
      // Sign of the score was flipped for sorting, so flip it back.
      const float next_score = -scores[i + 1].first;
      const float q = edge.GetQ(-fpu);
      if (next_score > q) {
        budget_to_spend =
            std::min(budget, int(edge.GetP() * puct_mult / (next_score - q) -
                                 edge.GetNStarted()) +
                                 1);
      } else {
        budget_to_spend = budget;
      }
    }
    history_.Append(edge.GetMove());
    const int budget_spent = PrefetchIntoCache(edge.node(), budget_to_spend);
    history_.Pop();
    budget -= budget_spent;
    total_budget_spent += budget_spent;
  }
  return total_budget_spent;
}

// 4. Run NN computation.
// ~~~~~~~~~~~~~~~~~~~~~~
void SearchWorker::RunNNComputation() { computation_->ComputeBlocking(); }

// 5. Retrieve NN computations (and terminal values) into nodes.
// ~~~~~~~~~~~~~~~~~~~~~~~~~~~~~~~~~~~~~~~~~~~~~~~~~~~~~~~~~~~~~
void SearchWorker::FetchMinibatchResults() {
  // Populate NN/cached results, or terminal results, into nodes.
  int idx_in_computation = 0;
  for (auto& node_to_process : minibatch_) {
    FetchSingleNodeResult(&node_to_process, idx_in_computation);
    if (node_to_process.nn_queried) ++idx_in_computation;
  }
}

void SearchWorker::FetchSingleNodeResult(NodeToProcess* node_to_process,
                                         int idx_in_computation) {
  Node* node = node_to_process->node;
  if (!node_to_process->nn_queried) {
    // Terminal or certain nodes don't involve the neural NetworkComputation,
    // nor do they require any further processing after value retrieval.
    node_to_process->v = node->GetQ();
    node_to_process->d = node->GetD();
    return;
  }
  // For NN results, we need to populate policy as well as value.
  // First the value...
  node_to_process->v = -computation_->GetQVal(idx_in_computation);
  node_to_process->d = computation_->GetDVal(idx_in_computation);
  // ...and secondly, the policy data.
  float total = 0.0;
  for (auto edge : node->Edges()) {
    float p =
        computation_->GetPVal(idx_in_computation, edge.GetMove().as_nn_index());
    if (params_.GetPolicySoftmaxTemp() != 1.0f) {
      // Flush denormals to zero.
      p = p < 1.17549435E-38
              ? 0.0
              : FastPow2(FastLog2(p) / params_.GetPolicySoftmaxTemp());
    }
    edge.edge()->SetP(p);
    // Edge::SetP does some rounding, so only add to the total after rounding.
    total += edge.edge()->GetP();
  }
  // Normalize P values to add up to 1.0.
  if (total > 0.0f) {
    const float scale = 1.0f / total;
    for (auto edge : node->Edges()) edge.edge()->SetP(edge.GetP() * scale);
  }
  // Add Dirichlet noise if enabled and at root.
  if (params_.GetNoise() && node == search_->root_node_) {
    ApplyDirichletNoise(node, 0.25, 0.3);
  }
}

// 6. Propagate the new nodes' information to all their parents in the tree.
// ~~~~~~~~~~~~~~
void SearchWorker::DoBackupUpdate() {
  // Nodes mutex for doing node updates.
  SharedMutex::Lock lock(search_->nodes_mutex_);

  for (const NodeToProcess& node_to_process : minibatch_) {
    DoBackupUpdateSingleNode(node_to_process);
  }
}

void SearchWorker::DoBackupUpdateSingleNode(
    const NodeToProcess& node_to_process) REQUIRES(search_->nodes_mutex_) {
  Node* node = node_to_process.node;
  if (node_to_process.IsCollision()) {
    // If it was a collision, just undo counters.
    for (node = node->GetParent(); node != search_->root_node_->GetParent();
         node = node->GetParent()) {
      node->CancelScoreUpdate(node_to_process.multivisit);
    }
    return;
  }

  // Backup V value up to a root. After 1 visit, V = Q.
  float v = node_to_process.v;
  float d = node_to_process.d;
  bool origin_bounded = node->IsBounded();
  for (Node* n = node; n != search_->root_node_->GetParent();
       n = n->GetParent()) {
    // Certainty Propagation:
    // If update could affect bounds (origin_bounded),
    // check all childs, and update bounds/certainty.
    float prev_q = -100.0f;
    float prev_d = -100.0f;
    if (params_.GetCertaintyPropagation() && n != node && (origin_bounded) &&
        !n->IsCertain()) {
      bool based_on_propagated_tbhit = false;
      int lower_bound = -1;
      int upper_bound = -1;
      for (auto iter : n->Edges()) {
        if (iter.IsLBounded() && iter.GetEQ() > lower_bound)
          lower_bound = iter.GetEQ();
        if (iter.IsUBounded() && iter.GetEQ() > upper_bound)
          upper_bound = iter.GetEQ();
        // Only checking !UBounded so that lower bounded
        // edges, also get the correct upper_bound.
        if (!iter.IsUBounded()) upper_bound = 1;
        if (lower_bound == upper_bound && lower_bound == 1) {
          based_on_propagated_tbhit = iter.IsPropagatedTBHit();
          break;
        }
        based_on_propagated_tbhit |= iter.IsPropagatedTBHit();
      }
      // Exact scores are certain and propagate certainty.
      // Inexact scores propagate their bounds.
      if (lower_bound == upper_bound) {
        if (n != search_->root_node_) {
          prev_q = n->GetQ();
          prev_d = n->GetD();
          n->MakeCertain(-lower_bound, based_on_propagated_tbhit
                                           ? CertaintyTrigger::TB_HIT
                                           : CertaintyTrigger::NORMAL);
          v = (float)-lower_bound;
        }
      } else {
        if (lower_bound > -1) n->UBound(-lower_bound);
        if (upper_bound < 1) n->LBound(-upper_bound);
      }
    }

    // Certainty propagation: reduce error by keeping score in proven bounds.
    if (params_.GetCertaintyPropagation() && n->GetParent() &&
        !n->IsCertain()) {
      if (n->GetOwnEdge()->IsUBounded() && v > 0.0f) v = 0.00f;
      if (n->GetOwnEdge()->IsLBounded() && v < 0.0f) v = 0.00f;
    }

    n->FinalizeScoreUpdate(v, d, node_to_process.multivisit);

    // Certainty propagation: adjust Qs along the path as if all visits already
    // had propagated the certain result.
    if (params_.GetCertaintyPropagation() && (prev_q != -100.0f) &&
        (prev_q != v) && n->IsCertain()) {
      v = v + (v - prev_q) * (n->GetN() - 1);
      d = d + (d - prev_d) * (n->GetN() - 1);
    }

    // Q will be flipped for opponent.
    v = -v;

    // Update best move if new N > best N or
    // if the node is a certain child of root.
    if (n->GetParent() == search_->root_node_ &&
        (search_->current_best_edge_.GetN() <= n->GetN() || n->IsCertain())) {
      search_->current_best_edge_ =
          search_->GetBestChildNoTemperature(search_->root_node_);
    }
  }
  search_->total_playouts_ += node_to_process.multivisit;
  search_->cum_depth_ += node_to_process.depth * node_to_process.multivisit;
  search_->max_depth_ = std::max(search_->max_depth_, node_to_process.depth);
}  // namespace lczero

// 7. Update the Search's status and progress information.
//~~~~~~~~~~~~~~~~~~~~
void SearchWorker::UpdateCounters() {
  search_->UpdateRemainingMoves();  // Updates smart pruning counters.
  search_->UpdateKLDGain();
  search_->MaybeTriggerStop();
  search_->MaybeOutputInfo();

  // If this thread had no work, not even out of order, then sleep for some
  // milliseconds. Collisions don't count as work, so have to enumerate to find
  // out if there was anything done.
  bool work_done = number_out_of_order_ > 0;
  if (!work_done) {
    for (NodeToProcess& node_to_process : minibatch_) {
      if (!node_to_process.IsCollision()) {
        work_done = true;
        break;
      }
    }
  }
  if (!work_done) {
    std::this_thread::sleep_for(std::chrono::milliseconds(10));
  }
}

}  // namespace lczero<|MERGE_RESOLUTION|>--- conflicted
+++ resolved
@@ -127,19 +127,11 @@
     uci_infos.emplace_back(common_info);
     auto& uci_info = uci_infos.back();
     if (score_type == "centipawn") {
-<<<<<<< HEAD
-      uci_info.score = 290.680623072 * tan(1.548090806 * score);
-    } else if (score_type == "win_percentage") {
-      uci_info.score = score * 5000 + 5000;
-    } else if (score_type == "Q") {
-      uci_info.score = score * 10000;
-=======
       uci_info.score = 290.680623072 * tan(1.548090806 * edge.GetQ(default_q));
     } else if (score_type == "win_percentage") {
       uci_info.score = edge.GetQ(default_q) * 5000 + 5000;
     } else if (score_type == "Q") {
       uci_info.score = edge.GetQ(default_q) * 10000;
->>>>>>> 7241fd4f
     }
     if (params_.GetMultiPv() > 1) uci_info.multipv = multipv;
     bool flip = played_history_.IsBlackToMove();
