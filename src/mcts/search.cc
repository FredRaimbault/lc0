/*
  This file is part of Leela Chess Zero.
  Copyright (C) 2018 The LCZero Authors

  Leela Chess is free software: you can redistribute it and/or modify
  it under the terms of the GNU General Public License as published by
  the Free Software Foundation, either version 3 of the License, or
  (at your option) any later version.

  Leela Chess is distributed in the hope that it will be useful,
  but WITHOUT ANY WARRANTY; without even the implied warranty of
  MERCHANTABILITY or FITNESS FOR A PARTICULAR PURPOSE.  See the
  GNU General Public License for more details.

  You should have received a copy of the GNU General Public License
  along with Leela Chess.  If not, see <http://www.gnu.org/licenses/>.

  Additional permission under GNU GPL version 3 section 7

  If you modify this Program, or any covered work, by linking or
  combining it with NVIDIA Corporation's libraries from the NVIDIA CUDA
  Toolkit and the NVIDIA CUDA Deep Neural Network library (or a
  modified version of those libraries), containing parts covered by the
  terms of the respective license agreement, the licensors of this
  Program grant you additional permission to convey the resulting work.
*/

#include "mcts/search.h"

#include <algorithm>
#include <chrono>
#include <cmath>
#include <iomanip>
#include <iostream>
#include <iterator>
#include <sstream>
#include <thread>

#include "mcts/node.h"
#include "neural/cache.h"
#include "neural/encoder.h"
#include "utils/random.h"

namespace lczero {

namespace {
const int kSmartPruningToleranceNodes = 300;
const int kSmartPruningToleranceMs = 200;
// Maximum delay between outputting "uci info" when nothing interesting happens.
const int kUciInfoMinimumFrequencyMs = 5000;
const auto kNNComputationWarningTime = std::chrono::milliseconds(500);
}  // namespace

std::string SearchLimits::DebugString() const {
  std::ostringstream ss;
  ss << "visits:" << visits << " playouts:" << playouts
     << " movetime:" << movetime << " depth:" << depth
     << " infinite:" << infinite;
  return ss.str();
}

Search::Search(const NodeTree& tree, Network* network,
               BestMoveInfo::Callback best_move_callback,
               ThinkingInfo::Callback info_callback, const SearchLimits& limits,
               const OptionsDict& options, NNCache* cache,
               SyzygyTablebase* syzygy_tb)
    : ok_to_respond_bestmove_(!limits.infinite),
      root_node_(tree.GetCurrentHead()),
      cache_(cache),
      syzygy_tb_(syzygy_tb),
      played_history_(tree.GetPositionHistory()),
      network_(network),
      limits_(limits),
      start_time_(std::chrono::steady_clock::now()),
      initial_visits_(root_node_->GetN()),
      best_move_callback_(best_move_callback),
      info_callback_(info_callback),
<<<<<<< HEAD
      params_(options) {}
=======
      params_(options) {
  if (limits_.movetime >= 0) {
    search_deadline_ = std::chrono::steady_clock::now() +
                       std::chrono::milliseconds(limits_.movetime);
  } else {
    search_deadline_ = limits_.search_deadline;
  }
}
>>>>>>> 6544b089

namespace {
void ApplyDirichletNoise(Node* node, float eps, double alpha) {
  float total = 0;
  std::vector<float> noise;

  for (int i = 0; i < node->GetNumEdges(); ++i) {
    float eta = Random::Get().GetGamma(alpha, 1.0);
    noise.emplace_back(eta);
    total += eta;
  }

  if (total < std::numeric_limits<float>::min()) return;

  int noise_idx = 0;
  for (const auto& child : node->Edges()) {
    auto* edge = child.edge();
    edge->SetP(edge->GetP() * (1 - eps) + eps * noise[noise_idx++] / total);
  }
}
}  // namespace

void Search::SendUciInfo() REQUIRES(nodes_mutex_) {
  if (!best_move_edge_) return;

  auto edges = GetBestChildrenNoTemperature(root_node_, params_.GetMultiPv());

  std::vector<ThinkingInfo> uci_infos;

  // Info common for all multipv variants.
  ThinkingInfo common_info;
  common_info.depth = cum_depth_ / (total_playouts_ ? total_playouts_ : 1);
  common_info.seldepth = max_depth_;
  common_info.time = GetTimeSinceStart();
  common_info.nodes = total_playouts_ + initial_visits_;
  common_info.hashfull =
      cache_->GetSize() * 1000LL / std::max(cache_->GetCapacity(), 1);
  common_info.nps =
      common_info.time ? (total_playouts_ * 1000 / common_info.time) : 0;
  common_info.tb_hits = tb_hits_.load(std::memory_order_acquire);

  int multipv = 0;
  for (const auto& edge : edges) {
    ++multipv;
    uci_infos.emplace_back(common_info);
    auto& uci_info = uci_infos.back();
    uci_info.score = 290.680623072 * tan(1.548090806 * edge.GetQ(0));
    if (params_.GetMultiPv() > 1) uci_info.multipv = multipv;
    bool flip = played_history_.IsBlackToMove();
    for (auto iter = edge; iter;
         iter = GetBestChildNoTemperature(iter.node()), flip = !flip) {
      uci_info.pv.push_back(iter.GetMove(flip));
      if (!iter.node()) break;  // Last edge was dangling, cannot continue.
    }
  }

  if (!uci_infos.empty()) last_outputted_uci_info_ = uci_infos.front();
  if (!edges.empty()) last_outputted_best_move_edge_ = best_move_edge_.edge();

  info_callback_(uci_infos);
}

// Decides whether anything important changed in stats and new info should be
// shown to a user.
void Search::MaybeOutputInfo() {
  SharedMutex::Lock lock(nodes_mutex_);
  Mutex::Lock counters_lock(counters_mutex_);
  if (!responded_bestmove_ && best_move_edge_ &&
      (best_move_edge_.edge() != last_outputted_best_move_edge_ ||
       last_outputted_uci_info_.depth !=
           static_cast<int>(cum_depth_ /
                            (total_playouts_ ? total_playouts_ : 1)) ||
       last_outputted_uci_info_.seldepth != max_depth_ ||
       last_outputted_uci_info_.time + kUciInfoMinimumFrequencyMs <
           GetTimeSinceStart())) {
    SendUciInfo();
    if (stop_.load(std::memory_order_acquire) && !ok_to_respond_bestmove_) {
      ThinkingInfo info;
      info.comment =
          "WARNING: Search has reached limit and does not make any progress.";
      info_callback_({info});
    }
  }
}

int64_t Search::GetTimeSinceStart() const {
  return std::chrono::duration_cast<std::chrono::milliseconds>(
             std::chrono::steady_clock::now() - start_time_)
      .count();
}

int64_t Search::GetTimeToDeadline() const {
  if (!limits_.search_deadline) return 0;
  return std::chrono::duration_cast<std::chrono::milliseconds>(
             *limits_.search_deadline - std::chrono::steady_clock::now())
      .count();
}

void Search::SendMovesStats() const {
  const float parent_q =
      -root_node_->GetQ() -
      params_.GetFpuReduction() * std::sqrt(root_node_->GetVisitedPolicy());
  const float U_coeff =
      params_.GetCpuct() *
      std::sqrt(std::max(root_node_->GetChildrenVisits(), 1u));

  std::vector<EdgeAndNode> edges;
  for (const auto& edge : root_node_->Edges()) edges.push_back(edge);

  std::sort(edges.begin(), edges.end(),
            [&parent_q, &U_coeff](EdgeAndNode a, EdgeAndNode b) {
              return std::forward_as_tuple(a.GetN(),
                                           a.GetQ(parent_q) + a.GetU(U_coeff)) <
                     std::forward_as_tuple(b.GetN(),
                                           b.GetQ(parent_q) + b.GetU(U_coeff));
            });

  const bool is_black_to_move = played_history_.IsBlackToMove();
  std::vector<ThinkingInfo> infos;
  for (const auto& edge : edges) {
    infos.emplace_back();
    ThinkingInfo& info = infos.back();
    std::ostringstream oss;
    oss << std::fixed;

    oss << std::left << std::setw(5)
        << edge.GetMove(is_black_to_move).as_string();

    oss << " (" << std::setw(4) << edge.GetMove().as_nn_index() << ")";

    oss << " N: " << std::right << std::setw(7) << edge.GetN() << " (+"
        << std::setw(2) << edge.GetNInFlight() << ") ";

    oss << "(P: " << std::setw(5) << std::setprecision(2) << edge.GetP() * 100
        << "%) ";

    oss << "(Q: " << std::setw(8) << std::setprecision(5) << edge.GetQ(parent_q)
        << ") ";

    oss << "(U: " << std::setw(6) << std::setprecision(5) << edge.GetU(U_coeff)
        << ") ";

    oss << "(Q+U: " << std::setw(8) << std::setprecision(5)
        << edge.GetQ(parent_q) + edge.GetU(U_coeff) << ") ";

    oss << "(V: ";
    optional<float> v;
    if (edge.IsTerminal()) {
      v = edge.node()->GetQ();
    } else {
      NNCacheLock nneval = GetCachedFirstPlyResult(edge);
      if (nneval) v = -nneval->q;
    }
    if (v) {
      oss << std::setw(7) << std::setprecision(4) << *v;
    } else {
      oss << " -.----";
    }
    oss << ") ";

    if (edge.IsTerminal()) oss << "(T) ";

    info.comment = oss.str();
  }
  info_callback_(infos);
}

NNCacheLock Search::GetCachedFirstPlyResult(EdgeAndNode edge) const {
  if (!edge.HasNode()) return {};
  assert(edge.node()->GetParent() == root_node_);
  // It would be relatively straightforward to generalize this to fetch NN
  // results for an abitrary move.
  optional<float> retval;
  PositionHistory history(played_history_);  // Is it worth it to move this
  // initialization to SendMoveStats, reducing n memcpys to 1? Probably not.
  history.Append(edge.GetMove());
  auto hash = history.HashLast(params_.GetCacheHistoryLength() + 1);
  NNCacheLock nneval(cache_, hash);
  return nneval;
}

void Search::MaybeTriggerStop() {
  SharedMutex::Lock nodes_lock(nodes_mutex_);
  Mutex::Lock lock(counters_mutex_);
  // Already responded bestmove, nothing to do here.
  if (responded_bestmove_) return;
  // Don't stop when the root node is not yet expanded.
  if (total_playouts_ == 0) return;
<<<<<<< HEAD
  // If smart pruning tells to stop (best move found), stop.
  if (found_best_move_) {
    FireStopInternal();
  }
  // Stop if reached playouts limit.
  if (limits_.playouts >= 0 && total_playouts_ >= limits_.playouts) {
    FireStopInternal();
  }
  // Stop if reached visits limit.
  if (limits_.visits >= 0 &&
      total_playouts_ + initial_visits_ >= limits_.visits) {
    FireStopInternal();
  }
  // Stop if reached time limit.
  if (limits_.search_deadline && GetTimeToDeadline() <= 0) {
    FireStopInternal();
  }
  // Stop if average depth reached requested depth.
  if (limits_.depth >= 0 &&
      cum_depth_ / (total_playouts_ ? total_playouts_ : 1) >=
          static_cast<unsigned int>(limits_.depth)) {
    FireStopInternal();
=======

  // If not yet stopped, try to stop for different reasons.
  if (!stop_.load(std::memory_order_acquire)) {
    // If smart pruning tells to stop (best move found), stop.
    if (found_best_move_) {
      FireStopInternal();
      LOGFILE << "Stopped search: Only one move candidate left.";
    }
    // Stop if reached playouts limit.
    if (limits_.playouts >= 0 && total_playouts_ >= limits_.playouts) {
      FireStopInternal();
      LOGFILE << "Stopped search: Reached playouts limit: " << total_playouts_
              << ">=" << limits_.playouts;
    }
    // Stop if reached visits limit.
    if (limits_.visits >= 0 &&
        total_playouts_ + initial_visits_ >= limits_.visits) {
      FireStopInternal();
      LOGFILE << "Stopped search: Reached visits limit: "
              << total_playouts_ + initial_visits_ << ">=" << limits_.visits;
    }
    // Stop if reached time limit.
    if (search_deadline_ && GetTimeToDeadline() <= 0) {
      LOGFILE << "Stopped search: Ran out of time.";
      FireStopInternal();
    }
    // Stop if average depth reached requested depth.
    if (limits_.depth >= 0 &&
        cum_depth_ / (total_playouts_ ? total_playouts_ : 1) >=
            static_cast<unsigned int>(limits_.depth)) {
      FireStopInternal();
      LOGFILE << "Stopped search: Reached depth.";
    }
>>>>>>> 6544b089
  }
  // If we are the first to see that stop is needed.
  if (stop_.load(std::memory_order_acquire) && ok_to_respond_bestmove_ &&
      !responded_bestmove_) {
    SendUciInfo();
    if (params_.GetVerboseStats()) SendMovesStats();
    best_move_ = GetBestMoveInternal();
    best_move_callback_({best_move_.first, best_move_.second});
    responded_bestmove_ = true;
    best_move_edge_ = EdgeAndNode();
  }
}

void Search::UpdateRemainingMoves() {
  if (params_.GetSmartPruningFactor() <= 0.0f) return;
  SharedMutex::Lock lock(nodes_mutex_);
  remaining_playouts_ = std::numeric_limits<int>::max();
  // Check for how many playouts there is time remaining.
  if (limits_.search_deadline && !nps_start_time_) {
    nps_start_time_ = std::chrono::steady_clock::now();
  } else if (limits_.search_deadline) {
    auto time_since_start =
        std::chrono::duration_cast<std::chrono::milliseconds>(
            std::chrono::steady_clock::now() - *nps_start_time_)
            .count();
    if (time_since_start > kSmartPruningToleranceMs) {
      auto nps = 1000LL * (total_playouts_ + kSmartPruningToleranceNodes) /
                     time_since_start +
                 1;
      int64_t remaining_time = GetTimeToDeadline();
      // Put early_exit scaler here so calculation doesn't have to be done on
      // every node.
      int64_t remaining_playouts =
          remaining_time * nps / params_.GetSmartPruningFactor() / 1000;
      // Don't assign directly to remaining_playouts_ as overflow is possible.
      if (remaining_playouts < remaining_playouts_)
        remaining_playouts_ = remaining_playouts;
    }
  }
  // Check how many visits are left.
  if (limits_.visits >= 0) {
    // Add kMiniBatchSize, as it's possible to exceed visits limit by that
    // number.
    auto remaining_visits = limits_.visits - total_playouts_ - initial_visits_ +
                            params_.GetMiniBatchSize() - 1;

    if (remaining_visits < remaining_playouts_)
      remaining_playouts_ = remaining_visits;
  }
  if (limits_.playouts >= 0) {
    // Add kMiniBatchSize, as it's possible to exceed visits limit by that
    // number.
    auto remaining_playouts =
        limits_.visits - total_playouts_ + params_.GetMiniBatchSize() + 1;
    if (remaining_playouts < remaining_playouts_)
      remaining_playouts_ = remaining_playouts;
  }
  // Even if we exceeded limits, don't go crazy by not allowing any playouts.
  if (remaining_playouts_ <= 1) remaining_playouts_ = 1;
}

// Return the evaluation of the actual best child, regardless of temperature
// settings. This differs from GetBestMove, which does obey any temperature
// settings. So, somethimes, they may return results of different moves.
float Search::GetBestEval() const {
  SharedMutex::SharedLock lock(nodes_mutex_);
  Mutex::Lock counters_lock(counters_mutex_);
  float parent_q = -root_node_->GetQ();
  if (!root_node_->HasChildren()) return parent_q;
  EdgeAndNode best_edge = GetBestChildNoTemperature(root_node_);
  return best_edge.GetQ(parent_q);
}

std::pair<Move, Move> Search::GetBestMove() const {
  SharedMutex::SharedLock lock(nodes_mutex_);
  Mutex::Lock counters_lock(counters_mutex_);
  return GetBestMoveInternal();
}

std::int64_t Search::GetTotalPlayouts() const {
  SharedMutex::SharedLock lock(nodes_mutex_);
  return total_playouts_;
}

bool Search::PopulateRootMoveLimit(MoveList* root_moves) const {
  // Search moves overrides tablebase.
  if (!limits_.searchmoves.empty()) {
    *root_moves = limits_.searchmoves;
    return false;
  }
  auto board = played_history_.Last().GetBoard();
  if (!syzygy_tb_ || !board.castlings().no_legal_castle() ||
      (board.ours() + board.theirs()).count() > syzygy_tb_->max_cardinality()) {
    return false;
  }
  return syzygy_tb_->root_probe(played_history_.Last(),
                                played_history_.DidRepeatSinceLastZeroingMove(),
                                root_moves) ||
         syzygy_tb_->root_probe_wdl(played_history_.Last(), root_moves);
}

// Returns the best move, maybe with temperature (according to the settings).
std::pair<Move, Move> Search::GetBestMoveInternal() const
    REQUIRES_SHARED(nodes_mutex_) REQUIRES_SHARED(counters_mutex_) {
  if (responded_bestmove_) return best_move_;
  if (!root_node_->HasChildren()) return {};

  float temperature = params_.GetTemperature();
  if (temperature && params_.GetTempDecayMoves()) {
    int moves = played_history_.Last().GetGamePly() / 2;
    if (moves >= params_.GetTempDecayMoves()) {
      temperature = 0.0;
    } else {
      temperature *= static_cast<float>(params_.GetTempDecayMoves() - moves) /
                     params_.GetTempDecayMoves();
    }
  }

  auto best_node = temperature
                       ? GetBestChildWithTemperature(root_node_, temperature)
                       : GetBestChildNoTemperature(root_node_);

  Move ponder_move;  // Default is "null move" which means "don't display
                     // anything".
  if (best_node.HasNode() && best_node.node()->HasChildren()) {
    ponder_move = GetBestChildNoTemperature(best_node.node())
                      .GetMove(!played_history_.IsBlackToMove());
  }
  return {best_node.GetMove(played_history_.IsBlackToMove()), ponder_move};
}

// Returns @count children with most visits.
std::vector<EdgeAndNode> Search::GetBestChildrenNoTemperature(Node* parent,
                                                              int count) const {
  MoveList root_limit;
  if (parent == root_node_) {
    PopulateRootMoveLimit(&root_limit);
  }
  // Best child is selected using the following criteria:
  // * Largest number of playouts.
  // * If two nodes have equal number:
  //   * If that number is 0, the one with larger prior wins.
  //   * If that number is larger than 0, the one with larger eval wins.
  using El = std::tuple<uint64_t, float, float, EdgeAndNode>;
  std::vector<El> edges;
  for (auto edge : parent->Edges()) {
    if (parent == root_node_ && !root_limit.empty() &&
        std::find(root_limit.begin(), root_limit.end(), edge.GetMove()) ==
            root_limit.end()) {
      continue;
    }
    edges.emplace_back(edge.GetN(), edge.GetQ(0), edge.GetP(), edge);
  }
  auto middle = (static_cast<int>(edges.size()) > count) ? edges.begin() + count
                                                         : edges.end();
  std::partial_sort(edges.begin(), middle, edges.end(), std::greater<El>());

  std::vector<EdgeAndNode> res;
  std::transform(edges.begin(), middle, std::back_inserter(res),
                 [](const El& x) { return std::get<3>(x); });
  return res;
}

// Returns a child with most visits.
EdgeAndNode Search::GetBestChildNoTemperature(Node* parent) const {
  auto res = GetBestChildrenNoTemperature(parent, 1);
  return res.empty() ? EdgeAndNode() : res.front();
}

// Returns a child chosen according to weighted-by-temperature visit count.
EdgeAndNode Search::GetBestChildWithTemperature(Node* parent,
                                                float temperature) const {
  MoveList root_limit;
  if (parent == root_node_) {
    PopulateRootMoveLimit(&root_limit);
  }

  std::vector<float> cumulative_sums;
  float sum = 0.0;
  float max_n = 0.0;
  float offset = params_.GetTemperatureVisitOffset();

  for (auto edge : parent->Edges()) {
    if (parent == root_node_ && !root_limit.empty() &&
        std::find(root_limit.begin(), root_limit.end(), edge.GetMove()) ==
            root_limit.end()) {
      continue;
    }
    if (edge.GetN() + offset > max_n) {
      max_n = edge.GetN() + offset;
    }
  }

  // No move had enough visits for temperature, so use default child criteria
  if (max_n <= 0.0f) return GetBestChildNoTemperature(parent);

  for (auto edge : parent->Edges()) {
    if (parent == root_node_ && !root_limit.empty() &&
        std::find(root_limit.begin(), root_limit.end(), edge.GetMove()) ==
            root_limit.end()) {
      continue;
    }
    sum += std::pow(
        std::max(0.0f, (static_cast<float>(edge.GetN()) + offset) / max_n),
        1 / temperature);
    cumulative_sums.push_back(sum);
  }
  assert(sum);

  float toss = Random::Get().GetFloat(cumulative_sums.back());
  int idx =
      std::lower_bound(cumulative_sums.begin(), cumulative_sums.end(), toss) -
      cumulative_sums.begin();

  for (auto edge : parent->Edges()) {
    if (parent == root_node_ && !root_limit.empty() &&
        std::find(root_limit.begin(), root_limit.end(), edge.GetMove()) ==
            root_limit.end()) {
      continue;
    }
    if (idx-- == 0) return edge;
  }
  assert(false);
  return {};
}

void Search::StartThreads(size_t how_many) {
  Mutex::Lock lock(threads_mutex_);
  // First thread is a watchdog thread.
  if (threads_.size() == 0) {
    threads_.emplace_back([this]() { WatchdogThread(); });
  }
  // Start working threads.
  while (threads_.size() <= how_many) {
    threads_.emplace_back([this]() {
      SearchWorker worker(this, params_);
      worker.RunBlocking();
    });
  }
}

void Search::RunBlocking(size_t threads) {
  StartThreads(threads);
  Wait();
}

bool Search::IsSearchActive() const {
  return !stop_.load(std::memory_order_acquire);
}

void Search::WatchdogThread() {
<<<<<<< HEAD
  LOGFILE << "Starting watchdog thread.";
  while (IsSearchActive()) {
    {
      using namespace std::chrono_literals;
      constexpr auto kMaxWaitTime = 100ms;
      constexpr auto kMinWaitTime = 1ms;
      Mutex::Lock lock(counters_mutex_);
      auto remaining_time = limits_.search_deadline
                                ? std::chrono::milliseconds(GetTimeToDeadline())
                                : kMaxWaitTime;
      if (remaining_time > kMaxWaitTime) remaining_time = kMaxWaitTime;
      if (remaining_time < kMinWaitTime) remaining_time = kMinWaitTime;
      // There is no real need to have max wait time, and sometimes it's fine
      // to wait without timeout at all (e.g. in `go nodes` mode), but we
      // still limit wait time for exotic cases like when pc goes to sleep
      // mode during thinking.
      // Minimum wait time is there to prevent busy wait and other thread
      // starvation.
      watchdog_cv_.wait_for(lock.get_raw(), remaining_time,
                            [this]()
                                NO_THREAD_SAFETY_ANALYSIS { return stop_; });
    }
=======
  LOGFILE << "Start a watchdog thread.";
  while (true) {
>>>>>>> 6544b089
    MaybeTriggerStop();
    MaybeOutputInfo();

    using namespace std::chrono_literals;
    constexpr auto kMaxWaitTime = std::chrono::milliseconds(100);
    constexpr auto kMinWaitTime = std::chrono::milliseconds(1);

    Mutex::Lock lock(counters_mutex_);
    // Only exit when bestmove is responded. It may happen that search threads
    // already all exited, and we need at least one thread that can do that.
    if (responded_bestmove_) break;

    auto remaining_time = search_deadline_
                              ? std::chrono::milliseconds(GetTimeToDeadline())
                              : kMaxWaitTime;
    if (remaining_time > kMaxWaitTime) remaining_time = kMaxWaitTime;
    if (remaining_time < kMinWaitTime) remaining_time = kMinWaitTime;
    // There is no real need to have max wait time, and sometimes it's fine
    // to wait without timeout at all (e.g. in `go nodes` mode), but we
    // still limit wait time for exotic cases like when pc goes to sleep
    // mode during thinking.
    // Minimum wait time is there to prevent busy wait and other threads
    // starvation.
    watchdog_cv_.wait_for(lock.get_raw(), remaining_time, [this]() {
      return stop_.load(std::memory_order_acquire);
    });
  }
  LOGFILE << "End a watchdog thread.";
}

void Search::FireStopInternal() {
  stop_.store(true, std::memory_order_release);
  watchdog_cv_.notify_all();
}

void Search::Stop() {
  Mutex::Lock lock(counters_mutex_);
  ok_to_respond_bestmove_ = true;
  FireStopInternal();
  LOGFILE << "Stopping search due to `stop` uci command.";
}

void Search::Abort() {
  Mutex::Lock lock(counters_mutex_);
  responded_bestmove_ = true;
  FireStopInternal();
  LOGFILE << "Aborting search, if it is still active.";
}

void Search::Wait() {
  Mutex::Lock lock(threads_mutex_);
  while (!threads_.empty()) {
    threads_.back().join();
    threads_.pop_back();
  }
}

Search::~Search() {
  Abort();
  Wait();
  LOGFILE << "Search destroyed.";
}

//////////////////////////////////////////////////////////////////////////////
// SearchWorker
//////////////////////////////////////////////////////////////////////////////

void SearchWorker::ExecuteOneIteration() {
  // 1. Initialize internal structures.
  InitializeIteration(search_->network_->NewComputation());

  // 2. Gather minibatch.
  GatherMinibatch();

  // 3. Prefetch into cache.
  MaybePrefetchIntoCache();

  // 4. Run NN computation.
  RunNNComputation();

  // 5. Retrieve NN computations (and terminal values) into nodes.
  FetchMinibatchResults();

  // 6. Propagate the new nodes' information to all their parents in the tree.
  DoBackupUpdate();

  // 7. Update the Search's status and progress information.
  UpdateCounters();
}

// 1. Initialize internal structures.
// ~~~~~~~~~~~~~~~~~~~~~~~~~~~~~~~~~~
void SearchWorker::InitializeIteration(
    std::unique_ptr<NetworkComputation> computation) {
  computation_ = std::make_unique<CachingComputation>(std::move(computation),
                                                      search_->cache_);
  minibatch_.clear();

  if (!root_move_filter_populated_) {
    root_move_filter_populated_ = true;
    if (search_->PopulateRootMoveLimit(&root_move_filter_)) {
      search_->tb_hits_.fetch_add(1, std::memory_order_acq_rel);
    }
  }
}

// 2. Gather minibatch.
// ~~~~~~~~~~~~~~~~~~~~
void SearchWorker::GatherMinibatch() {
  // Total number of nodes to process.
  int minibatch_size = 0;
  int collision_events_left = params_.GetMaxCollisionEvents();
  int collisions_left = params_.GetMaxCollisionVisitsId();

  // Number of nodes processed out of order.
  number_out_of_order_ = 0;

  // Gather nodes to process in the current batch.
  // If we had too many (kMiniBatchSize) nodes out of order, also interrupt the
  // iteration so that search can exit.
  while (minibatch_size < params_.GetMiniBatchSize() &&
         number_out_of_order_ < params_.GetMiniBatchSize()) {
    // If there's something to process without touching slow neural net, do it.
    if (minibatch_size > 0 && computation_->GetCacheMisses() == 0) return;
    // Pick next node to extend.
    minibatch_.emplace_back(PickNodeToExtend(collisions_left));
    auto& picked_node = minibatch_.back();
    auto* node = picked_node.node;

    // There was a collision. If limit has been reached, return, otherwise
    // just start search of another node.
    if (picked_node.IsCollision()) {
      if (--collision_events_left <= 0) return;
      if ((collisions_left -= picked_node.multivisit) <= 0) return;
      if (search_->stop_.load(std::memory_order_acquire)) return;
      continue;
    }
    ++minibatch_size;

    // If node is already known as terminal (win/loss/draw according to rules
    // of the game), it means that we already visited this node before.
    if (picked_node.IsExtendable()) {
      // Node was never visited, extend it.
      ExtendNode(node);

      // Only send non-terminal nodes to a neural network.
      if (!node->IsTerminal()) {
        picked_node.nn_queried = true;
        picked_node.is_cache_hit = AddNodeToComputation(node, true);
      }
    }

    // If out of order eval is enabled and the node to compute we added last
    // doesn't require NN eval (i.e. it's a cache hit or terminal node), do
    // out of order eval for it.
    if (params_.GetOutOfOrderEval() && picked_node.CanEvalOutOfOrder()) {
      // Perform out of order eval for the last entry in minibatch_.
      FetchSingleNodeResult(&picked_node, computation_->GetBatchSize() - 1);
      {
        // Nodes mutex for doing node updates.
        SharedMutex::Lock lock(search_->nodes_mutex_);
        DoBackupUpdateSingleNode(picked_node);
      }

      // Remove last entry in minibatch_, as it has just been
      // processed.
      // If NN eval was already processed out of order, remove it.
      if (picked_node.nn_queried) computation_->PopCacheHit();
      minibatch_.pop_back();
      --minibatch_size;
      ++number_out_of_order_;
    }
    // Check for stop at the end so we have at least one node.
    if (search_->stop_.load(std::memory_order_acquire)) return;
  }
}

namespace {
void IncrementNInFlight(Node* node, Node* root, int amount) {
  if (amount == 0) return;
  while (true) {
    node->IncrementNInFlight(amount);
    if (node == root) break;
    node = node->GetParent();
  }
}
}  // namespace

// Returns node and whether there's been a search collision on the node.
SearchWorker::NodeToProcess SearchWorker::PickNodeToExtend(
    int collision_limit) {
  // Starting from search_->root_node_, generate a playout, choosing a
  // node at each level according to the MCTS formula. n_in_flight_ is
  // incremented for each node in the playout (via TryStartScoreUpdate()).

  Node* node = search_->root_node_;
  Node::Iterator best_edge;
  Node::Iterator second_best_edge;
  // Initialize position sequence with pre-move position.
  history_.Trim(search_->played_history_.GetLength());

  SharedMutex::Lock lock(search_->nodes_mutex_);

  // Fetch the current best root node visits for possible smart pruning.
  int64_t best_node_n = search_->best_move_edge_.GetN();

  // True on first iteration, false as we dive deeper.
  bool is_root_node = true;
  uint16_t depth = 0;

  while (true) {
    // First, terminate if we find collisions or leaf nodes.
    // Set 'node' to point to the node that was picked on previous iteration,
    // possibly spawning it.
    // TODO(crem) This statement has to be in the end of the loop rather than
    //            in the beginning (and there would be no need for "if
    //            (!is_root_node)"), but that would mean extra mutex lock.
    //            Will revisit that after rethinking locking strategy.
    if (!is_root_node) node = best_edge.GetOrSpawnNode(/* parent */ node);
    best_edge.Reset();
    depth++;
    // n_in_flight_ is incremented. If the method returns false, then there is
    // a search collision, and this node is already being expanded.
    if (!node->TryStartScoreUpdate()) {
      IncrementNInFlight(node, search_->root_node_, collision_limit - 1);
      return NodeToProcess::Collision(node, depth, collision_limit);
    }
    // Either terminal or unexamined leaf node -- the end of this playout.
    if (!node->HasChildren()) {
      if (node->IsTerminal()) {
        IncrementNInFlight(node, search_->root_node_, collision_limit - 1);
        return NodeToProcess::TerminalHit(node, depth, collision_limit);
      } else {
        return NodeToProcess::Extension(node, depth);
      }
    }

    // If we fall through, then n_in_flight_ has been incremented but this
    // playout remains incomplete; we must go deeper.
    float puct_mult =
        params_.GetCpuct() * std::sqrt(std::max(node->GetChildrenVisits(), 1u));
    float best = std::numeric_limits<float>::lowest();
    float second_best = std::numeric_limits<float>::lowest();
    int possible_moves = 0;
    float parent_q =
        ((is_root_node && params_.GetNoise()) || !params_.GetFpuReduction())
            ? -node->GetQ()
            : -node->GetQ() - params_.GetFpuReduction() *
                                  std::sqrt(node->GetVisitedPolicy());
    for (auto child : node->Edges()) {
      if (is_root_node) {
        // If there's no chance to catch up to the current best node with
        // remaining playouts, don't consider it.
        // best_move_node_ could have changed since best_node_n was retrieved.
        // To ensure we have at least one node to expand, always include
        // current best node.
        if (child != search_->best_move_edge_ &&
            search_->remaining_playouts_ < best_node_n - child.GetN()) {
          continue;
        }
        // If root move filter exists, make sure move is in the list.
        if (!root_move_filter_.empty() &&
            std::find(root_move_filter_.begin(), root_move_filter_.end(),
                      child.GetMove()) == root_move_filter_.end()) {
          continue;
        }
        ++possible_moves;
      }
      float Q = child.GetQ(parent_q);
      const float score = child.GetU(puct_mult) + Q;
      if (score > best) {
        second_best = best;
        second_best_edge = best_edge;
        best = score;
        best_edge = child;
      } else if (score > second_best) {
        second_best = score;
        second_best_edge = child;
      }
    }

    if (second_best_edge) {
      collision_limit = std::min(
          collision_limit,
          best_edge.GetVisitsToReachU(second_best, puct_mult, parent_q));
      assert(collision_limit >= 1);
      second_best_edge.Reset();
    }

    history_.Append(best_edge.GetMove());
    if (is_root_node && possible_moves <= 1 && !search_->limits_.infinite) {
      // If there is only one move theoretically possible within remaining time,
      // output it.
      Mutex::Lock counters_lock(search_->counters_mutex_);
      search_->found_best_move_ = true;
    }
    is_root_node = false;
  }
}

void SearchWorker::ExtendNode(Node* node) {
  // We don't need the mutex because other threads will see that N=0 and
  // N-in-flight=1 and will not touch this node.
  const auto& board = history_.Last().GetBoard();
  auto legal_moves = board.GenerateLegalMoves();

  // Check whether it's a draw/lose by position. Importantly, we must check
  // these before doing the by-rule checks below.
  if (legal_moves.empty()) {
    // Could be a checkmate or a stalemate
    if (board.IsUnderCheck()) {
      node->MakeTerminal(GameResult::WHITE_WON);
    } else {
      node->MakeTerminal(GameResult::DRAW);
    }
    return;
  }

  // We can shortcircuit these draws-by-rule only if they aren't root;
  // if they are root, then thinking about them is the point.
  if (node != search_->root_node_) {
    if (!board.HasMatingMaterial()) {
      node->MakeTerminal(GameResult::DRAW);
      return;
    }

    if (history_.Last().GetNoCaptureNoPawnPly() >= 100) {
      node->MakeTerminal(GameResult::DRAW);
      return;
    }

    if (history_.Last().GetRepetitions() >= 2) {
      node->MakeTerminal(GameResult::DRAW);
      return;
    }

    // Neither by-position or by-rule termination, but maybe it's a TB position.
    if (search_->syzygy_tb_ && board.castlings().no_legal_castle() &&
        history_.Last().GetNoCaptureNoPawnPly() == 0 &&
        (board.ours() + board.theirs()).count() <=
            search_->syzygy_tb_->max_cardinality()) {
      ProbeState state;
      WDLScore wdl = search_->syzygy_tb_->probe_wdl(history_.Last(), &state);
      // Only fail state means the WDL is wrong, probe_wdl may produce correct
      // result with a stat other than OK.
      if (state != FAIL) {
        // If the colors seem backwards, check the checkmate check above.
        if (wdl == WDL_WIN) {
          node->MakeTerminal(GameResult::BLACK_WON);
        } else if (wdl == WDL_LOSS) {
          node->MakeTerminal(GameResult::WHITE_WON);
        } else {  // Cursed wins and blessed losses count as draws.
          node->MakeTerminal(GameResult::DRAW);
        }
        search_->tb_hits_.fetch_add(1, std::memory_order_acq_rel);
        return;
      }
    }
  }

  // Add legal moves as edges of this node.
  node->CreateEdges(legal_moves);
}

// Returns whether node was already in cache.
bool SearchWorker::AddNodeToComputation(Node* node, bool add_if_cached) {
  auto hash = history_.HashLast(params_.GetCacheHistoryLength() + 1);
  // If already in cache, no need to do anything.
  if (add_if_cached) {
    if (computation_->AddInputByHash(hash)) return true;
  } else {
    if (search_->cache_->ContainsKey(hash)) return true;
  }
  auto planes = EncodePositionForNN(history_, 8);

  std::vector<uint16_t> moves;

  if (node && node->HasChildren()) {
    // Legal moves are known, use them.
    for (auto edge : node->Edges()) {
      moves.emplace_back(edge.GetMove().as_nn_index());
    }
  } else {
    // Cache pseudolegal moves. A bit of a waste, but faster.
    const auto& pseudolegal_moves =
        history_.Last().GetBoard().GeneratePseudolegalMoves();
    moves.reserve(pseudolegal_moves.size());
    for (auto iter = pseudolegal_moves.begin(), end = pseudolegal_moves.end();
         iter != end; ++iter) {
      moves.emplace_back(iter->as_nn_index());
    }
  }

  computation_->AddInput(hash, std::move(planes), std::move(moves));
  return false;
}

// 3. Prefetch into cache.
// ~~~~~~~~~~~~~~~~~~~~~~~
void SearchWorker::MaybePrefetchIntoCache() {
  // TODO(mooskagh) Remove prefetch into cache if node collisions work well.
  // If there are requests to NN, but the batch is not full, try to prefetch
  // nodes which are likely useful in future.
  if (search_->stop_.load(std::memory_order_acquire)) return;
  if (computation_->GetCacheMisses() > 0 &&
      computation_->GetCacheMisses() < params_.GetMaxPrefetchBatch()) {
    history_.Trim(search_->played_history_.GetLength());
    SharedMutex::SharedLock lock(search_->nodes_mutex_);
    PrefetchIntoCache(search_->root_node_, params_.GetMaxPrefetchBatch() -
                                               computation_->GetCacheMisses());
  }
}

// Prefetches up to @budget nodes into cache. Returns number of nodes
// prefetched.
int SearchWorker::PrefetchIntoCache(Node* node, int budget) {
  if (budget <= 0) return 0;

  // We are in a leaf, which is not yet being processed.
  if (!node || node->GetNStarted() == 0) {
    if (AddNodeToComputation(node, false)) {
      // Make it return 0 to make it not use the slot, so that the function
      // tries hard to find something to cache even among unpopular moves.
      // In practice that slows things down a lot though, as it's not always
      // easy to find what to cache.
      return 1;
    }
    return 1;
  }

  assert(node);
  // n = 0 and n_in_flight_ > 0, that means the node is being extended.
  if (node->GetN() == 0) return 0;
  // The node is terminal; don't prefetch it.
  if (node->IsTerminal()) return 0;

  // Populate all subnodes and their scores.
  typedef std::pair<float, EdgeAndNode> ScoredEdge;
  std::vector<ScoredEdge> scores;
  float puct_mult =
      params_.GetCpuct() * std::sqrt(std::max(node->GetChildrenVisits(), 1u));
  // FPU reduction is not taken into account.
  const float parent_q = -node->GetQ();
  for (auto edge : node->Edges()) {
    if (edge.GetP() == 0.0f) continue;
    // Flip the sign of a score to be able to easily sort.
    scores.emplace_back(-edge.GetU(puct_mult) - edge.GetQ(parent_q), edge);
  }

  size_t first_unsorted_index = 0;
  int total_budget_spent = 0;
  int budget_to_spend = budget;  // Initialize for the case where there's only
                                 // one child.
  for (size_t i = 0; i < scores.size(); ++i) {
    if (search_->stop_.load(std::memory_order_acquire)) break;
    if (budget <= 0) break;

    // Sort next chunk of a vector. 3 at a time. Most of the time it's fine.
    if (first_unsorted_index != scores.size() &&
        i + 2 >= first_unsorted_index) {
      const int new_unsorted_index =
          std::min(scores.size(), budget < 2 ? first_unsorted_index + 2
                                             : first_unsorted_index + 3);
      std::partial_sort(scores.begin() + first_unsorted_index,
                        scores.begin() + new_unsorted_index, scores.end(),
                        [](const ScoredEdge& a, const ScoredEdge& b) {
                          return a.first < b.first;
                        });
      first_unsorted_index = new_unsorted_index;
    }

    auto edge = scores[i].second;
    // Last node gets the same budget as prev-to-last node.
    if (i != scores.size() - 1) {
      // Sign of the score was flipped for sorting, so flip it back.
      const float next_score = -scores[i + 1].first;
      const float q = edge.GetQ(-parent_q);
      if (next_score > q) {
        budget_to_spend =
            std::min(budget, int(edge.GetP() * puct_mult / (next_score - q) -
                                 edge.GetNStarted()) +
                                 1);
      } else {
        budget_to_spend = budget;
      }
    }
    history_.Append(edge.GetMove());
    const int budget_spent = PrefetchIntoCache(edge.node(), budget_to_spend);
    history_.Pop();
    budget -= budget_spent;
    total_budget_spent += budget_spent;
  }
  return total_budget_spent;
}

// 4. Run NN computation.
// ~~~~~~~~~~~~~~~~~~~~~~
void SearchWorker::RunNNComputation() {
  const auto start_time = std::chrono::steady_clock::now();
  computation_->ComputeBlocking();
  const auto end_time = std::chrono::steady_clock::now();
  if (end_time - start_time > kNNComputationWarningTime) {
    CERR << "Warning: too long computation: "
         << std::chrono::duration_cast<std::chrono::milliseconds>(end_time -
                                                                  start_time)
                .count()
         << "ms";
  }
}

// 5. Retrieve NN computations (and terminal values) into nodes.
// ~~~~~~~~~~~~~~~~~~~~~~~~~~~~~~~~~~~~~~~~~~~~~~~~~~~~~~~~~~~~~
void SearchWorker::FetchMinibatchResults() {
  // Populate NN/cached results, or terminal results, into nodes.
  int idx_in_computation = 0;
  for (auto& node_to_process : minibatch_) {
    FetchSingleNodeResult(&node_to_process, idx_in_computation);
    if (node_to_process.nn_queried) ++idx_in_computation;
  }
}

void SearchWorker::FetchSingleNodeResult(NodeToProcess* node_to_process,
                                         int idx_in_computation) {
  Node* node = node_to_process->node;
  if (!node_to_process->nn_queried) {
    // Terminal nodes don't involve the neural NetworkComputation, nor do
    // they require any further processing after value retrieval.
    node_to_process->v = node->GetQ();
    return;
  }
  // For NN results, we need to populate policy as well as value.
  // First the value...
  node_to_process->v = -computation_->GetQVal(idx_in_computation);
  // ...and secondly, the policy data.
  float total = 0.0;
  for (auto edge : node->Edges()) {
    float p =
        computation_->GetPVal(idx_in_computation, edge.GetMove().as_nn_index());
    if (params_.GetPolicySoftmaxTemp() != 1.0f) {
      p = pow(p, 1 / params_.GetPolicySoftmaxTemp());
    }
    edge.edge()->SetP(p);
    // Edge::SetP does some rounding, so only add to the total after rounding.
    total += edge.edge()->GetP();
  }
  // Normalize P values to add up to 1.0.
  if (total > 0.0f) {
    float scale = 1.0f / total;
    for (auto edge : node->Edges()) edge.edge()->SetP(edge.GetP() * scale);
  }
  // Add Dirichlet noise if enabled and at root.
  if (params_.GetNoise() && node == search_->root_node_) {
    ApplyDirichletNoise(node, 0.25, 0.3);
  }
}

// 6. Propagate the new nodes' information to all their parents in the tree.
// ~~~~~~~~~~~~~~
void SearchWorker::DoBackupUpdate() {
  // Nodes mutex for doing node updates.
  SharedMutex::Lock lock(search_->nodes_mutex_);

  for (const NodeToProcess& node_to_process : minibatch_) {
    DoBackupUpdateSingleNode(node_to_process);
  }
}

void SearchWorker::DoBackupUpdateSingleNode(
    const NodeToProcess& node_to_process) REQUIRES(search_->nodes_mutex_) {
  Node* node = node_to_process.node;
  if (node_to_process.IsCollision()) {
    // If it was a collision, just undo counters.
    for (node = node->GetParent(); node != search_->root_node_->GetParent();
         node = node->GetParent()) {
      node->CancelScoreUpdate(node_to_process.multivisit);
    }
    return;
  }

  // Backup V value up to a root. After 1 visit, V = Q.
  float v = node_to_process.v;
  for (Node* n = node; n != search_->root_node_->GetParent();
       n = n->GetParent()) {
    n->FinalizeScoreUpdate(v, node_to_process.multivisit);
    // Q will be flipped for opponent.
    v = -v;

    // Update the stats.
    // Best move.
    if (n->GetParent() == search_->root_node_ &&
        search_->best_move_edge_.GetN() <= n->GetN()) {
      search_->best_move_edge_ =
          search_->GetBestChildNoTemperature(search_->root_node_);
    }
  }
  search_->total_playouts_ += node_to_process.multivisit;
  search_->cum_depth_ += node_to_process.depth;
  search_->max_depth_ = std::max(search_->max_depth_, node_to_process.depth);
}  // namespace lczero

// 7. Update the Search's status and progress information.
//~~~~~~~~~~~~~~~~~~~~
void SearchWorker::UpdateCounters() {
  search_->UpdateRemainingMoves();  // Updates smart pruning counters.
  search_->MaybeTriggerStop();
  search_->MaybeOutputInfo();

  // If this thread had no work, not even out of order, then sleep for some
  // milliseconds. Collisions don't count as work, so have to enumerate to find
  // out if there was anything done.
  bool work_done = number_out_of_order_ > 0;
  if (!work_done) {
    for (NodeToProcess& node_to_process : minibatch_) {
      if (!node_to_process.IsCollision()) {
        work_done = true;
        break;
      }
    }
  }
  if (!work_done) {
    std::this_thread::sleep_for(std::chrono::milliseconds(10));
  }
}

}  // namespace lczero<|MERGE_RESOLUTION|>--- conflicted
+++ resolved
@@ -54,8 +54,7 @@
 std::string SearchLimits::DebugString() const {
   std::ostringstream ss;
   ss << "visits:" << visits << " playouts:" << playouts
-     << " movetime:" << movetime << " depth:" << depth
-     << " infinite:" << infinite;
+     << " depth:" << depth << " infinite:" << infinite;
   return ss.str();
 }
 
@@ -75,18 +74,7 @@
       initial_visits_(root_node_->GetN()),
       best_move_callback_(best_move_callback),
       info_callback_(info_callback),
-<<<<<<< HEAD
       params_(options) {}
-=======
-      params_(options) {
-  if (limits_.movetime >= 0) {
-    search_deadline_ = std::chrono::steady_clock::now() +
-                       std::chrono::milliseconds(limits_.movetime);
-  } else {
-    search_deadline_ = limits_.search_deadline;
-  }
-}
->>>>>>> 6544b089
 
 namespace {
 void ApplyDirichletNoise(Node* node, float eps, double alpha) {
@@ -275,30 +263,6 @@
   if (responded_bestmove_) return;
   // Don't stop when the root node is not yet expanded.
   if (total_playouts_ == 0) return;
-<<<<<<< HEAD
-  // If smart pruning tells to stop (best move found), stop.
-  if (found_best_move_) {
-    FireStopInternal();
-  }
-  // Stop if reached playouts limit.
-  if (limits_.playouts >= 0 && total_playouts_ >= limits_.playouts) {
-    FireStopInternal();
-  }
-  // Stop if reached visits limit.
-  if (limits_.visits >= 0 &&
-      total_playouts_ + initial_visits_ >= limits_.visits) {
-    FireStopInternal();
-  }
-  // Stop if reached time limit.
-  if (limits_.search_deadline && GetTimeToDeadline() <= 0) {
-    FireStopInternal();
-  }
-  // Stop if average depth reached requested depth.
-  if (limits_.depth >= 0 &&
-      cum_depth_ / (total_playouts_ ? total_playouts_ : 1) >=
-          static_cast<unsigned int>(limits_.depth)) {
-    FireStopInternal();
-=======
 
   // If not yet stopped, try to stop for different reasons.
   if (!stop_.load(std::memory_order_acquire)) {
@@ -321,7 +285,7 @@
               << total_playouts_ + initial_visits_ << ">=" << limits_.visits;
     }
     // Stop if reached time limit.
-    if (search_deadline_ && GetTimeToDeadline() <= 0) {
+    if (limits_.search_deadline && GetTimeToDeadline() <= 0) {
       LOGFILE << "Stopped search: Ran out of time.";
       FireStopInternal();
     }
@@ -332,7 +296,6 @@
       FireStopInternal();
       LOGFILE << "Stopped search: Reached depth.";
     }
->>>>>>> 6544b089
   }
   // If we are the first to see that stop is needed.
   if (stop_.load(std::memory_order_acquire) && ok_to_respond_bestmove_ &&
@@ -584,33 +547,8 @@
 }
 
 void Search::WatchdogThread() {
-<<<<<<< HEAD
-  LOGFILE << "Starting watchdog thread.";
-  while (IsSearchActive()) {
-    {
-      using namespace std::chrono_literals;
-      constexpr auto kMaxWaitTime = 100ms;
-      constexpr auto kMinWaitTime = 1ms;
-      Mutex::Lock lock(counters_mutex_);
-      auto remaining_time = limits_.search_deadline
-                                ? std::chrono::milliseconds(GetTimeToDeadline())
-                                : kMaxWaitTime;
-      if (remaining_time > kMaxWaitTime) remaining_time = kMaxWaitTime;
-      if (remaining_time < kMinWaitTime) remaining_time = kMinWaitTime;
-      // There is no real need to have max wait time, and sometimes it's fine
-      // to wait without timeout at all (e.g. in `go nodes` mode), but we
-      // still limit wait time for exotic cases like when pc goes to sleep
-      // mode during thinking.
-      // Minimum wait time is there to prevent busy wait and other thread
-      // starvation.
-      watchdog_cv_.wait_for(lock.get_raw(), remaining_time,
-                            [this]()
-                                NO_THREAD_SAFETY_ANALYSIS { return stop_; });
-    }
-=======
   LOGFILE << "Start a watchdog thread.";
   while (true) {
->>>>>>> 6544b089
     MaybeTriggerStop();
     MaybeOutputInfo();
 
@@ -623,7 +561,7 @@
     // already all exited, and we need at least one thread that can do that.
     if (responded_bestmove_) break;
 
-    auto remaining_time = search_deadline_
+    auto remaining_time = limits_.search_deadline
                               ? std::chrono::milliseconds(GetTimeToDeadline())
                               : kMaxWaitTime;
     if (remaining_time > kMaxWaitTime) remaining_time = kMaxWaitTime;
