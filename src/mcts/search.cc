--- conflicted
+++ resolved
@@ -105,8 +105,16 @@
   float GetM(const EdgeAndNode& child, float q) const {
     if (!enabled_ || !parent_within_threshold_) return 0.0f;
     const float child_m = child.GetM(parent_m_);
-    float m = std::clamp(m_slope_ * (child_m - parent_m_), -m_cap_, m_cap_) *
-              std::copysign(1.0f, -q);
+    float m = std::clamp(m_slope_ * (child_m - parent_m_), -m_cap_, m_cap_);
+    // Microsoft compiler does not have a builtin for copysign and emits a
+    // library call which is too expensive for a hot path like this.
+#if defined(_MSC_VER)
+    // This doesn't treat signed 0's the same way that copysign does, but it
+    // should be good enough...
+    if (q > 0) m *= -1.0f;
+#else
+    m *= std::copysign(1.0f, -q);
+#endif
     m *= a_constant_ + a_linear_ * std::abs(q) + a_square_ * q * q;
     return m;
   }
@@ -347,19 +355,6 @@
   const float cpuct = ComputeCpuct(params_, node->GetN(), is_root);
   const float U_coeff =
       cpuct * std::sqrt(std::max(node->GetChildrenVisits(), 1u));
-<<<<<<< HEAD
-  const bool logit_q = params_.GetLogitQ();
-=======
-  const float m_slope = params_.GetMovesLeftSlope();
-  const float m_cap = params_.GetMovesLeftMaxEffect();
-  const float a = params_.GetMovesLeftConstantFactor();
-  const float b = params_.GetMovesLeftScaledFactor();
-  const float c = params_.GetMovesLeftQuadraticFactor();
-  const bool do_moves_left_adjustment =
-      network_->GetCapabilities().moves_left !=
-          pblczero::NetworkFormat::MOVES_LEFT_NONE &&
-      (std::abs(node->GetQ(0.0f)) > params_.GetMovesLeftThreshold());
->>>>>>> 2511d11d
   std::vector<EdgeAndNode> edges;
   for (const auto& edge : node->Edges()) edges.push_back(edge);
 
@@ -431,19 +426,8 @@
                                ? MEvaluator(params_, node)
                                : MEvaluator();
   for (const auto& edge : edges) {
-<<<<<<< HEAD
-    float Q = edge.GetQ(fpu, draw_score, logit_q);
+    float Q = edge.GetQ(fpu, draw_score);
     float M = m_evaluator.GetM(edge, Q);
-=======
-    float Q = edge.GetQ(fpu, draw_score);
-    const auto child_m = edge.GetM(parent_m);
-    float M_effect =
-        do_moves_left_adjustment
-            ? (std::clamp(m_slope * (child_m - parent_m), -m_cap, m_cap) *
-               std::copysign(1.0f, -Q) * (a + b * std::abs(Q) + c * Q * Q))
-            : 0.0f;
-
->>>>>>> 2511d11d
     std::ostringstream oss;
     oss << std::left;
     // TODO: should this be displaying transformed index?
@@ -1213,33 +1197,8 @@
         }
       }
 
-<<<<<<< HEAD
-      const float Q = child.GetQ(fpu, draw_score, params_.GetLogitQ());
+      const float Q = child.GetQ(fpu, draw_score);
       const float M = m_evaluator.GetM(child, Q);
-=======
-      const float Q = child.GetQ(fpu, draw_score);
-      float M = 0.0f;
-      if (do_moves_left_adjustment) {
-        const float m_slope = params_.GetMovesLeftSlope();
-        const float m_cap = params_.GetMovesLeftMaxEffect();
-        const float parent_m = node->GetM();
-        const float child_m = child.GetM(parent_m);
-        M = std::clamp(m_slope * (child_m - parent_m), -m_cap, m_cap);
-        // Microsoft compiler does not have a builtin for copysign and emits a
-        // library call which is too expensive for a hot path like this.
-#if defined(_MSC_VER)
-        // This doesn't treat signed 0's the same way that copysign does, but it
-        // should be good enough...
-        if (Q > 0) M *= -1.0f;
-#else
-        M *= std::copysign(1.0f, -Q);
-#endif
-        const float a = params_.GetMovesLeftConstantFactor();
-        const float b = params_.GetMovesLeftScaledFactor();
-        const float c = params_.GetMovesLeftQuadraticFactor();
-        M *= a + b * std::abs(Q) + c * Q * Q;
-      }
->>>>>>> 2511d11d
 
       const float score = child.GetU(puct_mult) + Q + M;
       if (score > best) {
