/*
  This file is part of Leela Chess Zero.
  Copyright (C) 2018-2019 The LCZero Authors

  Leela Chess is free software: you can redistribute it and/or modify
  it under the terms of the GNU General Public License as published by
  the Free Software Foundation, either version 3 of the License, or
  (at your option) any later version.

  Leela Chess is distributed in the hope that it will be useful,
  but WITHOUT ANY WARRANTY; without even the implied warranty of
  MERCHANTABILITY or FITNESS FOR A PARTICULAR PURPOSE.  See the
  GNU General Public License for more details.

  You should have received a copy of the GNU General Public License
  along with Leela Chess.  If not, see <http://www.gnu.org/licenses/>.

  Additional permission under GNU GPL version 3 section 7

  If you modify this Program, or any covered work, by linking or
  combining it with NVIDIA Corporation's libraries from the NVIDIA CUDA
  Toolkit and the NVIDIA CUDA Deep Neural Network library (or a
  modified version of those libraries), containing parts covered by the
  terms of the respective license agreement, the licensors of this
  Program grant you additional permission to convey the resulting work.
*/

#include "mcts/search.h"

#include <algorithm>
#include <chrono>
#include <cmath>
#include <iomanip>
#include <iostream>
#include <iterator>
#include <sstream>
#include <thread>

#include "mcts/node.h"
#include "neural/cache.h"
#include "neural/encoder.h"
#include "utils/fastmath.h"
#include "utils/random.h"

namespace lczero {

namespace {
// Maximum delay between outputting "uci info" when nothing interesting happens.
const int kUciInfoMinimumFrequencyMs = 5000;
}  // namespace

Search::Search(const NodeTree& tree, Network* network,
               std::unique_ptr<UciResponder> uci_responder,
               const MoveList& searchmoves,
               std::chrono::steady_clock::time_point start_time,
               std::unique_ptr<SearchStopper> stopper, bool infinite,
               const OptionsDict& options, NNCache* cache,
               SyzygyTablebase* syzygy_tb)
    : ok_to_respond_bestmove_(!infinite),
      stopper_(std::move(stopper)),
      root_node_(tree.GetCurrentHead()),
      cache_(cache),
      syzygy_tb_(syzygy_tb),
      played_history_(tree.GetPositionHistory()),
      network_(network),
      searchmoves_(searchmoves),
      start_time_(start_time),
      initial_visits_(root_node_->GetN()),
      uci_responder_(std::move(uci_responder)),
      params_(options) {
  if (params_.GetMaxConcurrentSearchers() != 0) {
    pending_searchers_.store(params_.GetMaxConcurrentSearchers(),
                             std::memory_order_release);
  }
}

namespace {
void ApplyDirichletNoise(Node* node, float eps, double alpha) {
  float total = 0;
  std::vector<float> noise;

  for (int i = 0; i < node->GetNumEdges(); ++i) {
    float eta = Random::Get().GetGamma(alpha, 1.0);
    noise.emplace_back(eta);
    total += eta;
  }

  if (total < std::numeric_limits<float>::min()) return;

  int noise_idx = 0;
  for (const auto& child : node->Edges()) {
    auto* edge = child.edge();
    edge->SetP(edge->GetP() * (1 - eps) + eps * noise[noise_idx++] / total);
  }
}
}  // namespace

void Search::SendUciInfo() REQUIRES(nodes_mutex_) {
  const auto max_pv = params_.GetMultiPv();
  const auto edges = GetBestChildrenNoTemperature(root_node_, max_pv, 0);
  const auto score_type = params_.GetScoreType();
  const auto per_pv_counters = params_.GetPerPvCounters();
  const auto display_cache_usage = params_.GetDisplayCacheUsage();
  const auto draw_score = GetDrawScore(false);

  std::vector<ThinkingInfo> uci_infos;

  // Info common for all multipv variants.
  ThinkingInfo common_info;
  common_info.depth = cum_depth_ / (total_playouts_ ? total_playouts_ : 1);
  common_info.seldepth = max_depth_;
  common_info.time = GetTimeSinceStart();
  if (!per_pv_counters) {
    common_info.nodes = total_playouts_ + initial_visits_;
  }
  if (display_cache_usage) {
    common_info.hashfull =
        cache_->GetSize() * 1000LL / std::max(cache_->GetCapacity(), 1);
  }
  if (nps_start_time_) {
    const auto time_since_first_batch_ms =
        std::chrono::duration_cast<std::chrono::milliseconds>(
            std::chrono::steady_clock::now() - *nps_start_time_)
            .count();
    if (time_since_first_batch_ms > 0) {
      common_info.nps = total_playouts_ * 1000 / time_since_first_batch_ms;
    }
  }
  common_info.tb_hits = tb_hits_.load(std::memory_order_acquire);

  int multipv = 0;
  const auto default_q = -root_node_->GetQ(-draw_score);
  const auto default_wl = -root_node_->GetWL();
  const auto default_d = root_node_->GetD();
  for (const auto& edge : edges) {
    ++multipv;
    uci_infos.emplace_back(common_info);
    auto& uci_info = uci_infos.back();
    const auto wl = edge.GetWL(default_wl);
    const auto d = edge.GetD(default_d);
    const int w = static_cast<int>(std::round(500.0 * (1.0 + wl - d)));
    const auto q = edge.GetQ(default_q, draw_score, /* logit_q= */ false);
    if (edge.IsTerminal() && wl != 0.0f) {
      uci_info.mate = std::copysign(
          std::round(edge.GetM(0.0f)) / 2 + (edge.IsTbTerminal() ? 101 : 1),
          wl);
    } else if (score_type == "centipawn_with_drawscore") {
      uci_info.score = 295 * q / (1 - 0.976953126 * std::pow(q, 14));
    } else if (score_type == "centipawn") {
      uci_info.score = 295 * wl / (1 - 0.976953126 * std::pow(q, 14));
    } else if (score_type == "centipawn_2018") {
      uci_info.score = 290.680623072 * tan(1.548090806 * wl);
    } else if (score_type == "win_percentage") {
      uci_info.score = wl * 5000 + 5000;
    } else if (score_type == "Q") {
      uci_info.score = q * 10000;
    } else if (score_type == "W-L") {
      uci_info.score = wl * 10000;
    }
    const int l = static_cast<int>(std::round(500.0 * (1.0 - wl - d)));
    // Using 1000-w-l instead of 1000*d for D score so that W+D+L add up to
    // 1000.0.
    uci_info.wdl = ThinkingInfo::WDL{w, 1000 - w - l, l};
    if (max_pv > 1) uci_info.multipv = multipv;
    if (per_pv_counters) uci_info.nodes = edge.GetN();
    bool flip = played_history_.IsBlackToMove();
    int depth = 0;
    for (auto iter = edge; iter;
         iter = GetBestChildNoTemperature(iter.node(), depth), flip = !flip) {
      uci_info.pv.push_back(iter.GetMove(flip));
      if (!iter.node()) break;  // Last edge was dangling, cannot continue.
      depth += 1;
    }
  }

  if (!uci_infos.empty()) last_outputted_uci_info_ = uci_infos.front();
  if (current_best_edge_ && !edges.empty()) {
    last_outputted_info_edge_ = current_best_edge_.edge();
  }

  uci_responder_->OutputThinkingInfo(&uci_infos);
}

// Decides whether anything important changed in stats and new info should be
// shown to a user.
void Search::MaybeOutputInfo() {
  SharedMutex::Lock lock(nodes_mutex_);
  Mutex::Lock counters_lock(counters_mutex_);
  if (!bestmove_is_sent_ && current_best_edge_ &&
      (current_best_edge_.edge() != last_outputted_info_edge_ ||
       last_outputted_uci_info_.depth !=
           static_cast<int>(cum_depth_ /
                            (total_playouts_ ? total_playouts_ : 1)) ||
       last_outputted_uci_info_.seldepth != max_depth_ ||
       last_outputted_uci_info_.time + kUciInfoMinimumFrequencyMs <
           GetTimeSinceStart())) {
    SendUciInfo();
    if (params_.GetLogLiveStats()) {
      SendMovesStats();
    }
    if (stop_.load(std::memory_order_acquire) && !ok_to_respond_bestmove_) {
      std::vector<ThinkingInfo> info(1);
      info.back().comment =
          "WARNING: Search has reached limit and does not make any progress.";
      uci_responder_->OutputThinkingInfo(&info);
    }
  }
}

int64_t Search::GetTimeSinceStart() const {
  return std::chrono::duration_cast<std::chrono::milliseconds>(
             std::chrono::steady_clock::now() - start_time_)
      .count();
}

// Root is depth 0, i.e. even depth.
float Search::GetDrawScore(bool is_odd_depth) const {
  return (is_odd_depth ? params_.GetOpponentDrawScore()
                       : params_.GetSidetomoveDrawScore()) +
         (is_odd_depth == played_history_.IsBlackToMove()
              ? params_.GetWhiteDrawDelta()
              : params_.GetBlackDrawDelta());
}

namespace {
inline float GetFpu(const SearchParams& params, Node* node, bool is_root_node,
                    float draw_score) {
  const auto value = params.GetFpuValue(is_root_node);
  return params.GetFpuAbsolute(is_root_node)
             ? value
             : -node->GetQ(-draw_score) -
                   value * std::sqrt(node->GetVisitedPolicy());
}

inline float ComputeCpuct(const SearchParams& params, uint32_t N,
                          bool is_root_node) {
  const float init = params.GetCpuct(is_root_node);
  const float k = params.GetCpuctFactor(is_root_node);
  const float base = params.GetCpuctBase(is_root_node);
  return init + (k ? k * FastLog((N + base) / base) : 0.0f);
}
}  // namespace

std::vector<std::string> Search::GetVerboseStats(Node* node) const {
  assert(node == root_node_ || node->GetParent() == root_node_);
  const bool is_root = (node == root_node_);
  const bool is_odd_depth = !is_root;
  const bool is_black_to_move = (played_history_.IsBlackToMove() == is_root);
  const float draw_score = GetDrawScore(is_odd_depth);
  const float fpu = GetFpu(params_, node, is_root, draw_score);
  const float cpuct = ComputeCpuct(params_, node->GetN(), is_root);
  const float U_coeff =
      cpuct * std::sqrt(std::max(node->GetChildrenVisits(), 1u));
  const bool logit_q = params_.GetLogitQ();
  const float april_factor = params_.GetAprilFactor();

  std::vector<EdgeAndNode> edges;
  for (const auto& edge : node->Edges()) edges.push_back(edge);

  std::sort(
      edges.begin(), edges.end(),
      [&fpu, &U_coeff, &logit_q, &draw_score, &april_factor](EdgeAndNode a, EdgeAndNode b) {
        return std::forward_as_tuple(
                   a.GetN(),
                   a.GetQ(fpu, draw_score, logit_q) + a.GetU(U_coeff, april_factor)) <
               std::forward_as_tuple(
                   b.GetN(),
                   b.GetQ(fpu, draw_score, logit_q) + b.GetU(U_coeff, april_factor));
      });

  std::vector<std::string> infos;
  for (const auto& edge : edges) {
    std::ostringstream oss;
    oss << std::fixed;

    oss << std::left << std::setw(5)
        << edge.GetMove(is_black_to_move).as_string();

    oss << " (" << std::setw(4) << edge.GetMove().as_nn_index() << ")";

    oss << " N: " << std::right << std::setw(7) << edge.GetN() << " (+"
        << std::setw(2) << edge.GetNInFlight() << ") ";

    oss << "(P: " << std::setw(5) << std::setprecision(2) << edge.GetP() * 100
        << "%) ";

    // Default value here assumes user knows to ignore this field when N is 0.
    oss << "(WL: " << std::setw(8) << std::setprecision(5) << edge.GetWL(0.0f)
        << ") ";

    // Default value here assumes user knows to ignore this field when N is 0.
    oss << "(D: " << std::setw(6) << std::setprecision(3) << edge.GetD(0.0f)
        << ") ";

    // Default value here assumes user knows to ignore this field when N is 0.
    oss << "(M: " << std::setw(4) << std::setprecision(1) << edge.GetM(0.0f)
        << ") ";

    oss << "(Q: " << std::setw(8) << std::setprecision(5)
        << edge.GetQ(fpu, draw_score, /* logit_q= */ false) << ") ";

    oss << "(U: " << std::setw(6) << std::setprecision(5) << edge.GetU(U_coeff, params_.GetAprilFactor())
        << ") ";

    oss << "(Q+U: " << std::setw(8) << std::setprecision(5)
        << edge.GetQ(fpu, draw_score, logit_q) + edge.GetU(U_coeff, params_.GetAprilFactor()) << ") ";

    oss << "(V: ";
    std::optional<float> v;
    if (edge.IsTerminal()) {
      v = edge.node()->GetQ(draw_score);
    } else {
      NNCacheLock nneval = GetCachedNNEval(edge.node());
      if (nneval) v = -nneval->q;
    }
    if (v) {
      oss << std::setw(7) << std::setprecision(4) << *v;
    } else {
      oss << " -.----";
    }
    oss << ") ";

    if (edge.IsTerminal()) oss << "(T) ";
    infos.emplace_back(oss.str());
  }
  return infos;
}

void Search::SendMovesStats() const REQUIRES(counters_mutex_) {
  auto move_stats = GetVerboseStats(root_node_);

  if (params_.GetVerboseStats()) {
    std::vector<ThinkingInfo> infos;
    std::transform(move_stats.begin(), move_stats.end(),
                   std::back_inserter(infos), [](const std::string& line) {
                     ThinkingInfo info;
                     info.comment = line;
                     return info;
                   });
    uci_responder_->OutputThinkingInfo(&infos);
  } else {
    LOGFILE << "=== Move stats:";
    for (const auto& line : move_stats) LOGFILE << line;
  }
  if (final_bestmove_.HasNode()) {
    LOGFILE
        << "--- Opponent moves after: "
        << final_bestmove_.GetMove(played_history_.IsBlackToMove()).as_string();
    for (const auto& line : GetVerboseStats(final_bestmove_.node())) {
      LOGFILE << line;
    }
  }
}

NNCacheLock Search::GetCachedNNEval(Node* node) const {
  if (!node) return {};

  std::vector<Move> moves;
  for (; node != root_node_; node = node->GetParent()) {
    moves.push_back(node->GetOwnEdge()->GetMove());
  }
  PositionHistory history(played_history_);
  for (auto iter = moves.rbegin(), end = moves.rend(); iter != end; ++iter) {
    history.Append(*iter);
  }
  const auto hash = history.HashLast(params_.GetCacheHistoryLength() + 1);
  NNCacheLock nneval(cache_, hash);
  return nneval;
}

void Search::MaybeTriggerStop(const IterationStats& stats,
                              StoppersHints* hints) {
  hints->Reset();
  SharedMutex::Lock nodes_lock(nodes_mutex_);
  Mutex::Lock lock(counters_mutex_);
  // Already responded bestmove, nothing to do here.
  if (bestmove_is_sent_) return;
  // Don't stop when the root node is not yet expanded.
  if (total_playouts_ + initial_visits_ == 0) return;

  if (!stop_.load(std::memory_order_acquire) || !ok_to_respond_bestmove_) {
    if (stopper_->ShouldStop(stats, hints)) FireStopInternal();
  }

  // If we are the first to see that stop is needed.
  if (stop_.load(std::memory_order_acquire) && ok_to_respond_bestmove_ &&
      !bestmove_is_sent_) {
    SendUciInfo();
    EnsureBestMoveKnown();
    SendMovesStats();
    BestMoveInfo info(
        final_bestmove_.GetMove(played_history_.IsBlackToMove()),
        final_pondermove_.GetMove(!played_history_.IsBlackToMove()));
    uci_responder_->OutputBestMove(&info);
    stopper_->OnSearchDone(stats);
    bestmove_is_sent_ = true;
    current_best_edge_ = EdgeAndNode();
  }

  // Use a 0 visit cancel score update to clear out any cached best edge, as
  // at the next iteration remaining playouts may be different.
  // TODO(crem) Is it really needed?
  root_node_->CancelScoreUpdate(0);
}

// Return the evaluation of the actual best child, regardless of temperature
// settings. This differs from GetBestMove, which does obey any temperature
// settings. So, somethimes, they may return results of different moves.
Search::BestEval Search::GetBestEval() const {
  SharedMutex::SharedLock lock(nodes_mutex_);
  Mutex::Lock counters_lock(counters_mutex_);
  float parent_wl = -root_node_->GetWL();
  float parent_d = root_node_->GetD();
  float parent_m = root_node_->GetM();
  if (!root_node_->HasChildren()) return {parent_wl, parent_d, parent_m};
  EdgeAndNode best_edge = GetBestChildNoTemperature(root_node_, 0);
  return {best_edge.GetWL(parent_wl), best_edge.GetD(parent_d),
          best_edge.GetM(parent_m - 1) + 1};
}

std::pair<Move, Move> Search::GetBestMove() {
  SharedMutex::Lock lock(nodes_mutex_);
  Mutex::Lock counters_lock(counters_mutex_);
  EnsureBestMoveKnown();
  return {final_bestmove_.GetMove(played_history_.IsBlackToMove()),
          final_pondermove_.GetMove(!played_history_.IsBlackToMove())};
}

std::int64_t Search::GetTotalPlayouts() const {
  SharedMutex::SharedLock lock(nodes_mutex_);
  return total_playouts_;
}

bool Search::PopulateRootMoveLimit(MoveList* root_moves) const {
  // Search moves overrides tablebase.
  if (!searchmoves_.empty()) {
    *root_moves = searchmoves_;
    return false;
  }
  auto board = played_history_.Last().GetBoard();
  if (!syzygy_tb_ || !board.castlings().no_legal_castle() ||
      (board.ours() | board.theirs()).count() > syzygy_tb_->max_cardinality()) {
    return false;
  }
  return syzygy_tb_->root_probe(
             played_history_.Last(),
             params_.GetSyzygyFastPlay() ||
                 played_history_.DidRepeatSinceLastZeroingMove(),
             root_moves) ||
         syzygy_tb_->root_probe_wdl(played_history_.Last(), root_moves);
}

void Search::ResetBestMove() {
  SharedMutex::Lock nodes_lock(nodes_mutex_);
  Mutex::Lock lock(counters_mutex_);
  bool old_sent = bestmove_is_sent_;
  bestmove_is_sent_ = false;
  EnsureBestMoveKnown();
  bestmove_is_sent_ = old_sent;
}

// Computes the best move, maybe with temperature (according to the settings).
void Search::EnsureBestMoveKnown() REQUIRES(nodes_mutex_)
    REQUIRES(counters_mutex_) {
  if (bestmove_is_sent_) return;
  if (!root_node_->HasChildren()) return;

  float temperature = params_.GetTemperature();
  const int cutoff_move = params_.GetTemperatureCutoffMove();
  const int moves = played_history_.Last().GetGamePly() / 2;
  if (cutoff_move && (moves + 1) >= cutoff_move) {
    temperature = params_.GetTemperatureEndgame();
  } else if (temperature && params_.GetTempDecayMoves()) {
    if (moves >= params_.GetTempDecayMoves()) {
      temperature = 0.0;
    } else {
      temperature *= static_cast<float>(params_.GetTempDecayMoves() - moves) /
                     params_.GetTempDecayMoves();
    }
  }

  final_bestmove_ = temperature ? GetBestRootChildWithTemperature(temperature)
                                : GetBestChildNoTemperature(root_node_, 0);

  if (final_bestmove_.HasNode() && final_bestmove_.node()->HasChildren()) {
    final_pondermove_ = GetBestChildNoTemperature(final_bestmove_.node(), 1);
  }
}

// Returns @count children with most visits.
std::vector<EdgeAndNode> Search::GetBestChildrenNoTemperature(Node* parent,
                                                              int count,
                                                              int depth) const {
  MoveList root_limit;
  if (parent == root_node_) {
    PopulateRootMoveLimit(&root_limit);
  }
  const bool is_odd_depth = (depth % 2) == 1;
  const float draw_score = GetDrawScore(is_odd_depth);
  // Best child is selected using the following criteria:
  // * Prefer shorter terminal wins / avoid shorter terminal losses.
  // * Largest number of playouts.
  // * If two nodes have equal number:
  //   * If that number is 0, the one with larger prior wins.
  //   * If that number is larger than 0, the one with larger eval wins.
  std::vector<EdgeAndNode> edges;
  for (auto edge : parent->Edges()) {
    if (parent == root_node_ && !root_limit.empty() &&
        std::find(root_limit.begin(), root_limit.end(), edge.GetMove()) ==
            root_limit.end()) {
      continue;
    }
    edges.push_back(edge);
  }
  const auto middle = (static_cast<int>(edges.size()) > count)
                          ? edges.begin() + count
                          : edges.end();
  std::partial_sort(
      edges.begin(), middle, edges.end(),
      [draw_score](const auto& a, const auto& b) {
        // The function returns "true" when a is preferred to b.

        // Lists edge types from less desirable to more desirable.
        enum EdgeRank {
          kTerminalLoss,
          kTablebaseLoss,
          kNonTerminal,  // Non terminal or terminal draw.
          kTablebaseWin,
          kTerminalWin,
        };

        auto GetEdgeRank = [](const EdgeAndNode& edge) {
          // This default isn't used as wl only checked for case edge is
          // terminal.
          const auto wl = edge.GetWL(0.0f);
          if (!edge.IsTerminal() || !wl) return kNonTerminal;
          if (edge.IsTbTerminal()) {
            return wl < 0.0 ? kTablebaseLoss : kTablebaseWin;
          }
          return wl < 0.0 ? kTerminalLoss : kTerminalWin;
        };

        // If moves have different outcomes, prefer better outcome.
        const auto a_rank = GetEdgeRank(a);
        const auto b_rank = GetEdgeRank(b);
        if (a_rank != b_rank) return a_rank > b_rank;

        // If both are terminal draws, try to make it shorter.
        if (a_rank == kNonTerminal && a.IsTerminal() && b.IsTerminal()) {
          if (a.IsTbTerminal() != b.IsTbTerminal()) {
            // Prefer non-tablebase draws.
            return a.IsTbTerminal() < b.IsTbTerminal();
          }
          // Prefer shorter draws.
          return a.GetM(0.0f) < b.GetM(0.0f);
        }

        // Neither is terminal, use standard rule.
        if (a_rank == kNonTerminal) {
          // Prefer largest playouts then eval then prior.
          if (a.GetN() != b.GetN()) return a.GetN() > b.GetN();
          // Default doesn't matter here so long as they are the same as either
          // both are N==0 (thus we're comparing equal defaults) or N!=0 and
          // default isn't used.
          if (a.GetQ(0.0f, draw_score, false) !=
              b.GetQ(0.0f, draw_score, false)) {
            return a.GetQ(0.0f, draw_score, false) >
                   b.GetQ(0.0f, draw_score, false);
          }
          return a.GetP() > b.GetP();
        }

        // Both variants are winning, prefer shortest win.
        if (a_rank > kNonTerminal) {
          return a.GetM(0.0f) < b.GetM(0.0f);
        }

        // Both variants are losing, prefer longest losses.
        return a.GetM(0.0f) > b.GetM(0.0f);
      });

  if (count < static_cast<int>(edges.size())) {
    edges.resize(count);
  }
  return edges;
}

// Returns a child with most visits.
EdgeAndNode Search::GetBestChildNoTemperature(Node* parent, int depth) const {
  auto res = GetBestChildrenNoTemperature(parent, 1, depth);
  return res.empty() ? EdgeAndNode() : res.front();
}

// Returns a child of a root chosen according to weighted-by-temperature visit
// count.
EdgeAndNode Search::GetBestRootChildWithTemperature(float temperature) const {
  // Root is at even depth.
  const float draw_score = GetDrawScore(/* is_odd_depth= */ false);
  MoveList root_limit;
  PopulateRootMoveLimit(&root_limit);

  std::vector<float> cumulative_sums;
  float sum = 0.0;
  float max_n = 0.0;
  const float offset = params_.GetTemperatureVisitOffset();
  float max_eval = -1.0f;
  const float fpu =
      GetFpu(params_, root_node_, /* is_root= */ true, draw_score);

  for (auto edge : root_node_->Edges()) {
    if (!root_limit.empty() && std::find(root_limit.begin(), root_limit.end(),
                                         edge.GetMove()) == root_limit.end()) {
      continue;
    }
    if (edge.GetN() + offset > max_n) {
      max_n = edge.GetN() + offset;
      max_eval = edge.GetQ(fpu, draw_score, /* logit_q= */ false);
    }
  }

  // No move had enough visits for temperature, so use default child criteria
  if (max_n <= 0.0f) return GetBestChildNoTemperature(root_node_, 0);

  // TODO(crem) Simplify this code when samplers.h is merged.
  const float min_eval =
      max_eval - params_.GetTemperatureWinpctCutoff() / 50.0f;
  for (auto edge : root_node_->Edges()) {
    if (!root_limit.empty() && std::find(root_limit.begin(), root_limit.end(),
                                         edge.GetMove()) == root_limit.end()) {
      continue;
    }
    if (edge.GetQ(fpu, draw_score, /* logit_q= */ false) < min_eval) continue;
    sum += std::pow(
        std::max(0.0f, (static_cast<float>(edge.GetN()) + offset) / max_n),
        1 / temperature);
    cumulative_sums.push_back(sum);
  }
  assert(sum);

  const float toss = Random::Get().GetFloat(cumulative_sums.back());
  int idx =
      std::lower_bound(cumulative_sums.begin(), cumulative_sums.end(), toss) -
      cumulative_sums.begin();

  for (auto edge : root_node_->Edges()) {
    if (!root_limit.empty() && std::find(root_limit.begin(), root_limit.end(),
                                         edge.GetMove()) == root_limit.end()) {
      continue;
    }
    if (edge.GetQ(fpu, draw_score, /* logit_q= */ false) < min_eval) continue;
    if (idx-- == 0) return edge;
  }
  assert(false);
  return {};
}

void Search::StartThreads(size_t how_many) {
  Mutex::Lock lock(threads_mutex_);
  // First thread is a watchdog thread.
  if (threads_.size() == 0) {
    threads_.emplace_back([this]() { WatchdogThread(); });
  }
  // Start working threads.
  while (threads_.size() <= how_many) {
    threads_.emplace_back([this]() {
      SearchWorker worker(this, params_);
      worker.RunBlocking();
    });
  }
  LOGFILE << "Search started. "
          << std::chrono::duration_cast<std::chrono::milliseconds>(
                 std::chrono::steady_clock::now() - start_time_)
                 .count()
          << "ms already passed.";
}

void Search::RunBlocking(size_t threads) {
  StartThreads(threads);
  Wait();
}

bool Search::IsSearchActive() const {
  return !stop_.load(std::memory_order_acquire);
}

void Search::PopulateCommonIterationStats(IterationStats* stats) {
  stats->time_since_movestart = GetTimeSinceStart();

  SharedMutex::SharedLock nodes_lock(nodes_mutex_);
  if (!nps_start_time_ && total_playouts_ > 0) {
    nps_start_time_ = std::chrono::steady_clock::now();
  }
  stats->total_nodes = total_playouts_ + initial_visits_;
  stats->nodes_since_movestart = total_playouts_;
  stats->batches_since_movestart = total_batches_;
  stats->average_depth = cum_depth_ / (total_playouts_ ? total_playouts_ : 1);
  stats->edge_n.clear();
  for (const auto& edge : root_node_->Edges()) {
    stats->edge_n.push_back(edge.GetN());
  }
}

void Search::WatchdogThread() {
  LOGFILE << "Start a watchdog thread.";
  StoppersHints hints;
  IterationStats stats;
  while (true) {
    hints.Reset();
    PopulateCommonIterationStats(&stats);
    MaybeTriggerStop(stats, &hints);
    MaybeOutputInfo();

    using namespace std::chrono_literals;
    constexpr auto kMaxWaitTimeMs = 100;
    constexpr auto kMinWaitTimeMs = 1;

    Mutex::Lock lock(counters_mutex_);
    // Only exit when bestmove is responded. It may happen that search threads
    // already all exited, and we need at least one thread that can do that.
    if (bestmove_is_sent_) break;

    auto remaining_time = hints.GetEstimatedRemainingTimeMs();
    if (remaining_time > kMaxWaitTimeMs) remaining_time = kMaxWaitTimeMs;
    if (remaining_time < kMinWaitTimeMs) remaining_time = kMinWaitTimeMs;
    // There is no real need to have max wait time, and sometimes it's fine
    // to wait without timeout at all (e.g. in `go nodes` mode), but we
    // still limit wait time for exotic cases like when pc goes to sleep
    // mode during thinking.
    // Minimum wait time is there to prevent busy wait and other threads
    // starvation.
    watchdog_cv_.wait_for(
        lock.get_raw(), std::chrono::milliseconds(remaining_time),
        [this]() { return stop_.load(std::memory_order_acquire); });
  }
  LOGFILE << "End a watchdog thread.";
}

void Search::FireStopInternal() {
  stop_.store(true, std::memory_order_release);
  watchdog_cv_.notify_all();
}

void Search::Stop() {
  Mutex::Lock lock(counters_mutex_);
  ok_to_respond_bestmove_ = true;
  FireStopInternal();
  LOGFILE << "Stopping search due to `stop` uci command.";
}

void Search::Abort() {
  Mutex::Lock lock(counters_mutex_);
  if (!stop_.load(std::memory_order_acquire) ||
      (!bestmove_is_sent_ && !ok_to_respond_bestmove_)) {
    bestmove_is_sent_ = true;
    FireStopInternal();
  }
  LOGFILE << "Aborting search, if it is still active.";
}

void Search::Wait() {
  Mutex::Lock lock(threads_mutex_);
  while (!threads_.empty()) {
    threads_.back().join();
    threads_.pop_back();
  }
}

Search::~Search() {
  Abort();
  Wait();
  LOGFILE << "Search destroyed.";
}

//////////////////////////////////////////////////////////////////////////////
// SearchWorker
//////////////////////////////////////////////////////////////////////////////

void SearchWorker::ExecuteOneIteration() {
  // 1. Initialize internal structures.
  InitializeIteration(search_->network_->NewComputation());

  if (params_.GetMaxConcurrentSearchers() != 0) {
    while (true) {
      // If search is stop, we've not gathered or done anything and we don't
      // want to, so we can safely skip all below. But make sure we have done
      // at least one iteration.
      if (search_->stop_.load(std::memory_order_acquire) &&
          search_->GetTotalPlayouts() + search_->initial_visits_ > 0) {
        return;
      }
      int available =
          search_->pending_searchers_.load(std::memory_order_acquire);
      if (available > 0 &&
          search_->pending_searchers_.compare_exchange_weak(
              available, available - 1, std::memory_order_acq_rel)) {
        break;
      }
      // This is a hard spin lock to reduce latency but at the expense of busy
      // wait cpu usage. If search worker count is large, this is probably a bad
      // idea.
    }
  }

  // 2. Gather minibatch.
  GatherMinibatch();

  // 3. Prefetch into cache.
  MaybePrefetchIntoCache();

  if (params_.GetMaxConcurrentSearchers() != 0) {
    search_->pending_searchers_.fetch_add(1, std::memory_order_acq_rel);
  }

  // 4. Run NN computation.
  RunNNComputation();

  // 5. Retrieve NN computations (and terminal values) into nodes.
  FetchMinibatchResults();

  // 6. Propagate the new nodes' information to all their parents in the tree.
  DoBackupUpdate();

  // 7. Update the Search's status and progress information.
  UpdateCounters();
}

// 1. Initialize internal structures.
// ~~~~~~~~~~~~~~~~~~~~~~~~~~~~~~~~~~
void SearchWorker::InitializeIteration(
    std::unique_ptr<NetworkComputation> computation) {
  computation_ = std::make_unique<CachingComputation>(std::move(computation),
                                                      search_->cache_);
  minibatch_.clear();

  if (!root_move_filter_populated_) {
    root_move_filter_populated_ = true;
    if (search_->PopulateRootMoveLimit(&root_move_filter_)) {
      search_->tb_hits_.fetch_add(1, std::memory_order_acq_rel);
    }
  }
}

// 2. Gather minibatch.
// ~~~~~~~~~~~~~~~~~~~~
void SearchWorker::GatherMinibatch() {
  // Total number of nodes to process.
  int minibatch_size = 0;
  int collision_events_left = params_.GetMaxCollisionEvents();
  int collisions_left = params_.GetMaxCollisionVisitsId();

  // Number of nodes processed out of order.
  number_out_of_order_ = 0;

  // Gather nodes to process in the current batch.
  // If we had too many nodes out of order, also interrupt the iteration so
  // that search can exit.
  while (minibatch_size < params_.GetMiniBatchSize() &&
         number_out_of_order_ < params_.GetMaxOutOfOrderEvals()) {
    // If there's something to process without touching slow neural net, do it.
    if (minibatch_size > 0 && computation_->GetCacheMisses() == 0) return;
    // Pick next node to extend.
    minibatch_.emplace_back(PickNodeToExtend(collisions_left));
    auto& picked_node = minibatch_.back();
    auto* node = picked_node.node;

    // There was a collision. If limit has been reached, return, otherwise
    // just start search of another node.
    if (picked_node.IsCollision()) {
      if (--collision_events_left <= 0) return;
      if ((collisions_left -= picked_node.multivisit) <= 0) return;
      if (search_->stop_.load(std::memory_order_acquire)) return;
      continue;
    }
    ++minibatch_size;

    // If node is already known as terminal (win/loss/draw according to rules
    // of the game), it means that we already visited this node before.
    if (picked_node.IsExtendable()) {
      // Node was never visited, extend it.
      ExtendNode(node);

      // Only send non-terminal nodes to a neural network.
      if (!node->IsTerminal()) {
        picked_node.nn_queried = true;
        picked_node.is_cache_hit = AddNodeToComputation(node, true);
      }
    }

    // If out of order eval is enabled and the node to compute we added last
    // doesn't require NN eval (i.e. it's a cache hit or terminal node), do
    // out of order eval for it.
    if (params_.GetOutOfOrderEval() && picked_node.CanEvalOutOfOrder()) {
      // Perform out of order eval for the last entry in minibatch_.
      FetchSingleNodeResult(&picked_node, computation_->GetBatchSize() - 1);
      {
        // Nodes mutex for doing node updates.
        SharedMutex::Lock lock(search_->nodes_mutex_);
        DoBackupUpdateSingleNode(picked_node);
      }

      // Remove last entry in minibatch_, as it has just been
      // processed.
      // If NN eval was already processed out of order, remove it.
      if (picked_node.nn_queried) computation_->PopCacheHit();
      minibatch_.pop_back();
      --minibatch_size;
      ++number_out_of_order_;
    }
    // Check for stop at the end so we have at least one node.
    if (search_->stop_.load(std::memory_order_acquire)) return;
  }
}

namespace {
void IncrementNInFlight(Node* node, Node* root, int amount) {
  if (amount == 0) return;
  while (true) {
    node->IncrementNInFlight(amount);
    if (node == root) break;
    node = node->GetParent();
  }
}
}  // namespace

// Returns node and whether there's been a search collision on the node.
SearchWorker::NodeToProcess SearchWorker::PickNodeToExtend(
    int collision_limit) {
  // Starting from search_->root_node_, generate a playout, choosing a
  // node at each level according to the MCTS formula. n_in_flight_ is
  // incremented for each node in the playout (via TryStartScoreUpdate()).

  Node* node = search_->root_node_;
  Node::Iterator best_edge;
  Node::Iterator second_best_edge;

  // Precache a newly constructed node to avoid memory allocations being
  // performed while the mutex is held.
  if (!precached_node_) {
    precached_node_ = std::make_unique<Node>(nullptr, 0);
  }

  SharedMutex::Lock lock(search_->nodes_mutex_);

  // Fetch the current best root node visits for possible smart pruning.
  const int64_t best_node_n = search_->current_best_edge_.GetN();

  // True on first iteration, false as we dive deeper.
  bool is_root_node = true;
  const float even_draw_score = search_->GetDrawScore(false);
  const float odd_draw_score = search_->GetDrawScore(true);
  uint16_t depth = 0;
  bool node_already_updated = true;

  while (true) {
    // First, terminate if we find collisions or leaf nodes.
    // Set 'node' to point to the node that was picked on previous iteration,
    // possibly spawning it.
    // TODO(crem) This statement has to be in the end of the loop rather than
    //            in the beginning (and there would be no need for "if
    //            (!is_root_node)"), but that would mean extra mutex lock.
    //            Will revisit that after rethinking locking strategy.
    if (!node_already_updated) {
      node = best_edge.GetOrSpawnNode(/* parent */ node, &precached_node_);
    }
    best_edge.Reset();
    depth++;

    // n_in_flight_ is incremented. If the method returns false, then there is
    // a search collision, and this node is already being expanded.
    if (!node->TryStartScoreUpdate()) {
      if (!is_root_node) {
        IncrementNInFlight(node->GetParent(), search_->root_node_,
                           collision_limit - 1);
      }
      return NodeToProcess::Collision(node, depth, collision_limit);
    }
    // Either terminal or unexamined leaf node -- the end of this playout.
    if (node->IsTerminal() || !node->HasChildren()) {
      return NodeToProcess::Visit(node, depth);
    }
    Node* possible_shortcut_child = node->GetCachedBestChild();
    if (possible_shortcut_child) {
      // Add two here to reverse the conservatism that goes into calculating the
      // remaining cache visits.
      collision_limit =
          std::min(collision_limit, node->GetRemainingCacheVisits() + 2);
      is_root_node = false;
      node = possible_shortcut_child;
      node_already_updated = true;
      continue;
    }
    node_already_updated = false;

    // If we fall through, then n_in_flight_ has been incremented but this
    // playout remains incomplete; we must go deeper.
    const float cpuct = ComputeCpuct(params_, node->GetN(), is_root_node);
    const float puct_mult =
        cpuct * std::sqrt(std::max(node->GetChildrenVisits(), 1u));
    float best = std::numeric_limits<float>::lowest();
    float best_without_u = std::numeric_limits<float>::lowest();
    float second_best = std::numeric_limits<float>::lowest();
    // Root depth is 1 here, while for GetDrawScore() it's 0-based, that's why
    // the weirdness.
    const float draw_score =
        (depth % 2 == 0) ? odd_draw_score : even_draw_score;
    const float fpu = GetFpu(params_, node, is_root_node, draw_score);

    const float node_q = node->GetQ(0.0f);
    const bool do_moves_left_adjustment =
        moves_left_support_ &&
        (std::abs(node_q) > params_.GetMovesLeftThreshold());

    for (auto child : node->Edges()) {
      if (is_root_node) {
        // If there's no chance to catch up to the current best node with
        // remaining playouts, don't consider it.
        // best_move_node_ could have changed since best_node_n was retrieved.
        // To ensure we have at least one node to expand, always include
        // current best node.
        if (child != search_->current_best_edge_ &&
            latest_time_manager_hints_.GetEstimatedRemainingPlayouts() <
                best_node_n - child.GetN()) {
          continue;
        }
        // If root move filter exists, make sure move is in the list.
        if (!root_move_filter_.empty() &&
            std::find(root_move_filter_.begin(), root_move_filter_.end(),
                      child.GetMove()) == root_move_filter_.end()) {
          continue;
        }
      }

      float M = 0.0f;
      if (do_moves_left_adjustment) {
        const float m_slope = params_.GetMovesLeftSlope();
        const float m_cap = params_.GetMovesLeftMaxEffect();
        const float parent_m = node->GetM();
        const float child_m = child.GetM(parent_m);
        M = std::clamp(m_slope * (child_m - parent_m), -m_cap, m_cap) *
            std::copysign(1.0f, node_q);
      }

      const float Q = child.GetQ(fpu, draw_score, params_.GetLogitQ());
      const float score = child.GetU(puct_mult, params_.GetAprilFactor()) + Q + M;
      if (score > best) {
        second_best = best;
        second_best_edge = best_edge;
        best = score;
        best_without_u = Q + M;
        best_edge = child;
      } else if (score > second_best) {
        second_best = score;
        second_best_edge = child;
      }
    }

    if (second_best_edge) {
<<<<<<< HEAD
      int estimated_visits_to_change_best = best_edge.GetVisitsToReachU(
          second_best, puct_mult, fpu, draw_score, params_.GetLogitQ(), params_.GetAprilFactor());
=======
      int estimated_visits_to_change_best =
          best_edge.GetVisitsToReachU(second_best, puct_mult, best_without_u);
>>>>>>> c5d4a32e
      // Only cache for n-2 steps as the estimate created by GetVisitsToReachU
      // has potential rounding errors and some conservative logic that can push
      // it up to 2 away from the real value.
      node->UpdateBestChild(best_edge,
                            std::max(0, estimated_visits_to_change_best - 2));
      collision_limit =
          std::min(collision_limit, estimated_visits_to_change_best);
      assert(collision_limit >= 1);
      second_best_edge.Reset();
    }

    is_root_node = false;
  }
}

void SearchWorker::ExtendNode(Node* node) {
  // Initialize position sequence with pre-move position.
  history_.Trim(search_->played_history_.GetLength());
  std::vector<Move> to_add;
  // Could instead reserve one more than the difference between history_.size()
  // and history_.capacity().
  to_add.reserve(60);
  Node* cur = node;
  while (cur != search_->root_node_) {
    Node* prev = cur->GetParent();
    to_add.push_back(prev->GetEdgeToNode(cur)->GetMove());
    cur = prev;
  }
  for (int i = to_add.size() - 1; i >= 0; i--) {
    history_.Append(to_add[i]);
  }

  // We don't need the mutex because other threads will see that N=0 and
  // N-in-flight=1 and will not touch this node.
  const auto& board = history_.Last().GetBoard();
  auto legal_moves = board.GenerateLegalMoves();

  // Check whether it's a draw/lose by position. Importantly, we must check
  // these before doing the by-rule checks below.
  if (legal_moves.empty()) {
    // Could be a checkmate or a stalemate
    if (board.IsUnderCheck()) {
      node->MakeTerminal(GameResult::WHITE_WON);
    } else {
      node->MakeTerminal(GameResult::DRAW);
    }
    return;
  }

  // We can shortcircuit these draws-by-rule only if they aren't root;
  // if they are root, then thinking about them is the point.
  if (node != search_->root_node_) {
    if (!board.HasMatingMaterial()) {
      node->MakeTerminal(GameResult::DRAW);
      return;
    }

    if (history_.Last().GetNoCaptureNoPawnPly() >= 100) {
      node->MakeTerminal(GameResult::DRAW);
      return;
    }

    if (history_.Last().GetRepetitions() >= 2) {
      node->MakeTerminal(GameResult::DRAW);
      return;
    }

    // Neither by-position or by-rule termination, but maybe it's a TB position.
    if (search_->syzygy_tb_ && board.castlings().no_legal_castle() &&
        history_.Last().GetNoCaptureNoPawnPly() == 0 &&
        (board.ours() | board.theirs()).count() <=
            search_->syzygy_tb_->max_cardinality()) {
      ProbeState state;
      const WDLScore wdl =
          search_->syzygy_tb_->probe_wdl(history_.Last(), &state);
      // Only fail state means the WDL is wrong, probe_wdl may produce correct
      // result with a stat other than OK.
      if (state != FAIL) {
        // TB nodes don't have NN evaluation, assign M from parent node.
        float m = 0.0f;
        auto parent = node->GetParent();
        if (parent) {
          m = std::max(0.0f, parent->GetM() - 1.0f);
        }
        // If the colors seem backwards, check the checkmate check above.
        if (wdl == WDL_WIN) {
          node->MakeTerminal(GameResult::BLACK_WON, m,
                             Node::Terminal::Tablebase);
        } else if (wdl == WDL_LOSS) {
          node->MakeTerminal(GameResult::WHITE_WON, m,
                             Node::Terminal::Tablebase);
        } else {  // Cursed wins and blessed losses count as draws.
          node->MakeTerminal(GameResult::DRAW, m, Node::Terminal::Tablebase);
        }
        search_->tb_hits_.fetch_add(1, std::memory_order_acq_rel);
        return;
      }
    }
  }

  // Add legal moves as edges of this node.
  node->CreateEdges(legal_moves);
}

// Returns whether node was already in cache.
bool SearchWorker::AddNodeToComputation(Node* node, bool add_if_cached) {
  const auto hash = history_.HashLast(params_.GetCacheHistoryLength() + 1);
  // If already in cache, no need to do anything.
  if (add_if_cached) {
    if (computation_->AddInputByHash(hash)) return true;
  } else {
    if (search_->cache_->ContainsKey(hash)) return true;
  }
  auto planes =
      EncodePositionForNN(search_->network_->GetCapabilities().input_format,
                          history_, 8, params_.GetHistoryFill());

  std::vector<uint16_t> moves;

  if (node && node->HasChildren()) {
    // Legal moves are known, use them.
    moves.reserve(node->GetNumEdges());
    for (const auto& edge : node->Edges()) {
      moves.emplace_back(edge.GetMove().as_nn_index());
    }
  } else {
    // Cache pseudolegal moves. A bit of a waste, but faster.
    const auto& pseudolegal_moves =
        history_.Last().GetBoard().GeneratePseudolegalMoves();
    moves.reserve(pseudolegal_moves.size());
    for (auto iter = pseudolegal_moves.begin(), end = pseudolegal_moves.end();
         iter != end; ++iter) {
      moves.emplace_back(iter->as_nn_index());
    }
  }

  computation_->AddInput(hash, std::move(planes), std::move(moves));
  return false;
}

// 3. Prefetch into cache.
// ~~~~~~~~~~~~~~~~~~~~~~~
void SearchWorker::MaybePrefetchIntoCache() {
  // TODO(mooskagh) Remove prefetch into cache if node collisions work well.
  // If there are requests to NN, but the batch is not full, try to prefetch
  // nodes which are likely useful in future.
  if (search_->stop_.load(std::memory_order_acquire)) return;
  if (computation_->GetCacheMisses() > 0 &&
      computation_->GetCacheMisses() < params_.GetMaxPrefetchBatch()) {
    history_.Trim(search_->played_history_.GetLength());
    SharedMutex::SharedLock lock(search_->nodes_mutex_);
    PrefetchIntoCache(
        search_->root_node_,
        params_.GetMaxPrefetchBatch() - computation_->GetCacheMisses(), false);
  }
}

// Prefetches up to @budget nodes into cache. Returns number of nodes
// prefetched.
int SearchWorker::PrefetchIntoCache(Node* node, int budget, bool is_odd_depth) {
  const float draw_score = search_->GetDrawScore(is_odd_depth);
  if (budget <= 0) return 0;

  // We are in a leaf, which is not yet being processed.
  if (!node || node->GetNStarted() == 0) {
    if (AddNodeToComputation(node, false)) {
      // Make it return 0 to make it not use the slot, so that the function
      // tries hard to find something to cache even among unpopular moves.
      // In practice that slows things down a lot though, as it's not always
      // easy to find what to cache.
      return 1;
    }
    return 1;
  }

  assert(node);
  // n = 0 and n_in_flight_ > 0, that means the node is being extended.
  if (node->GetN() == 0) return 0;
  // The node is terminal; don't prefetch it.
  if (node->IsTerminal()) return 0;

  // Populate all subnodes and their scores.
  typedef std::pair<float, EdgeAndNode> ScoredEdge;
  std::vector<ScoredEdge> scores;
  const float cpuct =
      ComputeCpuct(params_, node->GetN(), node == search_->root_node_);
  const float puct_mult =
      cpuct * std::sqrt(std::max(node->GetChildrenVisits(), 1u));
  const float fpu =
      GetFpu(params_, node, node == search_->root_node_, draw_score);
  for (auto edge : node->Edges()) {
    if (edge.GetP() == 0.0f) continue;
    // Flip the sign of a score to be able to easily sort.
    // TODO: should this use logit_q if set??
    scores.emplace_back(-edge.GetU(puct_mult, params_.GetAprilFactor()) -
                            edge.GetQ(fpu, draw_score, /* logit_q= */ false),
                        edge);
  }

  size_t first_unsorted_index = 0;
  int total_budget_spent = 0;
  int budget_to_spend = budget;  // Initialize for the case where there's only
                                 // one child.
  for (size_t i = 0; i < scores.size(); ++i) {
    if (search_->stop_.load(std::memory_order_acquire)) break;
    if (budget <= 0) break;

    // Sort next chunk of a vector. 3 at a time. Most of the time it's fine.
    if (first_unsorted_index != scores.size() &&
        i + 2 >= first_unsorted_index) {
      const int new_unsorted_index =
          std::min(scores.size(), budget < 2 ? first_unsorted_index + 2
                                             : first_unsorted_index + 3);
      std::partial_sort(scores.begin() + first_unsorted_index,
                        scores.begin() + new_unsorted_index, scores.end(),
                        [](const ScoredEdge& a, const ScoredEdge& b) {
                          return a.first < b.first;
                        });
      first_unsorted_index = new_unsorted_index;
    }

    auto edge = scores[i].second;
    // Last node gets the same budget as prev-to-last node.
    if (i != scores.size() - 1) {
      // Sign of the score was flipped for sorting, so flip it back.
      const float next_score = -scores[i + 1].first;
      // TODO: As above - should this use logit_q if set?
      const float q = edge.GetQ(-fpu, draw_score, /* logit_q= */ false);
      if (next_score > q) {
        budget_to_spend =
            std::min(budget, int(edge.GetPApril(params_.GetAprilFactor()) * puct_mult / (next_score - q) -
                                 edge.GetNStarted()) +
                                 1);
      } else {
        budget_to_spend = budget;
      }
    }
    history_.Append(edge.GetMove());
    const int budget_spent =
        PrefetchIntoCache(edge.node(), budget_to_spend, !is_odd_depth);
    history_.Pop();
    budget -= budget_spent;
    total_budget_spent += budget_spent;
  }
  return total_budget_spent;
}

// 4. Run NN computation.
// ~~~~~~~~~~~~~~~~~~~~~~
void SearchWorker::RunNNComputation() { computation_->ComputeBlocking(); }

// 5. Retrieve NN computations (and terminal values) into nodes.
// ~~~~~~~~~~~~~~~~~~~~~~~~~~~~~~~~~~~~~~~~~~~~~~~~~~~~~~~~~~~~~
void SearchWorker::FetchMinibatchResults() {
  // Populate NN/cached results, or terminal results, into nodes.
  int idx_in_computation = 0;
  for (auto& node_to_process : minibatch_) {
    FetchSingleNodeResult(&node_to_process, idx_in_computation);
    if (node_to_process.nn_queried) ++idx_in_computation;
  }
}

void SearchWorker::FetchSingleNodeResult(NodeToProcess* node_to_process,
                                         int idx_in_computation) {
  Node* node = node_to_process->node;
  if (!node_to_process->nn_queried) {
    // Terminal nodes don't involve the neural NetworkComputation, nor do
    // they require any further processing after value retrieval.
    node_to_process->v = node->GetWL();
    node_to_process->d = node->GetD();
    node_to_process->m = node->GetM();
    return;
  }
  // For NN results, we need to populate policy as well as value.
  // First the value...
  node_to_process->v = -computation_->GetQVal(idx_in_computation);
  node_to_process->d = computation_->GetDVal(idx_in_computation);
  node_to_process->m = computation_->GetMVal(idx_in_computation);
  // ...and secondly, the policy data.
  // Calculate maximum first.
  float max_p = -std::numeric_limits<float>::infinity();
  for (auto edge : node->Edges()) {
    max_p =
        std::max(max_p, computation_->GetPVal(idx_in_computation,
                                              edge.GetMove().as_nn_index()));
  }
  float total = 0.0;
  for (auto edge : node->Edges()) {
    float p =
        computation_->GetPVal(idx_in_computation, edge.GetMove().as_nn_index());
    // Perform softmax and take into account policy softmax temperature T.
    // Note that we want to calculate (exp(p-max_p))^(1/T) = exp((p-max_p)/T).
    p = FastExp((p - max_p) / params_.GetPolicySoftmaxTemp());

    // Note that p now lies in [0, 1], so it is safe to store it in compressed
    // format. Normalization happens later.
    edge.edge()->SetP(p);
    // Edge::SetP does some rounding, so only add to the total after rounding.
    total += edge.edge()->GetP();
  }
  // Normalize P values to add up to 1.0.
  if (total > 0.0f) {
    const float scale = 1.0f / total;
    for (auto edge : node->Edges()) edge.edge()->SetP(edge.GetP() * scale);
  }
  // Add Dirichlet noise if enabled and at root.
  if (params_.GetNoiseEpsilon() && node == search_->root_node_) {
    ApplyDirichletNoise(node, params_.GetNoiseEpsilon(),
                        params_.GetNoiseAlpha());
  }
}

// 6. Propagate the new nodes' information to all their parents in the tree.
// ~~~~~~~~~~~~~~
void SearchWorker::DoBackupUpdate() {
  // Nodes mutex for doing node updates.
  SharedMutex::Lock lock(search_->nodes_mutex_);

  for (const NodeToProcess& node_to_process : minibatch_) {
    DoBackupUpdateSingleNode(node_to_process);
  }
  search_->total_batches_ += 1;
}

void SearchWorker::DoBackupUpdateSingleNode(
    const NodeToProcess& node_to_process) REQUIRES(search_->nodes_mutex_) {
  Node* node = node_to_process.node;
  if (node_to_process.IsCollision()) {
    // If it was a collision, just undo counters.
    for (node = node->GetParent(); node != search_->root_node_->GetParent();
         node = node->GetParent()) {
      node->CancelScoreUpdate(node_to_process.multivisit);
    }
    return;
  }

  // For the first visit to a terminal, maybe convert ancestors to terminal too.
  auto can_convert =
      params_.GetStickyEndgames() && node->IsTerminal() && !node->GetN();

  // Backup V value up to a root. After 1 visit, V = Q.
  float v = node_to_process.v;
  float d = node_to_process.d;
  float m = node_to_process.m;
  int depth = 0;
  for (Node *n = node, *p; n != search_->root_node_->GetParent(); n = p) {
    p = n->GetParent();

    // Current node might have become terminal from some other descendant, so
    // backup the rest of the way with more accurate values.
    if (n->IsTerminal()) {
      v = n->GetWL();
      d = n->GetD();
      m = n->GetM();
    }
    n->FinalizeScoreUpdate(v / (1.0f + params_.GetShortSightedness() * depth),
                           d, m, node_to_process.multivisit);

    // Nothing left to do without ancestors to update.
    if (!p) break;

    // Convert parents to terminals except the root or those already converted.
    can_convert = can_convert && p != search_->root_node_ && !p->IsTerminal();

    // A non-winning terminal move needs all other moves to be similar.
    auto all_losing = true;
    auto found_tb = n->IsTbTerminal();
    float losing_m = 0.0f;
    if (can_convert && v <= 0.0f) {
      for (const auto& edge : p->Edges()) {
        // Default_wl doesn't matter as WL is only used if IsTerminal is true.
        const auto WL = edge.GetWL(0.0f);
        can_convert = can_convert && edge.IsTerminal() && WL <= 0.0f;
        if (!can_convert) break;
        all_losing = all_losing && WL < 0.0f;
        found_tb = found_tb || edge.IsTbTerminal();
        losing_m = std::max(losing_m, edge.GetM(0.0f));
      }
    }

    // Convert the parent to a terminal loss if at least one move is winning or
    // to a terminal win if all moves are losing; otherwise there's a mix of
    // draws and losing, so at best it's a draw.
    if (can_convert) {
      // Doesn't give the correct distance to mate because siblings are not
      // considered but more accurate than doing nothing. This shouldn't
      // underestimate the distance to mate since at worst we miss shorter
      // moves.
      float terminal_m = std::max(losing_m, m) + 1.0f;
      p->MakeTerminal(
          v > 0.0f ? GameResult::BLACK_WON
                   : all_losing ? GameResult::WHITE_WON : GameResult::DRAW,
          terminal_m,
          found_tb ? Node::Terminal::Tablebase : Node::Terminal::Terminal);
    }

    // Q will be flipped for opponent.
    v = -v;
    depth++;
    m++;

    // Update the stats.
    // Best move.
    if (p == search_->root_node_ &&
        search_->current_best_edge_.GetN() <= n->GetN()) {
      search_->current_best_edge_ =
          search_->GetBestChildNoTemperature(search_->root_node_, 0);
    }
  }
  search_->total_playouts_ += node_to_process.multivisit;
  search_->cum_depth_ += node_to_process.depth * node_to_process.multivisit;
  search_->max_depth_ = std::max(search_->max_depth_, node_to_process.depth);
}  // namespace lczero

// 7. Update the Search's status and progress information.
//~~~~~~~~~~~~~~~~~~~~
void SearchWorker::UpdateCounters() {
  search_->PopulateCommonIterationStats(&iteration_stats_);
  search_->MaybeTriggerStop(iteration_stats_, &latest_time_manager_hints_);
  search_->MaybeOutputInfo();

  // If this thread had no work, not even out of order, then sleep for some
  // milliseconds. Collisions don't count as work, so have to enumerate to find
  // out if there was anything done.
  bool work_done = number_out_of_order_ > 0;
  if (!work_done) {
    for (NodeToProcess& node_to_process : minibatch_) {
      if (!node_to_process.IsCollision()) {
        work_done = true;
        break;
      }
    }
  }
  if (!work_done) {
    std::this_thread::sleep_for(std::chrono::milliseconds(10));
  }
}

}  // namespace lczero<|MERGE_RESOLUTION|>--- conflicted
+++ resolved
@@ -1055,13 +1055,9 @@
     }
 
     if (second_best_edge) {
-<<<<<<< HEAD
-      int estimated_visits_to_change_best = best_edge.GetVisitsToReachU(
-          second_best, puct_mult, fpu, draw_score, params_.GetLogitQ(), params_.GetAprilFactor());
-=======
       int estimated_visits_to_change_best =
-          best_edge.GetVisitsToReachU(second_best, puct_mult, best_without_u);
->>>>>>> c5d4a32e
+          best_edge.GetVisitsToReachU(second_best, puct_mult, best_without_u,
+                                      params_.GetAprilFactor());
       // Only cache for n-2 steps as the estimate created by GetVisitsToReachU
       // has potential rounding errors and some conservative logic that can push
       // it up to 2 away from the real value.
