/*
  This file is part of Leela Chess Zero.
  Copyright (C) 2018-2019 The LCZero Authors

  Leela Chess is free software: you can redistribute it and/or modify
  it under the terms of the GNU General Public License as published by
  the Free Software Foundation, either version 3 of the License, or
  (at your option) any later version.

  Leela Chess is distributed in the hope that it will be useful,
  but WITHOUT ANY WARRANTY; without even the implied warranty of
  MERCHANTABILITY or FITNESS FOR A PARTICULAR PURPOSE.  See the
  GNU General Public License for more details.

  You should have received a copy of the GNU General Public License
  along with Leela Chess.  If not, see <http://www.gnu.org/licenses/>.

  Additional permission under GNU GPL version 3 section 7

  If you modify this Program, or any covered work, by linking or
  combining it with NVIDIA Corporation's libraries from the NVIDIA CUDA
  Toolkit and the NVIDIA CUDA Deep Neural Network library (or a
  modified version of those libraries), containing parts covered by the
  terms of the respective license agreement, the licensors of this
  Program grant you additional permission to convey the resulting work.
*/

#include "mcts/search.h"

#include <algorithm>
#include <array>
#include <chrono>
#include <cmath>
#include <iomanip>
#include <iostream>
#include <iterator>
#include <sstream>
#include <thread>

#include "mcts/node.h"
#include "neural/cache.h"
#include "neural/encoder.h"
#include "utils/fastmath.h"
#include "utils/random.h"

namespace lczero {

namespace {
// Maximum delay between outputting "uci info" when nothing interesting happens.
const int kUciInfoMinimumFrequencyMs = 5000;

MoveList MakeRootMoveFilter(const MoveList& searchmoves,
                            SyzygyTablebase* syzygy_tb,
                            const PositionHistory& history, bool fast_play,
                            std::atomic<int>* tb_hits) {
  // Search moves overrides tablebase.
  if (!searchmoves.empty()) return searchmoves;
  const auto& board = history.Last().GetBoard();
  MoveList root_moves;
  if (!syzygy_tb || !board.castlings().no_legal_castle() ||
      (board.ours() | board.theirs()).count() > syzygy_tb->max_cardinality()) {
    return root_moves;
  }
  if (syzygy_tb->root_probe(
          history.Last(), fast_play || history.DidRepeatSinceLastZeroingMove(),
          &root_moves) ||
      syzygy_tb->root_probe_wdl(history.Last(), &root_moves)) {
    tb_hits->fetch_add(1, std::memory_order_acq_rel);
  }
  return root_moves;
}

class MEvaluator {
 public:
  MEvaluator()
      : enabled_{false},
        m_slope_{0.0f},
        m_cap_{0.0f},
        a_constant_{0.0f},
        a_linear_{0.0f},
        a_square_{0.0f},
        q_threshold_{0.0f},
        parent_m_{0.0f} {}

  MEvaluator(const SearchParams& params, const Node* parent = nullptr)
      : enabled_{true},
        m_slope_{params.GetMovesLeftSlope()},
        m_cap_{params.GetMovesLeftMaxEffect()},
        a_constant_{params.GetMovesLeftConstantFactor()},
        a_linear_{params.GetMovesLeftScaledFactor()},
        a_square_{params.GetMovesLeftQuadraticFactor()},
        q_threshold_{params.GetMovesLeftThreshold()},
        parent_m_{parent ? parent->GetM() : 0.0f},
        parent_within_threshold_{parent ? WithinThreshold(parent, q_threshold_)
                                        : false} {}

  void SetParent(const Node* parent) {
    assert(parent);
    if (enabled_) {
      parent_m_ = parent->GetM();
      parent_within_threshold_ = WithinThreshold(parent, q_threshold_);
    }
  }

  float GetM(const EdgeAndNode& child, float q) const {
    if (!enabled_ || !parent_within_threshold_) return 0.0f;
    const float child_m = child.GetM(parent_m_);
    float m = std::clamp(m_slope_ * (child_m - parent_m_), -m_cap_, m_cap_);
    // Microsoft compiler does not have a builtin for copysign and emits a
    // library call which is too expensive for a hot path like this.
#if defined(_MSC_VER)
    // This doesn't treat signed 0's the same way that copysign does, but it
    // should be good enough...
    if (q > 0) m *= -1.0f;
#else
    m *= std::copysign(1.0f, -q);
#endif
    m *= a_constant_ + a_linear_ * std::abs(q) + a_square_ * q * q;
    return m;
  }

 private:
  static bool WithinThreshold(const Node* parent, float q_threshold) {
    return std::abs(parent->GetQ(0.0f)) > q_threshold;
  }

  const bool enabled_;
  const float m_slope_;
  const float m_cap_;
  const float a_constant_;
  const float a_linear_;
  const float a_square_;
  const float q_threshold_;
  float parent_m_ = 0.0f;
  bool parent_within_threshold_ = false;
};

}  // namespace

Search::Search(const NodeTree& tree, Network* network,
               std::unique_ptr<UciResponder> uci_responder,
               const MoveList& searchmoves,
               std::chrono::steady_clock::time_point start_time,
               std::unique_ptr<SearchStopper> stopper, bool infinite,
               const OptionsDict& options, NNCache* cache,
               SyzygyTablebase* syzygy_tb)
    : ok_to_respond_bestmove_(!infinite),
      stopper_(std::move(stopper)),
      root_node_(tree.GetCurrentHead()),
      cache_(cache),
      syzygy_tb_(syzygy_tb),
      played_history_(tree.GetPositionHistory()),
      network_(network),
      params_(options),
      searchmoves_(searchmoves),
      start_time_(start_time),
      initial_visits_(root_node_->GetN()),
      root_move_filter_(
          MakeRootMoveFilter(searchmoves_, syzygy_tb_, played_history_,
                             params_.GetSyzygyFastPlay(), &tb_hits_)),
      uci_responder_(std::move(uci_responder)) {
  if (params_.GetMaxConcurrentSearchers() != 0) {
    pending_searchers_.store(params_.GetMaxConcurrentSearchers(),
                             std::memory_order_release);
  }
}

namespace {
void ApplyDirichletNoise(Node* node, float eps, double alpha) {
  float total = 0;
  std::vector<float> noise;

  for (int i = 0; i < node->GetNumEdges(); ++i) {
    float eta = Random::Get().GetGamma(alpha, 1.0);
    noise.emplace_back(eta);
    total += eta;
  }

  if (total < std::numeric_limits<float>::min()) return;

  int noise_idx = 0;
  for (const auto& child : node->Edges()) {
    auto* edge = child.edge();
    edge->SetP(edge->GetP() * (1 - eps) + eps * noise[noise_idx++] / total);
  }
}
}  // namespace

void Search::SendUciInfo() REQUIRES(nodes_mutex_) {
  const auto max_pv = params_.GetMultiPv();
  const auto edges = GetBestChildrenNoTemperature(root_node_, max_pv, 0);
  const auto score_type = params_.GetScoreType();
  const auto per_pv_counters = params_.GetPerPvCounters();
  const auto display_cache_usage = params_.GetDisplayCacheUsage();
  const auto draw_score = GetDrawScore(false);

  std::vector<ThinkingInfo> uci_infos;

  // Info common for all multipv variants.
  ThinkingInfo common_info;
  common_info.depth = cum_depth_ / (total_playouts_ ? total_playouts_ : 1);
  common_info.seldepth = max_depth_;
  common_info.time = GetTimeSinceStart();
  if (!per_pv_counters) {
    common_info.nodes = total_playouts_ + initial_visits_;
  }
  if (display_cache_usage) {
    common_info.hashfull =
        cache_->GetSize() * 1000LL / std::max(cache_->GetCapacity(), 1);
  }
  if (nps_start_time_) {
    const auto time_since_first_batch_ms =
        std::chrono::duration_cast<std::chrono::milliseconds>(
            std::chrono::steady_clock::now() - *nps_start_time_)
            .count();
    if (time_since_first_batch_ms > 0) {
      common_info.nps = total_playouts_ * 1000 / time_since_first_batch_ms;
    }
  }
  common_info.tb_hits = tb_hits_.load(std::memory_order_acquire);

  int multipv = 0;
  const auto default_q = -root_node_->GetQ(-draw_score);
  const auto default_wl = -root_node_->GetWL();
  const auto default_d = root_node_->GetD();
  for (const auto& edge : edges) {
    ++multipv;
    uci_infos.emplace_back(common_info);
    auto& uci_info = uci_infos.back();
    const auto wl = edge.GetWL(default_wl);
<<<<<<< HEAD
    const auto floatD = edge.GetD(default_d);
    const auto q = edge.GetQ(default_q, draw_score, /* logit_q= */ false);
=======
    const auto d = edge.GetD(default_d);
    const int w = static_cast<int>(std::round(500.0 * (1.0 + wl - d)));
    const auto q = edge.GetQ(default_q, draw_score);
>>>>>>> 38213ca2
    if (edge.IsTerminal() && wl != 0.0f) {
      uci_info.mate = std::copysign(
          std::round(edge.GetM(0.0f)) / 2 + (edge.IsTbTerminal() ? 101 : 1),
          wl);
    } else if (score_type == "centipawn_with_drawscore") {
      uci_info.score = 90 * tan(1.5637541897 * q);
    } else if (score_type == "centipawn") {
      uci_info.score = 90 * tan(1.5637541897 * wl);
    } else if (score_type == "centipawn_2019") {
      uci_info.score = 295 * wl / (1 - 0.976953126 * std::pow(wl, 14));
    } else if (score_type == "centipawn_2018") {
      uci_info.score = 290.680623072 * tan(1.548090806 * wl);
    } else if (score_type == "win_percentage") {
      uci_info.score = wl * 5000 + 5000;
    } else if (score_type == "Q") {
      uci_info.score = q * 10000;
    } else if (score_type == "W-L") {
      uci_info.score = wl * 10000;
    }

    const auto w = std::max(0, static_cast<int>(std::round(500.0 * (1.0 + wl - floatD))));
    const auto l = std::max(0, static_cast<int>(std::round(500.0 * (1.0 - wl - floatD))));
    const auto d = std::max(0, 1000 - w - l);
    // Using 1000-w-l instead of 1000*d for D score so that W+D+L add up to
    // 1000.0.
<<<<<<< HEAD
    uci_info.wdl = ThinkingInfo::WDL{w, d, l};
=======
    uci_info.wdl = ThinkingInfo::WDL{w, 1000 - w - l, l};
    if (network_->GetCapabilities().has_mlh()) {
      uci_info.moves_left = static_cast<int>(
          (1.0f + edge.GetM(1.0f + root_node_->GetM())) / 2.0f);
    }
>>>>>>> 38213ca2
    if (max_pv > 1) uci_info.multipv = multipv;
    if (per_pv_counters) uci_info.nodes = edge.GetN();
    bool flip = played_history_.IsBlackToMove();
    int depth = 0;
    for (auto iter = edge; iter;
         iter = GetBestChildNoTemperature(iter.node(), depth), flip = !flip) {
      uci_info.pv.push_back(iter.GetMove(flip));
      if (!iter.node()) break;  // Last edge was dangling, cannot continue.
      depth += 1;
    }
  }

  if (!uci_infos.empty()) last_outputted_uci_info_ = uci_infos.front();
  if (current_best_edge_ && !edges.empty()) {
    last_outputted_info_edge_ = current_best_edge_.edge();
  }

  uci_responder_->OutputThinkingInfo(&uci_infos);
}

// Decides whether anything important changed in stats and new info should be
// shown to a user.
void Search::MaybeOutputInfo() {
  SharedMutex::Lock lock(nodes_mutex_);
  Mutex::Lock counters_lock(counters_mutex_);
  if (!bestmove_is_sent_ && current_best_edge_ &&
      (current_best_edge_.edge() != last_outputted_info_edge_ ||
       last_outputted_uci_info_.depth !=
           static_cast<int>(cum_depth_ /
                            (total_playouts_ ? total_playouts_ : 1)) ||
       last_outputted_uci_info_.seldepth != max_depth_ ||
       last_outputted_uci_info_.time + kUciInfoMinimumFrequencyMs <
           GetTimeSinceStart())) {
    SendUciInfo();
    if (params_.GetLogLiveStats()) {
      SendMovesStats();
    }
    if (stop_.load(std::memory_order_acquire) && !ok_to_respond_bestmove_) {
      std::vector<ThinkingInfo> info(1);
      info.back().comment =
          "WARNING: Search has reached limit and does not make any progress.";
      uci_responder_->OutputThinkingInfo(&info);
    }
  }
}

int64_t Search::GetTimeSinceStart() const {
  return std::chrono::duration_cast<std::chrono::milliseconds>(
             std::chrono::steady_clock::now() - start_time_)
      .count();
}

int64_t Search::GetTimeSinceFirstBatch() const {
  if (!nps_start_time_) return 0;
  return std::chrono::duration_cast<std::chrono::milliseconds>(
             std::chrono::steady_clock::now() - *nps_start_time_)
      .count();
}

// Root is depth 0, i.e. even depth.
float Search::GetDrawScore(bool is_odd_depth) const {
  return (is_odd_depth ? params_.GetOpponentDrawScore()
                       : params_.GetSidetomoveDrawScore()) +
         (is_odd_depth == played_history_.IsBlackToMove()
              ? params_.GetWhiteDrawDelta()
              : params_.GetBlackDrawDelta());
}

namespace {
inline float GetFpu(const SearchParams& params, Node* node, bool is_root_node,
                    float draw_score) {
  const auto value = params.GetFpuValue(is_root_node);
  return params.GetFpuAbsolute(is_root_node)
             ? value
             : -node->GetQ(-draw_score) -
                   value * std::sqrt(node->GetVisitedPolicy());
}

inline float ComputeCpuct(const SearchParams& params, uint32_t N,
                          bool is_root_node) {
  const float init = params.GetCpuct(is_root_node);
  const float k = params.GetCpuctFactor(is_root_node);
  const float base = params.GetCpuctBase(is_root_node);
  return init + (k ? k * FastLog((N + base) / base) : 0.0f);
}
}  // namespace

std::vector<std::string> Search::GetVerboseStats(Node* node) const {
  assert(node == root_node_ || node->GetParent() == root_node_);
  const bool is_root = (node == root_node_);
  const bool is_odd_depth = !is_root;
  const bool is_black_to_move = (played_history_.IsBlackToMove() == is_root);
  const float draw_score = GetDrawScore(is_odd_depth);
  const float fpu = GetFpu(params_, node, is_root, draw_score);
  const float cpuct = ComputeCpuct(params_, node->GetN(), is_root);
  const float U_coeff =
      cpuct * std::sqrt(std::max(node->GetChildrenVisits(), 1u));
  std::vector<EdgeAndNode> edges;
  for (const auto& edge : node->Edges()) edges.push_back(edge);

  std::sort(edges.begin(), edges.end(),
            [&fpu, &U_coeff, &draw_score](EdgeAndNode a, EdgeAndNode b) {
              return std::forward_as_tuple(
                         a.GetN(), a.GetQ(fpu, draw_score) + a.GetU(U_coeff)) <
                     std::forward_as_tuple(
                         b.GetN(), b.GetQ(fpu, draw_score) + b.GetU(U_coeff));
            });

  auto print = [](auto* oss, auto pre, auto v, auto post, auto w, int p = 0) {
    *oss << pre << std::setw(w) << std::setprecision(p) << v << post;
  };
  auto print_head = [&](auto* oss, auto label, int i, auto n, auto f, auto p) {
    *oss << std::fixed;
    print(oss, "", label, " ", 5);
    print(oss, "(", i, ") ", 4);
    *oss << std::right;
    print(oss, "N: ", n, " ", 7);
    print(oss, "(+", f, ") ", 2);
    print(oss, "(P: ", p * 100, "%) ", 5, p >= 0.99995f ? 1 : 2);
  };
  auto print_stats = [&](auto* oss, const auto* n) {
    const auto sign = n == node ? -1 : 1;
    if (n) {
      print(oss, "(WL: ", sign * n->GetWL(), ") ", 8, 5);
      print(oss, "(D: ", n->GetD(), ") ", 5, 3);
      print(oss, "(M: ", n->GetM(), ") ", 4, 1);
    } else {
      *oss << "(WL:  -.-----) (D: -.---) (M:  -.-) ";
    }
    print(oss, "(Q: ", n ? sign * n->GetQ(sign * draw_score) : fpu, ") ", 8, 5);
  };
  auto print_tail = [&](auto* oss, const auto* n) {
    const auto sign = n == node ? -1 : 1;
    std::optional<float> v;
    if (n && n->IsTerminal()) {
      v = n->GetQ(sign * draw_score);
    } else {
      NNCacheLock nneval = GetCachedNNEval(n);
      if (nneval) v = -nneval->q;
    }
    if (v) {
      print(oss, "(V: ", sign * *v, ") ", 7, 4);
    } else {
      *oss << "(V:  -.----) ";
    }

    if (n) {
      auto [lo, up] = n->GetBounds();
      if (sign == -1) {
        lo = -lo;
        up = -up;
        std::swap(lo, up);
      }
      *oss << (lo == up
                   ? "(T) "
                   : lo == GameResult::DRAW && up == GameResult::WHITE_WON
                         ? "(W) "
                         : lo == GameResult::BLACK_WON && up == GameResult::DRAW
                               ? "(L) "
                               : "");
    }
  };

  std::vector<std::string> infos;
  const auto m_evaluator = network_->GetCapabilities().has_mlh()
                               ? MEvaluator(params_, node)
                               : MEvaluator();
  for (const auto& edge : edges) {
    float Q = edge.GetQ(fpu, draw_score);
    float M = m_evaluator.GetM(edge, Q);
    std::ostringstream oss;
    oss << std::left;
    // TODO: should this be displaying transformed index?
    print_head(&oss, edge.GetMove(is_black_to_move).as_string(),
               edge.GetMove().as_nn_index(0), edge.GetN(), edge.GetNInFlight(),
               edge.GetP());
    print_stats(&oss, edge.node());
    print(&oss, "(U: ", edge.GetU(U_coeff), ") ", 6, 5);
    print(&oss, "(S: ", Q + edge.GetU(U_coeff) + M, ") ", 8, 5);
    print_tail(&oss, edge.node());
    infos.emplace_back(oss.str());
  }

  // Include stats about the node in similar format to its children above.
  std::ostringstream oss;
  print_head(&oss, "node ", node->GetNumEdges(), node->GetN(),
             node->GetNInFlight(), node->GetVisitedPolicy());
  print_stats(&oss, node);
  print_tail(&oss, node);
  infos.emplace_back(oss.str());
  return infos;
}

void Search::SendMovesStats() const REQUIRES(counters_mutex_) {
  auto move_stats = GetVerboseStats(root_node_);

  if (params_.GetVerboseStats()) {
    std::vector<ThinkingInfo> infos;
    std::transform(move_stats.begin(), move_stats.end(),
                   std::back_inserter(infos), [](const std::string& line) {
                     ThinkingInfo info;
                     info.comment = line;
                     return info;
                   });
    uci_responder_->OutputThinkingInfo(&infos);
  } else {
    LOGFILE << "=== Move stats:";
    for (const auto& line : move_stats) LOGFILE << line;
  }
  for (auto edge : root_node_->Edges()) {
    if (!(edge.GetMove(played_history_.IsBlackToMove()) == final_bestmove_)) {
      continue;
    }
    if (edge.HasNode()) {
      LOGFILE << "--- Opponent moves after: " << final_bestmove_.as_string();
      for (const auto& line : GetVerboseStats(edge.node())) {
        LOGFILE << line;
      }
    }
  }
}

NNCacheLock Search::GetCachedNNEval(const Node* node) const {
  if (!node) return {};

  std::vector<Move> moves;
  for (; node != root_node_; node = node->GetParent()) {
    moves.push_back(node->GetOwnEdge()->GetMove());
  }
  PositionHistory history(played_history_);
  for (auto iter = moves.rbegin(), end = moves.rend(); iter != end; ++iter) {
    history.Append(*iter);
  }
  const auto hash = history.HashLast(params_.GetCacheHistoryLength() + 1);
  NNCacheLock nneval(cache_, hash);
  return nneval;
}

void Search::MaybeTriggerStop(const IterationStats& stats,
                              StoppersHints* hints) {
  hints->Reset();
  SharedMutex::Lock nodes_lock(nodes_mutex_);
  Mutex::Lock lock(counters_mutex_);
  // Already responded bestmove, nothing to do here.
  if (bestmove_is_sent_) return;
  // Don't stop when the root node is not yet expanded.
  if (total_playouts_ + initial_visits_ == 0) return;

  if (!stop_.load(std::memory_order_acquire) || !ok_to_respond_bestmove_) {
    if (stopper_->ShouldStop(stats, hints)) FireStopInternal();
  }

  // If we are the first to see that stop is needed.
  if (stop_.load(std::memory_order_acquire) && ok_to_respond_bestmove_ &&
      !bestmove_is_sent_) {
    SendUciInfo();
    EnsureBestMoveKnown();
    SendMovesStats();
    BestMoveInfo info(final_bestmove_, final_pondermove_);
    uci_responder_->OutputBestMove(&info);
    stopper_->OnSearchDone(stats);
    bestmove_is_sent_ = true;
    current_best_edge_ = EdgeAndNode();
  }

  // Use a 0 visit cancel score update to clear out any cached best edge, as
  // at the next iteration remaining playouts may be different.
  // TODO(crem) Is it really needed?
  root_node_->CancelScoreUpdate(0);
}

// Return the evaluation of the actual best child, regardless of temperature
// settings. This differs from GetBestMove, which does obey any temperature
// settings. So, somethimes, they may return results of different moves.
Eval Search::GetBestEval(Move* move, bool* is_terminal) const {
  SharedMutex::SharedLock lock(nodes_mutex_);
  Mutex::Lock counters_lock(counters_mutex_);
  float parent_wl = -root_node_->GetWL();
  float parent_d = root_node_->GetD();
  float parent_m = root_node_->GetM();
  if (!root_node_->HasChildren()) return {parent_wl, parent_d, parent_m};
  EdgeAndNode best_edge = GetBestChildNoTemperature(root_node_, 0);
  if (move) *move = best_edge.GetMove(played_history_.IsBlackToMove());
  if (is_terminal) *is_terminal = best_edge.IsTerminal();
  return {best_edge.GetWL(parent_wl), best_edge.GetD(parent_d),
          best_edge.GetM(parent_m - 1) + 1};
}

std::pair<Move, Move> Search::GetBestMove() {
  SharedMutex::Lock lock(nodes_mutex_);
  Mutex::Lock counters_lock(counters_mutex_);
  EnsureBestMoveKnown();
  return {final_bestmove_, final_pondermove_};
}

std::int64_t Search::GetTotalPlayouts() const {
  SharedMutex::SharedLock lock(nodes_mutex_);
  return total_playouts_;
}

void Search::ResetBestMove() {
  SharedMutex::Lock nodes_lock(nodes_mutex_);
  Mutex::Lock lock(counters_mutex_);
  bool old_sent = bestmove_is_sent_;
  bestmove_is_sent_ = false;
  EnsureBestMoveKnown();
  bestmove_is_sent_ = old_sent;
}

// Computes the best move, maybe with temperature (according to the settings).
void Search::EnsureBestMoveKnown() REQUIRES(nodes_mutex_)
    REQUIRES(counters_mutex_) {
  if (bestmove_is_sent_) return;
  if (!root_node_->HasChildren()) return;

  float temperature = params_.GetTemperature();
  const int cutoff_move = params_.GetTemperatureCutoffMove();
  const int decay_delay_moves = params_.GetTempDecayDelayMoves();
  const int decay_moves = params_.GetTempDecayMoves();
  const int moves = played_history_.Last().GetGamePly() / 2;

  if (cutoff_move && (moves + 1) >= cutoff_move) {
    temperature = params_.GetTemperatureEndgame();
  } else if (temperature && decay_moves) {
    if (moves >= decay_delay_moves + decay_moves) {
      temperature = 0.0;
    } else if (moves >= decay_delay_moves) {
      temperature *=
          static_cast<float>(decay_delay_moves + decay_moves - moves) /
          decay_moves;
    }
    // don't allow temperature to decay below endgame temperature
    if (temperature < params_.GetTemperatureEndgame()) {
      temperature = params_.GetTemperatureEndgame();
    }
  }

  auto bestmove_edge = temperature
                           ? GetBestRootChildWithTemperature(temperature)
                           : GetBestChildNoTemperature(root_node_, 0);
  final_bestmove_ = bestmove_edge.GetMove(played_history_.IsBlackToMove());

  if (bestmove_edge.HasNode() && bestmove_edge.node()->HasChildren()) {
    final_pondermove_ = GetBestChildNoTemperature(bestmove_edge.node(), 1)
                            .GetMove(!played_history_.IsBlackToMove());
  }
}

// Returns @count children with most visits.
std::vector<EdgeAndNode> Search::GetBestChildrenNoTemperature(Node* parent,
                                                              int count,
                                                              int depth) const {
  const bool is_odd_depth = (depth % 2) == 1;
  const float draw_score = GetDrawScore(is_odd_depth);
  // Best child is selected using the following criteria:
  // * Prefer shorter terminal wins / avoid shorter terminal losses.
  // * Largest number of playouts.
  // * If two nodes have equal number:
  //   * If that number is 0, the one with larger prior wins.
  //   * If that number is larger than 0, the one with larger eval wins.
  std::vector<EdgeAndNode> edges;
  for (auto edge : parent->Edges()) {
    if (parent == root_node_ && !root_move_filter_.empty() &&
        std::find(root_move_filter_.begin(), root_move_filter_.end(),
                  edge.GetMove()) == root_move_filter_.end()) {
      continue;
    }
    edges.push_back(edge);
  }
  const auto middle = (static_cast<int>(edges.size()) > count)
                          ? edges.begin() + count
                          : edges.end();
  std::partial_sort(
      edges.begin(), middle, edges.end(),
      [draw_score](const auto& a, const auto& b) {
        // The function returns "true" when a is preferred to b.

        // Lists edge types from less desirable to more desirable.
        enum EdgeRank {
          kTerminalLoss,
          kTablebaseLoss,
          kNonTerminal,  // Non terminal or terminal draw.
          kTablebaseWin,
          kTerminalWin,
        };

        auto GetEdgeRank = [](const EdgeAndNode& edge) {
          // This default isn't used as wl only checked for case edge is
          // terminal.
          const auto wl = edge.GetWL(0.0f);
          if (!edge.IsTerminal() || !wl) return kNonTerminal;
          if (edge.IsTbTerminal()) {
            return wl < 0.0 ? kTablebaseLoss : kTablebaseWin;
          }
          return wl < 0.0 ? kTerminalLoss : kTerminalWin;
        };

        // If moves have different outcomes, prefer better outcome.
        const auto a_rank = GetEdgeRank(a);
        const auto b_rank = GetEdgeRank(b);
        if (a_rank != b_rank) return a_rank > b_rank;

        // If both are terminal draws, try to make it shorter.
        if (a_rank == kNonTerminal && a.IsTerminal() && b.IsTerminal()) {
          if (a.IsTbTerminal() != b.IsTbTerminal()) {
            // Prefer non-tablebase draws.
            return a.IsTbTerminal() < b.IsTbTerminal();
          }
          // Prefer shorter draws.
          return a.GetM(0.0f) < b.GetM(0.0f);
        }

        // Neither is terminal, use standard rule.
        if (a_rank == kNonTerminal) {
          // Prefer largest playouts then eval then prior.
          if (a.GetN() != b.GetN()) return a.GetN() > b.GetN();
          // Default doesn't matter here so long as they are the same as either
          // both are N==0 (thus we're comparing equal defaults) or N!=0 and
          // default isn't used.
          if (a.GetQ(0.0f, draw_score) != b.GetQ(0.0f, draw_score)) {
            return a.GetQ(0.0f, draw_score) > b.GetQ(0.0f, draw_score);
          }
          return a.GetP() > b.GetP();
        }

        // Both variants are winning, prefer shortest win.
        if (a_rank > kNonTerminal) {
          return a.GetM(0.0f) < b.GetM(0.0f);
        }

        // Both variants are losing, prefer longest losses.
        return a.GetM(0.0f) > b.GetM(0.0f);
      });

  if (count < static_cast<int>(edges.size())) {
    edges.resize(count);
  }
  return edges;
}

// Returns a child with most visits.
EdgeAndNode Search::GetBestChildNoTemperature(Node* parent, int depth) const {
  auto res = GetBestChildrenNoTemperature(parent, 1, depth);
  return res.empty() ? EdgeAndNode() : res.front();
}

// Returns a child of a root chosen according to weighted-by-temperature visit
// count.
EdgeAndNode Search::GetBestRootChildWithTemperature(float temperature) const {
  // Root is at even depth.
  const float draw_score = GetDrawScore(/* is_odd_depth= */ false);

  std::vector<float> cumulative_sums;
  float sum = 0.0;
  float max_n = 0.0;
  const float offset = params_.GetTemperatureVisitOffset();
  float max_eval = -1.0f;
  const float fpu =
      GetFpu(params_, root_node_, /* is_root= */ true, draw_score);

  for (auto edge : root_node_->Edges()) {
    if (!root_move_filter_.empty() &&
        std::find(root_move_filter_.begin(), root_move_filter_.end(),
                  edge.GetMove()) == root_move_filter_.end()) {
      continue;
    }
    if (edge.GetN() + offset > max_n) {
      max_n = edge.GetN() + offset;
      max_eval = edge.GetQ(fpu, draw_score);
    }
  }

  // No move had enough visits for temperature, so use default child criteria
  if (max_n <= 0.0f) return GetBestChildNoTemperature(root_node_, 0);

  // TODO(crem) Simplify this code when samplers.h is merged.
  const float min_eval =
      max_eval - params_.GetTemperatureWinpctCutoff() / 50.0f;
  for (auto edge : root_node_->Edges()) {
    if (!root_move_filter_.empty() &&
        std::find(root_move_filter_.begin(), root_move_filter_.end(),
                  edge.GetMove()) == root_move_filter_.end()) {
      continue;
    }
    if (edge.GetQ(fpu, draw_score) < min_eval) continue;
    sum += std::pow(
        std::max(0.0f, (static_cast<float>(edge.GetN()) + offset) / max_n),
        1 / temperature);
    cumulative_sums.push_back(sum);
  }
  assert(sum);

  const float toss = Random::Get().GetFloat(cumulative_sums.back());
  int idx =
      std::lower_bound(cumulative_sums.begin(), cumulative_sums.end(), toss) -
      cumulative_sums.begin();

  for (auto edge : root_node_->Edges()) {
    if (!root_move_filter_.empty() &&
        std::find(root_move_filter_.begin(), root_move_filter_.end(),
                  edge.GetMove()) == root_move_filter_.end()) {
      continue;
    }
    if (edge.GetQ(fpu, draw_score) < min_eval) continue;
    if (idx-- == 0) return edge;
  }
  assert(false);
  return {};
}

void Search::StartThreads(size_t how_many) {
  Mutex::Lock lock(threads_mutex_);
  // First thread is a watchdog thread.
  if (threads_.size() == 0) {
    threads_.emplace_back([this]() { WatchdogThread(); });
  }
  // Start working threads.
  for (size_t i = 0; i < how_many; i++) {
    threads_.emplace_back([this, i]() {
      SearchWorker worker(this, params_, i);
      worker.RunBlocking();
    });
  }
  LOGFILE << "Search started. "
          << std::chrono::duration_cast<std::chrono::milliseconds>(
                 std::chrono::steady_clock::now() - start_time_)
                 .count()
          << "ms already passed.";
}

void Search::RunBlocking(size_t threads) {
  StartThreads(threads);
  Wait();
}

bool Search::IsSearchActive() const {
  return !stop_.load(std::memory_order_acquire);
}

void Search::PopulateCommonIterationStats(IterationStats* stats) {
  stats->time_since_movestart = GetTimeSinceStart();

  SharedMutex::SharedLock nodes_lock(nodes_mutex_);
  stats->time_since_first_batch = GetTimeSinceFirstBatch();
  if (!nps_start_time_ && total_playouts_ > 0) {
    nps_start_time_ = std::chrono::steady_clock::now();
  }
  stats->total_nodes = total_playouts_ + initial_visits_;
  stats->nodes_since_movestart = total_playouts_;
  stats->batches_since_movestart = total_batches_;
  stats->average_depth = cum_depth_ / (total_playouts_ ? total_playouts_ : 1);
  stats->edge_n.clear();
  stats->win_found = false;
  stats->time_usage_hint_ = IterationStats::TimeUsageHint::kNormal;

  const auto draw_score = GetDrawScore(true);
  const float fpu =
      GetFpu(params_, root_node_, /* is_root_node */ true, draw_score);
  float max_q_plus_m = -1000;
  uint64_t max_n = 0;
  bool max_n_has_max_q_plus_m = true;
  const auto m_evaluator = network_->GetCapabilities().has_mlh()
                               ? MEvaluator(params_, root_node_)
                               : MEvaluator();
  for (const auto& edge : root_node_->Edges()) {
    const auto n = edge.GetN();
    const auto q = edge.GetQ(fpu, draw_score);
    const auto m = m_evaluator.GetM(edge, q);
    const auto q_plus_m = q + m;
    stats->edge_n.push_back(n);
    if (edge.IsTerminal() && edge.GetWL(0.0f) > 0.0f) stats->win_found = true;
    if (max_n < n) {
      max_n = n;
      max_n_has_max_q_plus_m = false;
    }
    if (max_q_plus_m <= q_plus_m) {
      max_n_has_max_q_plus_m = (max_n == n);
      max_q_plus_m = q_plus_m;
    }
  }
  if (!max_n_has_max_q_plus_m) {
    stats->time_usage_hint_ = IterationStats::TimeUsageHint::kNeedMoreTime;
  }
}

void Search::WatchdogThread() {
  LOGFILE << "Start a watchdog thread.";
  StoppersHints hints;
  IterationStats stats;
  while (true) {
    hints.Reset();
    PopulateCommonIterationStats(&stats);
    MaybeTriggerStop(stats, &hints);
    MaybeOutputInfo();

    constexpr auto kMaxWaitTimeMs = 100;
    constexpr auto kMinWaitTimeMs = 1;

    Mutex::Lock lock(counters_mutex_);
    // Only exit when bestmove is responded. It may happen that search threads
    // already all exited, and we need at least one thread that can do that.
    if (bestmove_is_sent_) break;

    auto remaining_time = hints.GetEstimatedRemainingTimeMs();
    if (remaining_time > kMaxWaitTimeMs) remaining_time = kMaxWaitTimeMs;
    if (remaining_time < kMinWaitTimeMs) remaining_time = kMinWaitTimeMs;
    // There is no real need to have max wait time, and sometimes it's fine
    // to wait without timeout at all (e.g. in `go nodes` mode), but we
    // still limit wait time for exotic cases like when pc goes to sleep
    // mode during thinking.
    // Minimum wait time is there to prevent busy wait and other threads
    // starvation.
    watchdog_cv_.wait_for(
        lock.get_raw(), std::chrono::milliseconds(remaining_time),
        [this]() { return stop_.load(std::memory_order_acquire); });
  }
  LOGFILE << "End a watchdog thread.";
}

void Search::FireStopInternal() {
  stop_.store(true, std::memory_order_release);
  watchdog_cv_.notify_all();
}

void Search::Stop() {
  Mutex::Lock lock(counters_mutex_);
  ok_to_respond_bestmove_ = true;
  FireStopInternal();
  LOGFILE << "Stopping search due to `stop` uci command.";
}

void Search::Abort() {
  Mutex::Lock lock(counters_mutex_);
  if (!stop_.load(std::memory_order_acquire) ||
      (!bestmove_is_sent_ && !ok_to_respond_bestmove_)) {
    bestmove_is_sent_ = true;
    FireStopInternal();
  }
  LOGFILE << "Aborting search, if it is still active.";
}

void Search::Wait() {
  Mutex::Lock lock(threads_mutex_);
  while (!threads_.empty()) {
    threads_.back().join();
    threads_.pop_back();
  }
}

void Search::CancelSharedCollisions() REQUIRES(nodes_mutex_) {
  for (auto& entry : shared_collisions_) {
    Node* node = entry.first;
    for (node = node->GetParent(); node != root_node_->GetParent();
         node = node->GetParent()) {
      node->CancelScoreUpdate(entry.second);
    }
  }
  shared_collisions_.clear();
}

Search::~Search() {
  Abort();
  Wait();
  {
    SharedMutex::Lock lock(nodes_mutex_);
    CancelSharedCollisions();
  }
  LOGFILE << "Search destroyed.";
}

//////////////////////////////////////////////////////////////////////////////
// SearchWorker
//////////////////////////////////////////////////////////////////////////////

void SearchWorker::ExecuteOneIteration() {
  // 1. Initialize internal structures.
  InitializeIteration(search_->network_->NewComputation());

  if (params_.GetMaxConcurrentSearchers() != 0) {
    while (true) {
      // If search is stop, we've not gathered or done anything and we don't
      // want to, so we can safely skip all below. But make sure we have done
      // at least one iteration.
      if (search_->stop_.load(std::memory_order_acquire) &&
          search_->GetTotalPlayouts() + search_->initial_visits_ > 0) {
        return;
      }
      int available =
          search_->pending_searchers_.load(std::memory_order_acquire);
      if (available > 0 &&
          search_->pending_searchers_.compare_exchange_weak(
              available, available - 1, std::memory_order_acq_rel)) {
        break;
      }
      // This is a hard spin lock to reduce latency but at the expense of busy
      // wait cpu usage. If search worker count is large, this is probably a bad
      // idea.
    }
  }

  // 2. Gather minibatch.
  GatherMinibatch();

  // 2b. Collect collisions.
  CollectCollisions();

  // 3. Prefetch into cache.
  MaybePrefetchIntoCache();

  if (params_.GetMaxConcurrentSearchers() != 0) {
    search_->pending_searchers_.fetch_add(1, std::memory_order_acq_rel);
  }

  // 4. Run NN computation.
  RunNNComputation();

  // 5. Retrieve NN computations (and terminal values) into nodes.
  FetchMinibatchResults();

  // 6. Propagate the new nodes' information to all their parents in the tree.
  DoBackupUpdate();

  // 7. Update the Search's status and progress information.
  UpdateCounters();

  // If required, waste time to limit nps.
  if (params_.GetNpsLimit() > 0) {
    while (search_->IsSearchActive()) {
      auto time_since_first_batch_ms = search_->GetTimeSinceFirstBatch();
      if (time_since_first_batch_ms <= 0) {
        time_since_first_batch_ms = search_->GetTimeSinceStart();
      }
      auto nps = search_->GetTotalPlayouts() * 1e3f / time_since_first_batch_ms;
      if (nps > params_.GetNpsLimit()) {
        std::this_thread::sleep_for(std::chrono::milliseconds(1));
      } else {
        break;
      }
    }
  }
}

// 1. Initialize internal structures.
// ~~~~~~~~~~~~~~~~~~~~~~~~~~~~~~~~~~
void SearchWorker::InitializeIteration(
    std::unique_ptr<NetworkComputation> computation) {
  computation_ = std::make_unique<CachingComputation>(std::move(computation),
                                                      search_->cache_);
  minibatch_.clear();
}

// 2. Gather minibatch.
// ~~~~~~~~~~~~~~~~~~~~
void SearchWorker::GatherMinibatch() {
  // Total number of nodes to process.
  int minibatch_size = 0;
  int collision_events_left = params_.GetMaxCollisionEvents();
  int collisions_left = params_.GetMaxCollisionVisitsId();

  // Number of nodes processed out of order.
  number_out_of_order_ = 0;

  // Gather nodes to process in the current batch.
  // If we had too many nodes out of order, also interrupt the iteration so
  // that search can exit.
  while (minibatch_size < params_.GetMiniBatchSize() &&
         number_out_of_order_ < params_.GetMaxOutOfOrderEvals()) {
    // If there's something to process without touching slow neural net, do it.
    if (minibatch_size > 0 && computation_->GetCacheMisses() == 0) return;
    // Pick next node to extend.
    minibatch_.emplace_back(PickNodeToExtend(collisions_left));
    auto& picked_node = minibatch_.back();
    auto* node = picked_node.node;

    // There was a collision. If limit has been reached, return, otherwise
    // just start search of another node.
    if (picked_node.IsCollision()) {
      if (--collision_events_left <= 0) return;
      if ((collisions_left -= picked_node.multivisit) <= 0) return;
      if (search_->stop_.load(std::memory_order_acquire)) return;
      continue;
    }
    ++minibatch_size;

    // If node is already known as terminal (win/loss/draw according to rules
    // of the game), it means that we already visited this node before.
    if (picked_node.IsExtendable()) {
      // Node was never visited, extend it.
      ExtendNode(node, picked_node.depth);

      // Only send non-terminal nodes to a neural network.
      if (!node->IsTerminal()) {
        picked_node.nn_queried = true;
        int transform;
        picked_node.is_cache_hit = AddNodeToComputation(node, true, &transform);
        picked_node.probability_transform = transform;
      }
    }

    // If out of order eval is enabled and the node to compute we added last
    // doesn't require NN eval (i.e. it's a cache hit or terminal node), do
    // out of order eval for it.
    if (params_.GetOutOfOrderEval() && picked_node.CanEvalOutOfOrder()) {
      // Perform out of order eval for the last entry in minibatch_.
      FetchSingleNodeResult(&picked_node, computation_->GetBatchSize() - 1);
      {
        // Nodes mutex for doing node updates.
        SharedMutex::Lock lock(search_->nodes_mutex_);
        DoBackupUpdateSingleNode(picked_node);
      }

      // Remove last entry in minibatch_, as it has just been
      // processed.
      // If NN eval was already processed out of order, remove it.
      if (picked_node.nn_queried) computation_->PopCacheHit();
      minibatch_.pop_back();
      --minibatch_size;
      ++number_out_of_order_;
    }
    // Check for stop at the end so we have at least one node.
    if (search_->stop_.load(std::memory_order_acquire)) return;
  }
}

namespace {
void IncrementNInFlight(Node* node, Node* root, int amount) {
  if (amount == 0) return;
  while (true) {
    node->IncrementNInFlight(amount);
    if (node == root) break;
    node = node->GetParent();
  }
}
}  // namespace

// Returns node and whether there's been a search collision on the node.
SearchWorker::NodeToProcess SearchWorker::PickNodeToExtend(
    int collision_limit) {
  // Starting from search_->root_node_, generate a playout, choosing a
  // node at each level according to the MCTS formula. n_in_flight_ is
  // incremented for each node in the playout (via TryStartScoreUpdate()).

  Node* node = search_->root_node_;
  Node::Iterator best_edge;
  Node::Iterator second_best_edge;

  // Precache a newly constructed node to avoid memory allocations being
  // performed while the mutex is held.
  if (!precached_node_) {
    precached_node_ = std::make_unique<Node>(nullptr, 0);
  }

  SharedMutex::Lock lock(search_->nodes_mutex_);

  // Fetch the current best root node visits for possible smart pruning.
  const int64_t best_node_n = search_->current_best_edge_.GetN();

  // True on first iteration, false as we dive deeper.
  bool is_root_node = true;
  const float even_draw_score = search_->GetDrawScore(false);
  const float odd_draw_score = search_->GetDrawScore(true);
  const auto& root_move_filter = search_->root_move_filter_;
  uint16_t depth = 0;
  bool node_already_updated = true;
  auto m_evaluator = moves_left_support_ ? MEvaluator(params_) : MEvaluator();

  while (true) {
    // First, terminate if we find collisions or leaf nodes.
    // Set 'node' to point to the node that was picked on previous iteration,
    // possibly spawning it.
    // TODO(crem) This statement has to be in the end of the loop rather than
    //            in the beginning (and there would be no need for "if
    //            (!is_root_node)"), but that would mean extra mutex lock.
    //            Will revisit that after rethinking locking strategy.
    if (!node_already_updated) {
      node = best_edge.GetOrSpawnNode(/* parent */ node, &precached_node_);
    }
    best_edge.Reset();
    depth++;

    // n_in_flight_ is incremented. If the method returns false, then there is
    // a search collision, and this node is already being expanded.
    if (!node->TryStartScoreUpdate()) {
      if (!is_root_node) {
        IncrementNInFlight(node->GetParent(), search_->root_node_,
                           collision_limit - 1);
      }
      return NodeToProcess::Collision(node, depth, collision_limit);
    }
    // If terminal, we either found a twofold draw to be reverted, or
    // reached the end of this playout.
    if (node->IsTerminal()) {
      // Probably best place to check for two-fold draws consistently.
      // Depth starts with 1 at root, so real depth is depth - 1.
      // Check whether first repetition was before root. If yes, remove
      // terminal status of node and revert all visits in the tree.
      // Length of repetition was stored in m_. This code will only do
      // something when tree is reused and twofold visits need to be reverted.
      if (node->IsTwoFoldTerminal() && depth - 1 < node->GetM()) {
        int depth_counter = 0;
        // Cache node's values as we reset them in the process. We could
        // manually set wl and d, but if we want to reuse this for reverting
        // other terminal nodes this is the way to go.
        const auto wl = node->GetWL();
        const auto d = node->GetD();
        const auto m = node->GetM();
        const auto terminal_visits = node->GetN();
        for (Node* node_to_revert = node; node_to_revert != nullptr;
             node_to_revert = node_to_revert->GetParent()) {
          // Revert all visits on twofold draw when making it non terminal.
          node_to_revert->RevertTerminalVisits(wl, d, m + (float)depth_counter,
                                               terminal_visits);
          depth_counter++;
          // Even if original tree still exists, we don't want to revert more
          // than until new root.
          if (depth_counter > depth - 1) break;
          // If wl != 0, we would have to switch signs at each depth.
        }
        // Mark the prior twofold draw as non terminal to extend it again.
        node->MakeNotTerminal();
        // When reverting the visits, we also need to revert the initial
        // visits, as we reused fewer nodes than anticipated.
        search_->initial_visits_ -= terminal_visits;
        // Max depth doesn't change when reverting the visits, and cum_depth_
        // only counts the average depth of new nodes, not reused ones.
      } else {
        return NodeToProcess::Visit(node, depth);
      }
    }
    // If unexamined leaf node -- the end of this playout.
    if (!node->HasChildren()) {
      return NodeToProcess::Visit(node, depth);
    }
    Node* possible_shortcut_child = node->GetCachedBestChild();
    if (possible_shortcut_child) {
      // Add two here to reverse the conservatism that goes into calculating
      // the remaining cache visits.
      collision_limit =
          std::min(collision_limit, node->GetRemainingCacheVisits() + 2);
      is_root_node = false;
      node = possible_shortcut_child;
      node_already_updated = true;
      continue;
    }
    node_already_updated = false;

    // If we fall through, then n_in_flight_ has been incremented but this
    // playout remains incomplete; we must go deeper.
    const float cpuct = ComputeCpuct(params_, node->GetN(), is_root_node);
    const float puct_mult =
        cpuct * std::sqrt(std::max(node->GetChildrenVisits(), 1u));
    float best = std::numeric_limits<float>::lowest();
    float best_without_u = std::numeric_limits<float>::lowest();
    float second_best = std::numeric_limits<float>::lowest();
    // Root depth is 1 here, while for GetDrawScore() it's 0-based, that's why
    // the weirdness.
    const float draw_score =
        (depth % 2 == 0) ? odd_draw_score : even_draw_score;
    const float fpu = GetFpu(params_, node, is_root_node, draw_score);

    m_evaluator.SetParent(node);
    bool can_exit = false;
    for (auto child : node->Edges()) {
      if (is_root_node) {
        // If there's no chance to catch up to the current best node with
        // remaining playouts, don't consider it.
        // best_move_node_ could have changed since best_node_n was retrieved.
        // To ensure we have at least one node to expand, always include
        // current best node.
        if (child != search_->current_best_edge_ &&
            latest_time_manager_hints_.GetEstimatedRemainingPlayouts() <
                best_node_n - child.GetN()) {
          continue;
        }
        // If root move filter exists, make sure move is in the list.
        if (!root_move_filter.empty() &&
            std::find(root_move_filter.begin(), root_move_filter.end(),
                      child.GetMove()) == root_move_filter.end()) {
          continue;
        }
      }

      const float Q = child.GetQ(fpu, draw_score);
      const float M = m_evaluator.GetM(child, Q);

      const float score = child.GetU(puct_mult) + Q + M;
      if (score > best) {
        second_best = best;
        second_best_edge = best_edge;
        best = score;
        best_without_u = Q + M;
        best_edge = child;
      } else if (score > second_best) {
        second_best = score;
        second_best_edge = child;
      }
      if (can_exit) break;
      if (child.GetNStarted() == 0) {
        // One more loop will get 2 unvisited nodes, which is sufficient to
        // ensure second best is correct. This relies upon the fact that edges
        // are sorted in policy decreasing order.
        can_exit = true;
      }
    }

    if (second_best_edge) {
      int estimated_visits_to_change_best =
          best_edge.GetVisitsToReachU(second_best, puct_mult, best_without_u);
      // Only cache for n-2 steps as the estimate created by GetVisitsToReachU
      // has potential rounding errors and some conservative logic that can push
      // it up to 2 away from the real value.
      node->UpdateBestChild(best_edge,
                            std::max(0, estimated_visits_to_change_best - 2));
      collision_limit =
          std::min(collision_limit, estimated_visits_to_change_best);
      assert(collision_limit >= 1);
      second_best_edge.Reset();
    }

    is_root_node = false;
  }
}

void SearchWorker::ExtendNode(Node* node, int depth) {
  // Initialize position sequence with pre-move position.
  history_.Trim(search_->played_history_.GetLength());
  std::vector<Move> to_add;
  // Could instead reserve one more than the difference between history_.size()
  // and history_.capacity().
  to_add.reserve(60);
  // Need a lock to walk parents of leaf in case MakeSolid is concurrently
  // adjusting parent chain.
  {
    SharedMutex::SharedLock lock(search_->nodes_mutex_);
    Node* cur = node;
    while (cur != search_->root_node_) {
      Node* prev = cur->GetParent();
      to_add.push_back(prev->GetEdgeToNode(cur)->GetMove());
      cur = prev;
    }
  }
  for (int i = to_add.size() - 1; i >= 0; i--) {
    history_.Append(to_add[i]);
  }

  // We don't need the mutex because other threads will see that N=0 and
  // N-in-flight=1 and will not touch this node.
  const auto& board = history_.Last().GetBoard();
  auto legal_moves = board.GenerateLegalMoves();

  // Check whether it's a draw/lose by position. Importantly, we must check
  // these before doing the by-rule checks below.
  if (legal_moves.empty()) {
    // Could be a checkmate or a stalemate
    if (board.IsUnderCheck()) {
      node->MakeTerminal(GameResult::WHITE_WON);
    } else {
      node->MakeTerminal(GameResult::DRAW);
    }
    return;
  }

  // We can shortcircuit these draws-by-rule only if they aren't root;
  // if they are root, then thinking about them is the point.
  if (node != search_->root_node_) {
    if (!board.HasMatingMaterial()) {
      node->MakeTerminal(GameResult::DRAW);
      return;
    }

    if (history_.Last().GetRule50Ply() >= 100) {
      node->MakeTerminal(GameResult::DRAW);
      return;
    }

    const auto repetitions = history_.Last().GetRepetitions();
    // Mark two-fold repetitions as draws according to settings.
    // Depth starts with 1 at root, so number of plies in PV is depth - 1.
    if (repetitions >= 2) {
      node->MakeTerminal(GameResult::DRAW);
      return;
    } else if (repetitions == 1 && depth - 1 >= 4 &&
               params_.GetTwoFoldDraws() &&
               depth - 1 >= history_.Last().GetPliesSincePrevRepetition()) {
      const auto cycle_length = history_.Last().GetPliesSincePrevRepetition();
      // use plies since first repetition as moves left; exact if forced draw.
      node->MakeTerminal(GameResult::DRAW, (float)cycle_length,
                         Node::Terminal::TwoFold);
      return;
    }

    // Neither by-position or by-rule termination, but maybe it's a TB position.
    if (search_->syzygy_tb_ && board.castlings().no_legal_castle() &&
        history_.Last().GetRule50Ply() == 0 &&
        (board.ours() | board.theirs()).count() <=
            search_->syzygy_tb_->max_cardinality()) {
      ProbeState state;
      const WDLScore wdl =
          search_->syzygy_tb_->probe_wdl(history_.Last(), &state);
      // Only fail state means the WDL is wrong, probe_wdl may produce correct
      // result with a stat other than OK.
      if (state != FAIL) {
        // TB nodes don't have NN evaluation, assign M from parent node.
        float m = 0.0f;
        // Need a lock to access parent, in case MakeSolid is in progress.
        {
          SharedMutex::SharedLock lock(search_->nodes_mutex_);
          auto parent = node->GetParent();
          if (parent) {
            m = std::max(0.0f, parent->GetM() - 1.0f);
          }
        }
        // If the colors seem backwards, check the checkmate check above.
        if (wdl == WDL_WIN) {
          node->MakeTerminal(GameResult::BLACK_WON, m,
                             Node::Terminal::Tablebase);
        } else if (wdl == WDL_LOSS) {
          node->MakeTerminal(GameResult::WHITE_WON, m,
                             Node::Terminal::Tablebase);
        } else {  // Cursed wins and blessed losses count as draws.
          node->MakeTerminal(GameResult::DRAW, m, Node::Terminal::Tablebase);
        }
        search_->tb_hits_.fetch_add(1, std::memory_order_acq_rel);
        return;
      }
    }
  }

  // Add legal moves as edges of this node.
  node->CreateEdges(legal_moves);
}

// Returns whether node was already in cache.
bool SearchWorker::AddNodeToComputation(Node* node, bool add_if_cached,
                                        int* transform_out) {
  const auto hash = history_.HashLast(params_.GetCacheHistoryLength() + 1);
  // If already in cache, no need to do anything.
  if (add_if_cached) {
    if (computation_->AddInputByHash(hash)) {
      if (transform_out) {
        *transform_out = TransformForPosition(
            search_->network_->GetCapabilities().input_format, history_);
      }
      return true;
    }
  } else {
    if (search_->cache_->ContainsKey(hash)) {
      if (transform_out) {
        *transform_out = TransformForPosition(
            search_->network_->GetCapabilities().input_format, history_);
      }
      return true;
    }
  }
  int transform;
  auto planes =
      EncodePositionForNN(search_->network_->GetCapabilities().input_format,
                          history_, 8, params_.GetHistoryFill(), &transform);

  std::vector<uint16_t> moves;

  if (node && node->HasChildren()) {
    // Legal moves are known, use them.
    moves.reserve(node->GetNumEdges());
    for (const auto& edge : node->Edges()) {
      moves.emplace_back(edge.GetMove().as_nn_index(transform));
    }
  } else {
    // Cache pseudolegal moves. A bit of a waste, but faster.
    const auto& pseudolegal_moves =
        history_.Last().GetBoard().GeneratePseudolegalMoves();
    moves.reserve(pseudolegal_moves.size());
    for (auto iter = pseudolegal_moves.begin(), end = pseudolegal_moves.end();
         iter != end; ++iter) {
      moves.emplace_back(iter->as_nn_index(transform));
    }
  }

  computation_->AddInput(hash, std::move(planes), std::move(moves));
  if (transform_out) *transform_out = transform;
  return false;
}

// 2b. Copy collisions into shared collisions.
void SearchWorker::CollectCollisions() {
  SharedMutex::Lock lock(search_->nodes_mutex_);

  for (const NodeToProcess& node_to_process : minibatch_) {
    if (node_to_process.IsCollision()) {
      search_->shared_collisions_.emplace_back(node_to_process.node,
                                               node_to_process.multivisit);
    }
  }
}

// 3. Prefetch into cache.
// ~~~~~~~~~~~~~~~~~~~~~~~
void SearchWorker::MaybePrefetchIntoCache() {
  // TODO(mooskagh) Remove prefetch into cache if node collisions work well.
  // If there are requests to NN, but the batch is not full, try to prefetch
  // nodes which are likely useful in future.
  if (search_->stop_.load(std::memory_order_acquire)) return;
  if (computation_->GetCacheMisses() > 0 &&
      computation_->GetCacheMisses() < params_.GetMaxPrefetchBatch()) {
    history_.Trim(search_->played_history_.GetLength());
    SharedMutex::SharedLock lock(search_->nodes_mutex_);
    PrefetchIntoCache(
        search_->root_node_,
        params_.GetMaxPrefetchBatch() - computation_->GetCacheMisses(), false);
  }
}

// Prefetches up to @budget nodes into cache. Returns number of nodes
// prefetched.
int SearchWorker::PrefetchIntoCache(Node* node, int budget, bool is_odd_depth) {
  const float draw_score = search_->GetDrawScore(is_odd_depth);
  if (budget <= 0) return 0;

  // We are in a leaf, which is not yet being processed.
  if (!node || node->GetNStarted() == 0) {
    if (AddNodeToComputation(node, false, nullptr)) {
      // Make it return 0 to make it not use the slot, so that the function
      // tries hard to find something to cache even among unpopular moves.
      // In practice that slows things down a lot though, as it's not always
      // easy to find what to cache.
      return 1;
    }
    return 1;
  }

  assert(node);
  // n = 0 and n_in_flight_ > 0, that means the node is being extended.
  if (node->GetN() == 0) return 0;
  // The node is terminal; don't prefetch it.
  if (node->IsTerminal()) return 0;

  // Populate all subnodes and their scores.
  typedef std::pair<float, EdgeAndNode> ScoredEdge;
  std::vector<ScoredEdge> scores;
  const float cpuct =
      ComputeCpuct(params_, node->GetN(), node == search_->root_node_);
  const float puct_mult =
      cpuct * std::sqrt(std::max(node->GetChildrenVisits(), 1u));
  const float fpu =
      GetFpu(params_, node, node == search_->root_node_, draw_score);
  for (auto edge : node->Edges()) {
    if (edge.GetP() == 0.0f) continue;
    // Flip the sign of a score to be able to easily sort.
    // TODO: should this use logit_q if set??
    scores.emplace_back(-edge.GetU(puct_mult) - edge.GetQ(fpu, draw_score),
                        edge);
  }

  size_t first_unsorted_index = 0;
  int total_budget_spent = 0;
  int budget_to_spend = budget;  // Initialize for the case where there's only
                                 // one child.
  for (size_t i = 0; i < scores.size(); ++i) {
    if (search_->stop_.load(std::memory_order_acquire)) break;
    if (budget <= 0) break;

    // Sort next chunk of a vector. 3 at a time. Most of the time it's fine.
    if (first_unsorted_index != scores.size() &&
        i + 2 >= first_unsorted_index) {
      const int new_unsorted_index =
          std::min(scores.size(), budget < 2 ? first_unsorted_index + 2
                                             : first_unsorted_index + 3);
      std::partial_sort(scores.begin() + first_unsorted_index,
                        scores.begin() + new_unsorted_index, scores.end(),
                        [](const ScoredEdge& a, const ScoredEdge& b) {
                          return a.first < b.first;
                        });
      first_unsorted_index = new_unsorted_index;
    }

    auto edge = scores[i].second;
    // Last node gets the same budget as prev-to-last node.
    if (i != scores.size() - 1) {
      // Sign of the score was flipped for sorting, so flip it back.
      const float next_score = -scores[i + 1].first;
      // TODO: As above - should this use logit_q if set?
      const float q = edge.GetQ(-fpu, draw_score);
      if (next_score > q) {
        budget_to_spend =
            std::min(budget, int(edge.GetP() * puct_mult / (next_score - q) -
                                 edge.GetNStarted()) +
                                 1);
      } else {
        budget_to_spend = budget;
      }
    }
    history_.Append(edge.GetMove());
    const int budget_spent =
        PrefetchIntoCache(edge.node(), budget_to_spend, !is_odd_depth);
    history_.Pop();
    budget -= budget_spent;
    total_budget_spent += budget_spent;
  }
  return total_budget_spent;
}

// 4. Run NN computation.
// ~~~~~~~~~~~~~~~~~~~~~~
void SearchWorker::RunNNComputation() { computation_->ComputeBlocking(); }

// 5. Retrieve NN computations (and terminal values) into nodes.
// ~~~~~~~~~~~~~~~~~~~~~~~~~~~~~~~~~~~~~~~~~~~~~~~~~~~~~~~~~~~~~
void SearchWorker::FetchMinibatchResults() {
  // Populate NN/cached results, or terminal results, into nodes.
  int idx_in_computation = 0;
  for (auto& node_to_process : minibatch_) {
    FetchSingleNodeResult(&node_to_process, idx_in_computation);
    if (node_to_process.nn_queried) ++idx_in_computation;
  }
}

void SearchWorker::FetchSingleNodeResult(NodeToProcess* node_to_process,
                                         int idx_in_computation) {
  Node* node = node_to_process->node;
  if (!node_to_process->nn_queried) {
    // Terminal nodes don't involve the neural NetworkComputation, nor do
    // they require any further processing after value retrieval.
    node_to_process->v = node->GetWL();
    node_to_process->d = node->GetD();
    node_to_process->m = node->GetM();
    return;
  }
  // For NN results, we need to populate policy as well as value.
  // First the value...
  node_to_process->v = -computation_->GetQVal(idx_in_computation);
  node_to_process->d = computation_->GetDVal(idx_in_computation);
  node_to_process->m = computation_->GetMVal(idx_in_computation);
  // ...and secondly, the policy data.
  // Calculate maximum first.
  float max_p = -std::numeric_limits<float>::infinity();
  // Intermediate array to store values when processing policy.
  // There are never more than 256 valid legal moves in any legal position.
  std::array<float, 256> intermediate;
  int counter = 0;
  for (auto edge : node->Edges()) {
    float p = computation_->GetPVal(
        idx_in_computation,
        edge.GetMove().as_nn_index(node_to_process->probability_transform));
    intermediate[counter++] = p;
    max_p = std::max(max_p, p);
  }
  float total = 0.0;
  for (int i = 0; i < counter; i++) {
    // Perform softmax and take into account policy softmax temperature T.
    // Note that we want to calculate (exp(p-max_p))^(1/T) = exp((p-max_p)/T).
    float p =
        FastExp((intermediate[i] - max_p) / params_.GetPolicySoftmaxTemp());
    intermediate[i] = p;
    total += p;
  }
  counter = 0;
  // Normalize P values to add up to 1.0.
  const float scale = total > 0.0f ? 1.0f / total : 1.0f;
  for (auto edge : node->Edges()) {
    edge.edge()->SetP(intermediate[counter++] * scale);
  }
  // Add Dirichlet noise if enabled and at root.
  if (params_.GetNoiseEpsilon() && node == search_->root_node_) {
    ApplyDirichletNoise(node, params_.GetNoiseEpsilon(),
                        params_.GetNoiseAlpha());
  }
  node->SortEdges();
}

// 6. Propagate the new nodes' information to all their parents in the tree.
// ~~~~~~~~~~~~~~
void SearchWorker::DoBackupUpdate() {
  // Nodes mutex for doing node updates.
  SharedMutex::Lock lock(search_->nodes_mutex_);

  bool work_done = number_out_of_order_ > 0;
  for (const NodeToProcess& node_to_process : minibatch_) {
    DoBackupUpdateSingleNode(node_to_process);
    if (!node_to_process.IsCollision()) {
      work_done = true;
    }
  }
  if (!work_done) return;
  search_->CancelSharedCollisions();
  search_->total_batches_ += 1;
}

void SearchWorker::DoBackupUpdateSingleNode(
    const NodeToProcess& node_to_process) REQUIRES(search_->nodes_mutex_) {
  Node* node = node_to_process.node;
  if (node_to_process.IsCollision()) {
    // Collisions are handled via shared_collisions instead.
    return;
  }

  // For the first visit to a terminal, maybe update parent bounds too.
  auto update_parent_bounds =
      params_.GetStickyEndgames() && node->IsTerminal() && !node->GetN();

  // Backup V value up to a root. After 1 visit, V = Q.
  float v = node_to_process.v;
  float d = node_to_process.d;
  float m = node_to_process.m;
  int n_to_fix = 0;
  float v_delta = 0.0f;
  float d_delta = 0.0f;
  float m_delta = 0.0f;
  uint32_t solid_threshold =
      static_cast<uint32_t>(params_.GetSolidTreeThreshold());
  for (Node *n = node, *p; n != search_->root_node_->GetParent(); n = p) {
    p = n->GetParent();

    // Current node might have become terminal from some other descendant, so
    // backup the rest of the way with more accurate values.
    if (n->IsTerminal()) {
      v = n->GetWL();
      d = n->GetD();
      m = n->GetM();
    }
    n->FinalizeScoreUpdate(v, d, m, node_to_process.multivisit);
    if (n_to_fix > 0 && !n->IsTerminal()) {
      n->AdjustForTerminal(v_delta, d_delta, m_delta, n_to_fix);
    }
    if (n->GetN() >= solid_threshold) {
      if (n->MakeSolid() && n == search_->root_node_) {
        // If we make the root solid, the current_best_edge_ becomes invalid and
        // we should repopulate it.
        search_->current_best_edge_ =
            search_->GetBestChildNoTemperature(search_->root_node_, 0);
      }
    }

    // Nothing left to do without ancestors to update.
    if (!p) break;

    bool old_update_parent_bounds = update_parent_bounds;
    // If parent already is terminal further adjustment is not required.
    if (p->IsTerminal()) n_to_fix = 0;
    // Try setting parent bounds except the root or those already terminal.
    update_parent_bounds =
        update_parent_bounds && p != search_->root_node_ && !p->IsTerminal() &&
        MaybeSetBounds(p, m, &n_to_fix, &v_delta, &d_delta, &m_delta);

    // Q will be flipped for opponent.
    v = -v;
    v_delta = -v_delta;
    m++;

    // Update the stats.
    // Best move.
    // If update_parent_bounds was set, we just adjusted bounds on the
    // previous loop or there was no previous loop, so if n is a terminal, it
    // just became that way and could be a candidate for changing the current
    // best edge. Otherwise a visit can only change best edge if its to an edge
    // that isn't already the best and the new n is equal or greater to the old
    // n.
    if (p == search_->root_node_ &&
        ((old_update_parent_bounds && n->IsTerminal()) ||
         (n != search_->current_best_edge_.node() &&
          search_->current_best_edge_.GetN() <= n->GetN()))) {
      search_->current_best_edge_ =
          search_->GetBestChildNoTemperature(search_->root_node_, 0);
    }
  }
  search_->total_playouts_ += node_to_process.multivisit;
  search_->cum_depth_ += node_to_process.depth * node_to_process.multivisit;
  search_->max_depth_ = std::max(search_->max_depth_, node_to_process.depth);
}

bool SearchWorker::MaybeSetBounds(Node* p, float m, int* n_to_fix,
                                  float* v_delta, float* d_delta,
                                  float* m_delta) const {
  auto losing_m = 0.0f;
  auto prefer_tb = false;

  // Determine the maximum (lower, upper) bounds across all children.
  // (-1,-1) Loss (initial and lowest bounds)
  // (-1, 0) Can't Win
  // (-1, 1) Regular node
  // ( 0, 0) Draw
  // ( 0, 1) Can't Lose
  // ( 1, 1) Win (highest bounds)
  auto lower = GameResult::BLACK_WON;
  auto upper = GameResult::BLACK_WON;
  for (const auto& edge : p->Edges()) {
    const auto [edge_lower, edge_upper] = edge.GetBounds();
    lower = std::max(edge_lower, lower);
    upper = std::max(edge_upper, upper);

    // Checkmate is the best, so short-circuit.
    const auto is_tb = edge.IsTbTerminal();
    if (edge_lower == GameResult::WHITE_WON && !is_tb) {
      prefer_tb = false;
      break;
    } else if (edge_upper == GameResult::BLACK_WON) {
      // Track the longest loss.
      losing_m = std::max(losing_m, edge.GetM(0.0f));
    }
    prefer_tb = prefer_tb || is_tb;
  }

  // The parent's bounds are flipped from the children (-max(U), -max(L))
  // aggregated as if it was a single child (forced move) of the same bound.
  //       Loss (-1,-1) -> ( 1, 1) Win
  //  Can't Win (-1, 0) -> ( 0, 1) Can't Lose
  //    Regular (-1, 1) -> (-1, 1) Regular
  //       Draw ( 0, 0) -> ( 0, 0) Draw
  // Can't Lose ( 0, 1) -> (-1, 0) Can't Win
  //        Win ( 1, 1) -> (-1,-1) Loss

  // Nothing left to do for ancestors if the parent would be a regular node.
  if (lower == GameResult::BLACK_WON && upper == GameResult::WHITE_WON) {
    return false;
  } else if (lower == upper) {
    // Search can stop at the parent if the bounds can't change anymore, so make
    // it terminal preferring shorter wins and longer losses.
    *n_to_fix = p->GetN();
    assert(*n_to_fix > 0);
    float cur_v = p->GetWL();
    float cur_d = p->GetD();
    float cur_m = p->GetM();
    p->MakeTerminal(
        -upper,
        (upper == GameResult::BLACK_WON ? std::max(losing_m, m) : m) + 1.0f,
        prefer_tb ? Node::Terminal::Tablebase : Node::Terminal::EndOfGame);
    // Negate v_delta because we're calculating for the parent, but immediately
    // afterwards we'll negate v_delta in case it has come from the child.
    *v_delta = -(p->GetWL() - cur_v);
    *d_delta = p->GetD() - cur_d;
    *m_delta = p->GetM() - cur_m;
  } else {
    p->SetBounds(-upper, -lower);
  }

  // Bounds were set, so indicate we should check the parent too.
  return true;
}

// 7. Update the Search's status and progress information.
//~~~~~~~~~~~~~~~~~~~~
void SearchWorker::UpdateCounters() {
  search_->PopulateCommonIterationStats(&iteration_stats_);
  search_->MaybeTriggerStop(iteration_stats_, &latest_time_manager_hints_);
  search_->MaybeOutputInfo();

  // If this thread had no work, not even out of order, then sleep for some
  // milliseconds. Collisions don't count as work, so have to enumerate to find
  // out if there was anything done.
  bool work_done = number_out_of_order_ > 0;
  if (!work_done) {
    for (NodeToProcess& node_to_process : minibatch_) {
      if (!node_to_process.IsCollision()) {
        work_done = true;
        break;
      }
    }
  }
  if (!work_done) {
    std::this_thread::sleep_for(std::chrono::milliseconds(10));
  }
}

}  // namespace lczero<|MERGE_RESOLUTION|>--- conflicted
+++ resolved
@@ -228,14 +228,8 @@
     uci_infos.emplace_back(common_info);
     auto& uci_info = uci_infos.back();
     const auto wl = edge.GetWL(default_wl);
-<<<<<<< HEAD
     const auto floatD = edge.GetD(default_d);
-    const auto q = edge.GetQ(default_q, draw_score, /* logit_q= */ false);
-=======
-    const auto d = edge.GetD(default_d);
-    const int w = static_cast<int>(std::round(500.0 * (1.0 + wl - d)));
     const auto q = edge.GetQ(default_q, draw_score);
->>>>>>> 38213ca2
     if (edge.IsTerminal() && wl != 0.0f) {
       uci_info.mate = std::copysign(
           std::round(edge.GetM(0.0f)) / 2 + (edge.IsTbTerminal() ? 101 : 1),
@@ -258,18 +252,13 @@
 
     const auto w = std::max(0, static_cast<int>(std::round(500.0 * (1.0 + wl - floatD))));
     const auto l = std::max(0, static_cast<int>(std::round(500.0 * (1.0 - wl - floatD))));
+    // Using 1000-w-l so that W+D+L add up to 1000.0.
     const auto d = std::max(0, 1000 - w - l);
-    // Using 1000-w-l instead of 1000*d for D score so that W+D+L add up to
-    // 1000.0.
-<<<<<<< HEAD
     uci_info.wdl = ThinkingInfo::WDL{w, d, l};
-=======
-    uci_info.wdl = ThinkingInfo::WDL{w, 1000 - w - l, l};
     if (network_->GetCapabilities().has_mlh()) {
       uci_info.moves_left = static_cast<int>(
           (1.0f + edge.GetM(1.0f + root_node_->GetM())) / 2.0f);
     }
->>>>>>> 38213ca2
     if (max_pv > 1) uci_info.multipv = multipv;
     if (per_pv_counters) uci_info.nodes = edge.GetN();
     bool flip = played_history_.IsBlackToMove();
