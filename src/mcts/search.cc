--- conflicted
+++ resolved
@@ -937,19 +937,7 @@
 
 	for (auto child : node->Edges()) {
       if (is_root_node) {
-        // If there's no chance to catch up to the current best node with
-        // remaining playouts, don't consider it.
-        // best_move_node_ could have changed since best_node_n was retrieved.
-        // To ensure we have at least one node to expand, always include
-        // current best node.
-        if (child != search_->current_best_edge_ &&
-<<<<<<< HEAD
-            (search_->remaining_playouts_ < best_node_n - child.GetN() ||
-				(search_->remaining_playouts_ / 3 < best_node_n - child.GetN() && //additional cutoff on some Q difference
-					best_node_q > (child.GetQ(fpu) + 0.1f)))) {
-=======
-            search_->remaining_playouts_ < ((best_node_n - child.GetN())* params_.GetEdgeDiscardFactor())) {
->>>>>>> f819cd4c
+        if (SmartPrune(child, fpu, best_node_n, best_node_q)) {
           continue;
         }
         // If root move filter exists, make sure move is in the list.
@@ -997,6 +985,20 @@
   }
 }
 
+// If there's no chance to catch up to the current best node with
+// remaining playouts, don't consider it.
+// best_move_node_ could have changed since best_node_n was retrieved.
+// To ensure we have at least one node to expand, always include
+// current best node.
+bool SearchWorker::SmartPrune(EdgeAndNode child, float fpu, int64_t best_node_n, int64_t best_node_q) {
+	if (child != search_->current_best_edge_ &&
+		(search_->remaining_playouts_ < best_node_n - child.GetN() || // this child can never catch up best_node
+		(search_->remaining_playouts_ / 3 < best_node_n - child.GetN() && //additional cutoff on some Q difference
+			best_node_q > (child.GetQ(fpu) + params_.GetEdgeDiscardFactor())))) {
+		return true;
+	}
+	return false;
+}
 void SearchWorker::ExtendNode(Node* node) {
   // Initialize position sequence with pre-move position.
   history_.Trim(search_->played_history_.GetLength());
