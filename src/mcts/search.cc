/*
  This file is part of Leela Chess Zero.
  Copyright (C) 2018-2019 The LCZero Authors

  Leela Chess is free software: you can redistribute it and/or modify
  it under the terms of the GNU General Public License as published by
  the Free Software Foundation, either version 3 of the License, or
  (at your option) any later version.

  Leela Chess is distributed in the hope that it will be useful,
  but WITHOUT ANY WARRANTY; without even the implied warranty of
  MERCHANTABILITY or FITNESS FOR A PARTICULAR PURPOSE.  See the
  GNU General Public License for more details.

  You should have received a copy of the GNU General Public License
  along with Leela Chess.  If not, see <http://www.gnu.org/licenses/>.

  Additional permission under GNU GPL version 3 section 7

  If you modify this Program, or any covered work, by linking or
  combining it with NVIDIA Corporation's libraries from the NVIDIA CUDA
  Toolkit and the NVIDIA CUDA Deep Neural Network library (or a
  modified version of those libraries), containing parts covered by the
  terms of the respective license agreement, the licensors of this
  Program grant you additional permission to convey the resulting work.
*/

#include "mcts/search.h"

#include <algorithm>
#include <chrono>
#include <cmath>
#include <iomanip>
#include <iostream>
#include <iterator>
#include <sstream>
#include <thread>

#include "mcts/node.h"
#include "neural/cache.h"
#include "neural/encoder.h"
#include "utils/fastmath.h"
#include "utils/random.h"

namespace lczero {

namespace {
const int kSmartPruningToleranceNodes = 300;
const int kSmartPruningToleranceMs = 200;
// Maximum delay between outputting "uci info" when nothing interesting happens.
const int kUciInfoMinimumFrequencyMs = 5000;
}  // namespace

std::string SearchLimits::DebugString() const {
  std::ostringstream ss;
  ss << "visits:" << visits << " playouts:" << playouts << " depth:" << depth
     << " infinite:" << infinite;
  if (search_deadline) {
    ss << " search_deadline:"
       << FormatTime(SteadyClockToSystemClock(*search_deadline));
  }
  return ss.str();
}

Search::Search(const NodeTree& tree, Network* network,
               BestMoveInfo::Callback best_move_callback,
               ThinkingInfo::Callback info_callback, const SearchLimits& limits,
               const OptionsDict& options, NNCache* cache,
               SyzygyTablebase* syzygy_tb)
    : ok_to_respond_bestmove_(!limits.infinite),
      root_node_(tree.GetCurrentHead()),
      cache_(cache),
      syzygy_tb_(syzygy_tb),
      played_history_(tree.GetPositionHistory()),
      network_(network),
      limits_(limits),
      start_time_(std::chrono::steady_clock::now()),
      initial_visits_(root_node_->GetN()),
      best_move_callback_(best_move_callback),
      info_callback_(info_callback),
      params_(options) {}

namespace {
void ApplyDirichletNoise(Node* node, float eps, double alpha) {
  float total = 0;
  std::vector<float> noise;

  for (int i = 0; i < node->GetNumEdges(); ++i) {
    float eta = Random::Get().GetGamma(alpha, 1.0);
    noise.emplace_back(eta);
    total += eta;
  }

  if (total < std::numeric_limits<float>::min()) return;

  int noise_idx = 0;
  for (const auto& child : node->Edges()) {
    auto* edge = child.edge();
    edge->SetP(edge->GetP() * (1 - eps) + eps * noise[noise_idx++] / total);
  }
}
}  // namespace

void Search::SendUciInfo() REQUIRES(nodes_mutex_) {
  auto edges = GetBestChildrenNoTemperature(root_node_, params_.GetMultiPv());
  const auto score_type = params_.GetScoreType();

  std::vector<ThinkingInfo> uci_infos;

  // Info common for all multipv variants.
  ThinkingInfo common_info;
  common_info.depth = cum_depth_ / (total_playouts_ ? total_playouts_ : 1);
  common_info.seldepth = max_depth_;
  common_info.time = GetTimeSinceStart();
  common_info.nodes = total_playouts_ + initial_visits_;
  common_info.hashfull =
      cache_->GetSize() * 1000LL / std::max(cache_->GetCapacity(), 1);
  common_info.nps =
      common_info.time ? (total_playouts_ * 1000 / common_info.time) : 0;
  common_info.tb_hits = tb_hits_.load(std::memory_order_acquire);

  int multipv = 0;
  const auto default_q = -root_node_->GetQ();
  for (const auto& edge : edges) {
    ++multipv;
    uci_infos.emplace_back(common_info);
    auto& uci_info = uci_infos.back();
    if (score_type == "centipawn") {
      uci_info.score = 295 * edge.GetQ(default_q, params_.GetBetamctsLevel() >= 1) /
               (1 - 0.976953126 * std::pow(edge.GetQ(default_q,
                                         params_.GetBetamctsLevel() >= 1), 14));
    } else if (score_type == "centipawn_2018") {
      uci_info.score = 290.680623072 * tan(1.548090806 *
                               edge.GetQ(default_q, params_.GetBetamctsLevel() >= 1));
    } else if (score_type == "win_percentage") {
      uci_info.score = edge.GetQ(default_q,
                                 params_.GetBetamctsLevel() >= 1) * 5000 + 5000;
    } else if (score_type == "Q") {
      uci_info.score = edge.GetQ(default_q,
                                 params_.GetBetamctsLevel() >= 1) * 10000;
    }
    if (params_.GetMultiPv() > 1) uci_info.multipv = multipv;
    bool flip = played_history_.IsBlackToMove();
    for (auto iter = edge; iter;
         iter = GetBestChildNoTemperature(iter.node()), flip = !flip) {
      uci_info.pv.push_back(iter.GetMove(flip));
      if (!iter.node()) break;  // Last edge was dangling, cannot continue.
    }
  }

  if (!uci_infos.empty()) last_outputted_uci_info_ = uci_infos.front();
  if (current_best_edge_ && !edges.empty()) {
    last_outputted_info_edge_ = current_best_edge_.edge();
  }

  info_callback_(uci_infos);
}

// Decides whether anything important changed in stats and new info should be
// shown to a user.
void Search::MaybeOutputInfo() {
  SharedMutex::Lock lock(nodes_mutex_);
  Mutex::Lock counters_lock(counters_mutex_);
  if (!bestmove_is_sent_ && current_best_edge_ &&
      (current_best_edge_.edge() != last_outputted_info_edge_ ||
       last_outputted_uci_info_.depth !=
           static_cast<int>(cum_depth_ /
                            (total_playouts_ ? total_playouts_ : 1)) ||
       last_outputted_uci_info_.seldepth != max_depth_ ||
       last_outputted_uci_info_.time + kUciInfoMinimumFrequencyMs <
           GetTimeSinceStart())) {
    SendUciInfo();
    if (params_.GetLogLiveStats()) {
      SendMovesStats();
    }
    if (stop_.load(std::memory_order_acquire) && !ok_to_respond_bestmove_) {
      ThinkingInfo info;
      info.comment =
          "WARNING: Search has reached limit and does not make any progress.";
      info_callback_({info});
    }
  }
}

int64_t Search::GetTimeSinceStart() const {
  return std::chrono::duration_cast<std::chrono::milliseconds>(
             std::chrono::steady_clock::now() - start_time_)
      .count();
}

int64_t Search::GetTimeToDeadline() const {
  if (!limits_.search_deadline) return 0;
  return std::chrono::duration_cast<std::chrono::milliseconds>(
             *limits_.search_deadline - std::chrono::steady_clock::now())
      .count();
}

namespace {
inline float GetFpu(const SearchParams& params, Node* node,
                    bool is_root_node, bool logit_q = false) {
  const auto value = params.GetFpuValue(is_root_node);
  const auto Q = logit_q ? FastLogit(node->GetQ(params.GetBetamctsLevel()>=2))
  : node->GetQ(params.GetBetamctsLevel()>=2);
  return params.GetFpuAbsolute(is_root_node)
             ? value
             : -Q - value * std::sqrt(node->GetVisitedPolicy());
}

inline float ComputeCpuct(const SearchParams& params, uint32_t N) {
  const float init = params.GetCpuct();
  const float k = params.GetCpuctFactor();
  const float base = params.GetCpuctBase();
  return init + (k ? k * FastLog((N + base) / base) : 0.0f);
}
}  // namespace

std::vector<std::string> Search::GetVerboseStats(Node* node,
                                                 bool is_black_to_move) const {
  const float fpu = GetFpu(params_, node, node == root_node_);
  const float cpuct = ComputeCpuct(params_, node->GetN());
  const float U_coeff =
      cpuct * (params_.GetNewUEnabled() ?
          std::max(node->GetChildrenVisits(), 1u) :
          std::sqrt(std::max(node->GetChildrenVisits(), 1u)));
  const bool logit_q = params_.GetLogitQ();
  const bool betamcts_q = (params_.GetBetamctsLevel() >= 2);


  std::vector<EdgeAndNode> edges;
  for (const auto& edge : node->Edges()) edges.push_back(edge);

  if (params_.GetNewUEnabled()) {
  std::sort(
      edges.begin(), edges.end(),
      [&fpu, &U_coeff, &betamcts_q, &logit_q](EdgeAndNode a, EdgeAndNode b) {
        return std::forward_as_tuple(
          a.GetN(), a.GetQ(fpu, betamcts_q, logit_q)
                                     + a.GetNewU(U_coeff)) <
          std::forward_as_tuple(
          b.GetN(), b.GetQ(fpu, betamcts_q, logit_q)
                                     + b.GetNewU(U_coeff));
      });
  } else {
  std::sort(
      edges.begin(), edges.end(),
      [&fpu, &U_coeff, &betamcts_q, &logit_q](EdgeAndNode a, EdgeAndNode b) {
        return std::forward_as_tuple(
          a.GetN(), a.GetQ(fpu, betamcts_q, logit_q) + a.GetU(U_coeff)) <
          std::forward_as_tuple(
          b.GetN(), b.GetQ(fpu, betamcts_q, logit_q) + b.GetU(U_coeff));
      });
  }

  std::vector<std::string> infos;
  for (const auto& edge : edges) {
    std::ostringstream oss;
    oss << std::fixed;

    oss << std::left << std::setw(5)
        << edge.GetMove(is_black_to_move).as_string();

    oss << " (" << std::setw(4) << edge.GetMove().as_nn_index() << ")";

    oss << " N: " << std::right << std::setw(7) << edge.GetN() << " (+"
        << std::setw(2) << edge.GetNInFlight() << ") ";

    oss << "(P: " << std::setw(5) << std::setprecision(2) << edge.GetP() * 100
        << "%) ";

    oss << "(Q: " << std::setw(8) << std::setprecision(5) << edge.GetQ(fpu,
                           params_.GetBetamctsLevel()>=1)
        << ") ";

    oss << "(D: " << std::setw(6) << std::setprecision(3) << edge.GetD()
        << ") ";

    oss << "(U: " << std::setw(6) << std::setprecision(5)
        << (params_.GetNewUEnabled() ? edge.GetNewU(U_coeff) : edge.GetU(U_coeff))
        << ") ";

    oss << "(Q+U: " << std::setw(8) << std::setprecision(5)
        << edge.GetQ(fpu, params_.GetBetamctsLevel()>=2, params_.GetLogitQ())
            + (params_.GetNewUEnabled() ? edge.GetNewU(U_coeff) : edge.GetU(U_coeff))
        << ") ";

    oss << "(Qraw: " << std::setw(8) << std::setprecision(5) << edge.GetQ(fpu, false)
        << ") ";

    oss << "(Nbeta: " << std::setw(8) << std::setprecision(5) << edge.GetNBetamcts()
        << ") ";

    oss << "(Rbeta: " << std::setw(8) << std::setprecision(5) << edge.GetRBetamcts()
        << ") ";

    oss << "(V: ";
    optional<float> v;
    if (edge.IsTerminal()) {
      v = edge.node()->GetQ();
    } else {
      NNCacheLock nneval = GetCachedNNEval(edge.node());
      if (nneval) v = -nneval->q;
    }
    if (v) {
      oss << std::setw(7) << std::setprecision(4) << *v;
    } else {
      oss << " -.----";
    }
    oss << ") ";

    if (edge.IsTerminal()) oss << "(T) ";
    infos.emplace_back(oss.str());
  }
  return infos;
}

void Search::SendMovesStats() const REQUIRES(counters_mutex_) {
  const bool is_black_to_move = played_history_.IsBlackToMove();
  auto move_stats = GetVerboseStats(root_node_, is_black_to_move);

  if (params_.GetVerboseStats()) {
    std::vector<ThinkingInfo> infos;
    std::transform(move_stats.begin(), move_stats.end(),
                   std::back_inserter(infos), [](const std::string& line) {
                     ThinkingInfo info;
                     info.comment = line;
                     return info;
                   });
    info_callback_(infos);
  } else {
    LOGFILE << "=== Move stats:";
    for (const auto& line : move_stats) LOGFILE << line;
  }
  if (final_bestmove_.HasNode()) {
    LOGFILE
        << "--- Opponent moves after: "
        << final_bestmove_.GetMove(played_history_.IsBlackToMove()).as_string();
    for (const auto& line :
         GetVerboseStats(final_bestmove_.node(), !is_black_to_move)) {
      LOGFILE << line;
    }
  }
}

NNCacheLock Search::GetCachedNNEval(Node* node) const {
  if (!node) return {};

  std::vector<Move> moves;
  for (; node != root_node_; node = node->GetParent()) {
    moves.push_back(node->GetOwnEdge()->GetMove());
  }
  PositionHistory history(played_history_);
  for (auto iter = moves.rbegin(), end = moves.rend(); iter != end; ++iter) {
    history.Append(*iter);
  }
  const auto hash = history.HashLast(params_.GetCacheHistoryLength() + 1);
  NNCacheLock nneval(cache_, hash);
  return nneval;
}

void Search::UpdateKLDGain() {
  if (params_.GetMinimumKLDGainPerNode() <= 0) return;

  SharedMutex::Lock nodes_lock(nodes_mutex_);
  Mutex::Lock lock(counters_mutex_);
  if (total_playouts_ + initial_visits_ >=
      prev_dist_visits_total_ + params_.GetKLDGainAverageInterval()) {
    std::vector<uint32_t> new_visits;
    for (auto edge : root_node_->Edges()) {
      new_visits.push_back(edge.GetN());
    }
    if (prev_dist_.size() != 0) {
      double sum1 = 0.0;
      double sum2 = 0.0;
      for (decltype(new_visits)::size_type i = 0; i < new_visits.size(); i++) {
        sum1 += prev_dist_[i];
        sum2 += new_visits[i];
      }
      double kldgain = 0.0;
      for (decltype(new_visits)::size_type i = 0; i < new_visits.size(); i++) {
        double o_p = prev_dist_[i] / sum1;
        double n_p = new_visits[i] / sum2;
        if (prev_dist_[i] != 0) {
          kldgain += o_p * log(o_p / n_p);
        }
      }
      if (kldgain / (sum2 - sum1) < params_.GetMinimumKLDGainPerNode()) {
        kldgain_too_small_ = true;
      }
    }
    prev_dist_.swap(new_visits);
    prev_dist_visits_total_ = total_playouts_ + initial_visits_;
  }
}

void Search::MaybeTriggerStop() {
  SharedMutex::Lock nodes_lock(nodes_mutex_);
  Mutex::Lock lock(counters_mutex_);
  // Already responded bestmove, nothing to do here.
  if (bestmove_is_sent_) return;
  // Don't stop when the root node is not yet expanded.
  if (total_playouts_ == 0) return;

  // If not yet stopped, try to stop for different reasons.
  if (!stop_.load(std::memory_order_acquire)) {
    if (kldgain_too_small_) {
      FireStopInternal();
      LOGFILE << "Stopped search: KLDGain per node too small.";
    }
    // If smart pruning tells to stop (best move found), stop.
    if (only_one_possible_move_left_) {
      FireStopInternal();
      LOGFILE << "Stopped search: Only one move candidate left.";
    }
    // Stop if reached playouts limit.
    if (limits_.playouts >= 0 && total_playouts_ >= limits_.playouts) {
      FireStopInternal();
      LOGFILE << "Stopped search: Reached playouts limit: " << total_playouts_
              << ">=" << limits_.playouts;
    }
    // Stop if reached visits limit.
    if (limits_.visits >= 0 &&
        total_playouts_ + initial_visits_ >= limits_.visits) {
      FireStopInternal();
      LOGFILE << "Stopped search: Reached visits limit: "
              << total_playouts_ + initial_visits_ << ">=" << limits_.visits;
    }
    // Stop if reached time limit.
    if (limits_.search_deadline && GetTimeToDeadline() <= 0) {
      LOGFILE << "Stopped search: Ran out of time.";
      FireStopInternal();
    }
    // Stop if average depth reached requested depth.
    if (limits_.depth >= 0 &&
        cum_depth_ / (total_playouts_ ? total_playouts_ : 1) >=
            static_cast<unsigned int>(limits_.depth)) {
      FireStopInternal();
      LOGFILE << "Stopped search: Reached depth.";
    }
  }
  // If we are the first to see that stop is needed.
  if (stop_.load(std::memory_order_acquire) && ok_to_respond_bestmove_ &&
      !bestmove_is_sent_) {
    SendUciInfo();
    EnsureBestMoveKnown();
    SendMovesStats();
    best_move_callback_(
        {final_bestmove_.GetMove(played_history_.IsBlackToMove()),
         final_pondermove_.GetMove(!played_history_.IsBlackToMove())});
    bestmove_is_sent_ = true;
    current_best_edge_ = EdgeAndNode();
  }
}

void Search::UpdateRemainingMoves() {
  if (params_.GetSmartPruningFactor() <= 0.0f) return;
  SharedMutex::Lock lock(nodes_mutex_);
  remaining_playouts_ = std::numeric_limits<int>::max();
  // Check for how many playouts there is time remaining.
  if (limits_.search_deadline && !nps_start_time_) {
    nps_start_time_ = std::chrono::steady_clock::now();
  } else if (limits_.search_deadline) {
    const auto time_since_start =
        std::chrono::duration_cast<std::chrono::milliseconds>(
            std::chrono::steady_clock::now() - *nps_start_time_)
            .count();
    if (time_since_start > kSmartPruningToleranceMs) {
      const auto nps = 1000LL *
                           (total_playouts_ + kSmartPruningToleranceNodes) /
                           time_since_start +
                       1;
      const int64_t remaining_time = GetTimeToDeadline();
      // Put early_exit scaler here so calculation doesn't have to be done on
      // every node.
      const int64_t remaining_playouts =
          remaining_time * nps / params_.GetSmartPruningFactor() / 1000;
      // Don't assign directly to remaining_playouts_ as overflow is possible.
      if (remaining_playouts < remaining_playouts_)
        remaining_playouts_ = remaining_playouts;
    }
  }
  // Check how many visits are left.
  if (limits_.visits >= 0) {
    // Add kMiniBatchSize, as it's possible to exceed visits limit by that
    // number.
    const auto remaining_visits = limits_.visits - total_playouts_ -
                                  initial_visits_ + params_.GetMiniBatchSize() -
                                  1;

    if (remaining_visits < remaining_playouts_)
      remaining_playouts_ = remaining_visits;
  }
  if (limits_.playouts >= 0) {
    // Add kMiniBatchSize, as it's possible to exceed visits limit by that
    // number.
    const auto remaining_playouts =
        limits_.visits - total_playouts_ + params_.GetMiniBatchSize() + 1;
    if (remaining_playouts < remaining_playouts_)
      remaining_playouts_ = remaining_playouts;
  }
  // Even if we exceeded limits, don't go crazy by not allowing any playouts.
  if (remaining_playouts_ <= 1) remaining_playouts_ = 1;
  // Since remaining_playouts_ has changed, the logic for selecting visited root
  // nodes may also change. Use a 0 visit cancel score update to clear out any
  // cached best edge.
  root_node_->CancelScoreUpdate(0);
}

// Return the evaluation of the actual best child, regardless of temperature
// settings. This differs from GetBestMove, which does obey any temperature
// settings. So, somethimes, they may return results of different moves.
std::pair<float, float> Search::GetBestEval() const {
  SharedMutex::SharedLock lock(nodes_mutex_);
  Mutex::Lock counters_lock(counters_mutex_);
  float parent_q = -root_node_->GetQ(params_.GetBetamctsLevel() >= 2);
  float parent_d = root_node_->GetD();
  if (!root_node_->HasChildren()) return {parent_q, parent_d};
  EdgeAndNode best_edge = GetBestChildNoTemperature(root_node_);
  return {best_edge.GetQ(parent_q, params_.GetBetamctsLevel() >= 2), best_edge.GetD()};
}

std::pair<Move, Move> Search::GetBestMove() {
  SharedMutex::Lock lock(nodes_mutex_);
  Mutex::Lock counters_lock(counters_mutex_);
  EnsureBestMoveKnown();
  return {final_bestmove_.GetMove(played_history_.IsBlackToMove()),
          final_pondermove_.GetMove(!played_history_.IsBlackToMove())};
}

std::int64_t Search::GetTotalPlayouts() const {
  SharedMutex::SharedLock lock(nodes_mutex_);
  return total_playouts_;
}

bool Search::PopulateRootMoveLimit(MoveList* root_moves) const {
  // Search moves overrides tablebase.
  if (!limits_.searchmoves.empty()) {
    *root_moves = limits_.searchmoves;
    return false;
  }
  auto board = played_history_.Last().GetBoard();
  if (!syzygy_tb_ || !board.castlings().no_legal_castle() ||
      (board.ours() | board.theirs()).count() > syzygy_tb_->max_cardinality()) {
    return false;
  }
  return syzygy_tb_->root_probe(
             played_history_.Last(),
             params_.GetSyzygyFastPlay() ||
                 played_history_.DidRepeatSinceLastZeroingMove(),
             root_moves) ||
         syzygy_tb_->root_probe_wdl(played_history_.Last(), root_moves);
}

void Search::ResetBestMove() {
  SharedMutex::Lock nodes_lock(nodes_mutex_);
  Mutex::Lock lock(counters_mutex_);
  bool old_sent = bestmove_is_sent_;
  bestmove_is_sent_ = false;
  EnsureBestMoveKnown();
  bestmove_is_sent_ = old_sent;
}

// Computes the best move, maybe with temperature (according to the settings).
void Search::EnsureBestMoveKnown() REQUIRES(nodes_mutex_)
    REQUIRES(counters_mutex_) {
  if (bestmove_is_sent_) return;
  if (!root_node_->HasChildren()) return;

  float temperature = params_.GetTemperature();
  const int cutoff_move = params_.GetTemperatureCutoffMove();
  const int moves = played_history_.Last().GetGamePly() / 2;
  if (cutoff_move && (moves + 1) >= cutoff_move) {
    temperature = params_.GetTemperatureEndgame();
  } else if (temperature && params_.GetTempDecayMoves()) {
    if (moves >= params_.GetTempDecayMoves()) {
      temperature = 0.0;
    } else {
      temperature *= static_cast<float>(params_.GetTempDecayMoves() - moves) /
                     params_.GetTempDecayMoves();
    }
  }

  final_bestmove_ = temperature
                        ? GetBestChildWithTemperature(root_node_, temperature)
                        : GetBestChildNoTemperature(root_node_);

  if (final_bestmove_.HasNode() && final_bestmove_.node()->HasChildren()) {
    final_pondermove_ = GetBestChildNoTemperature(final_bestmove_.node());
  }
}

// Returns @count children with most visits.
std::vector<EdgeAndNode> Search::GetBestChildrenNoTemperature(Node* parent,
                                                              int count) const {
  MoveList root_limit;
  if (parent == root_node_) {
    PopulateRootMoveLimit(&root_limit);
  }
  // Best child is selected using the following criteria:
  // * Largest number of playouts.
  // * If two nodes have equal number:
  //   * If that number is 0, the one with larger prior wins.
  //   * If that number is larger than 0, the one with larger eval wins.
  using El = std::tuple<uint64_t, float, float, EdgeAndNode>;
  std::vector<El> edges;
  for (auto edge : parent->Edges()) {
    if (parent == root_node_ && !root_limit.empty() &&
        std::find(root_limit.begin(), root_limit.end(), edge.GetMove()) ==
            root_limit.end()) {
      continue;
    }
    edges.emplace_back( (params_.GetBetamctsLevel()>=2 ?
         (int)( (params_.GetBetamctsLevel()>=3 ? edge.GetNBetamcts() : edge.GetN())
         *(0.01+edge.GetRBetamcts()))
             : edge.GetN()),
                    edge.GetQ(0,params_.GetBetamctsLevel()>=2), edge.GetP(), edge);
  }
  const auto middle = (static_cast<int>(edges.size()) > count)
                          ? edges.begin() + count
                          : edges.end();
  std::partial_sort(edges.begin(), middle, edges.end(), std::greater<El>());

  std::vector<EdgeAndNode> res;
  std::transform(edges.begin(), middle, std::back_inserter(res),
                 [](const El& x) { return std::get<3>(x); });
  return res;
}

// Returns a child with most visits.
EdgeAndNode Search::GetBestChildNoTemperature(Node* parent) const {
  auto res = GetBestChildrenNoTemperature(parent, 1);
  return res.empty() ? EdgeAndNode() : res.front();
}

// Returns a child chosen according to weighted-by-temperature visit count.
EdgeAndNode Search::GetBestChildWithTemperature(Node* parent,
                                                float temperature) const {
  MoveList root_limit;
  if (parent == root_node_) {
    PopulateRootMoveLimit(&root_limit);
  }

  std::vector<float> cumulative_sums;
  float sum = 0.0;
  float max_n = 0.0;
  const float offset = params_.GetTemperatureVisitOffset();
  float max_eval = -1.0f;
  const float fpu = GetFpu(params_, parent, parent == root_node_);

  for (auto edge : parent->Edges()) {
    if (parent == root_node_ && !root_limit.empty() &&
        std::find(root_limit.begin(), root_limit.end(), edge.GetMove()) ==
            root_limit.end()) {
      continue;
    }
    if (edge.GetN() + offset > max_n) {
      max_n = edge.GetN() + offset;
      max_eval = edge.GetQ(fpu);
    }
  }

  // No move had enough visits for temperature, so use default child criteria
  if (max_n <= 0.0f) return GetBestChildNoTemperature(parent);

  // TODO(crem) Simplify this code when samplers.h is merged.
  const float min_eval =
      max_eval - params_.GetTemperatureWinpctCutoff() / 50.0f;
  for (auto edge : parent->Edges()) {
    if (parent == root_node_ && !root_limit.empty() &&
        std::find(root_limit.begin(), root_limit.end(), edge.GetMove()) ==
            root_limit.end()) {
      continue;
    }
    if (edge.GetQ(fpu, params_.GetBetamctsLevel() >= 2) < min_eval) continue;
    sum += std::pow(
        std::max(0.0f, (static_cast<float>(edge.GetN()) + offset) / max_n),
        1 / temperature);
    cumulative_sums.push_back(sum);
  }
  assert(sum);

  const float toss = Random::Get().GetFloat(cumulative_sums.back());
  int idx =
      std::lower_bound(cumulative_sums.begin(), cumulative_sums.end(), toss) -
      cumulative_sums.begin();

  for (auto edge : parent->Edges()) {
    if (parent == root_node_ && !root_limit.empty() &&
        std::find(root_limit.begin(), root_limit.end(), edge.GetMove()) ==
            root_limit.end()) {
      continue;
    }
    if (edge.GetQ(fpu, params_.GetBetamctsLevel() >= 2) < min_eval) continue;
    if (idx-- == 0) return edge;
  }
  assert(false);
  return {};
}

void Search::StartThreads(size_t how_many) {
  Mutex::Lock lock(threads_mutex_);
  // First thread is a watchdog thread.
  if (threads_.size() == 0) {
    threads_.emplace_back([this]() { WatchdogThread(); });
  }
  // Start working threads.
  while (threads_.size() <= how_many) {
    threads_.emplace_back([this]() {
      SearchWorker worker(this, params_);
      worker.RunBlocking();
    });
  }
}

void Search::RunBlocking(size_t threads) {
  StartThreads(threads);
  Wait();
}

bool Search::IsSearchActive() const {
  return !stop_.load(std::memory_order_acquire);
}

void Search::WatchdogThread() {
  LOGFILE << "Start a watchdog thread.";
  while (true) {
    MaybeTriggerStop();
    MaybeOutputInfo();

    using namespace std::chrono_literals;
    constexpr auto kMaxWaitTime = std::chrono::milliseconds(100);
    constexpr auto kMinWaitTime = std::chrono::milliseconds(1);

    Mutex::Lock lock(counters_mutex_);
    // Only exit when bestmove is responded. It may happen that search threads
    // already all exited, and we need at least one thread that can do that.
    if (bestmove_is_sent_) break;

    auto remaining_time = limits_.search_deadline
                              ? std::chrono::milliseconds(GetTimeToDeadline())
                              : kMaxWaitTime;
    if (remaining_time > kMaxWaitTime) remaining_time = kMaxWaitTime;
    if (remaining_time < kMinWaitTime) remaining_time = kMinWaitTime;
    // There is no real need to have max wait time, and sometimes it's fine
    // to wait without timeout at all (e.g. in `go nodes` mode), but we
    // still limit wait time for exotic cases like when pc goes to sleep
    // mode during thinking.
    // Minimum wait time is there to prevent busy wait and other threads
    // starvation.
    watchdog_cv_.wait_for(lock.get_raw(), remaining_time, [this]() {
      return stop_.load(std::memory_order_acquire);
    });
  }
  LOGFILE << "End a watchdog thread.";
}

void Search::FireStopInternal() {
  stop_.store(true, std::memory_order_release);
  watchdog_cv_.notify_all();
}

void Search::Stop() {
  Mutex::Lock lock(counters_mutex_);
  ok_to_respond_bestmove_ = true;
  FireStopInternal();
  LOGFILE << "Stopping search due to `stop` uci command.";
}

void Search::Abort() {
  Mutex::Lock lock(counters_mutex_);
  if (!stop_.load(std::memory_order_acquire) ||
      (!bestmove_is_sent_ && !ok_to_respond_bestmove_)) {
    bestmove_is_sent_ = true;
    FireStopInternal();
  }
  LOGFILE << "Aborting search, if it is still active.";
}

void Search::Wait() {
  Mutex::Lock lock(threads_mutex_);
  while (!threads_.empty()) {
    threads_.back().join();
    threads_.pop_back();
  }
}

Search::~Search() {
  Abort();
  Wait();
  LOGFILE << "Search destroyed.";
}

//////////////////////////////////////////////////////////////////////////////
// SearchWorker
//////////////////////////////////////////////////////////////////////////////

void SearchWorker::ExecuteOneIteration() {
  // 1. Initialize internal structures.
  InitializeIteration(search_->network_->NewComputation());

  // 2. Gather minibatch.
  GatherMinibatch();

  // 3. Prefetch into cache.
  MaybePrefetchIntoCache();

  // 4. Run NN computation.
  RunNNComputation();

  // 5. Retrieve NN computations (and terminal values) into nodes.
  FetchMinibatchResults();

  // 6. Propagate the new nodes' information to all their parents in the tree.
  DoBackupUpdate();

  // 7. Update the Search's status and progress information.
  UpdateCounters();
}

// 1. Initialize internal structures.
// ~~~~~~~~~~~~~~~~~~~~~~~~~~~~~~~~~~
void SearchWorker::InitializeIteration(
    std::unique_ptr<NetworkComputation> computation) {
  computation_ = std::make_unique<CachingComputation>(std::move(computation),
                                                      search_->cache_);
  minibatch_.clear();

  if (!root_move_filter_populated_) {
    root_move_filter_populated_ = true;
    if (search_->PopulateRootMoveLimit(&root_move_filter_)) {
      search_->tb_hits_.fetch_add(1, std::memory_order_acq_rel);
    }
  }
}

// 2. Gather minibatch.
// ~~~~~~~~~~~~~~~~~~~~
void SearchWorker::GatherMinibatch() {
  // Total number of nodes to process.
  int minibatch_size = 0;
  int collision_events_left = params_.GetMaxCollisionEvents();
  int collisions_left = params_.GetMaxCollisionVisitsId();

  // Number of nodes processed out of order.
  number_out_of_order_ = 0;

  // Gather nodes to process in the current batch.
  // If we had too many (kMiniBatchSize) nodes out of order, also interrupt the
  // iteration so that search can exit.
  while (minibatch_size < params_.GetMiniBatchSize() &&
         number_out_of_order_ < params_.GetMiniBatchSize()) {
    // If there's something to process without touching slow neural net, do it.
    if (minibatch_size > 0 && computation_->GetCacheMisses() == 0) return;
    // Pick next node to extend.
    minibatch_.emplace_back(PickNodeToExtend(collisions_left));
    auto& picked_node = minibatch_.back();
    auto* node = picked_node.node;

    // There was a collision. If limit has been reached, return, otherwise
    // just start search of another node.
    if (picked_node.IsCollision()) {
      if (--collision_events_left <= 0) return;
      if ((collisions_left -= picked_node.multivisit) <= 0) return;
      if (search_->stop_.load(std::memory_order_acquire)) return;
      continue;
    }
    ++minibatch_size;

    // If node is already known as terminal (win/loss/draw according to rules
    // of the game), it means that we already visited this node before.
    if (picked_node.IsExtendable()) {
      // Node was never visited, extend it.
      ExtendNode(node);

      // Only send non-terminal nodes to a neural network.
      if (!node->IsTerminal()) {
        picked_node.nn_queried = true;
        picked_node.is_cache_hit = AddNodeToComputation(node, true);
      }
    }

    // If out of order eval is enabled and the node to compute we added last
    // doesn't require NN eval (i.e. it's a cache hit or terminal node), do
    // out of order eval for it.
    if (params_.GetOutOfOrderEval() && picked_node.CanEvalOutOfOrder()) {
      // Perform out of order eval for the last entry in minibatch_.
      FetchSingleNodeResult(&picked_node, computation_->GetBatchSize() - 1);
      {
        // Nodes mutex for doing node updates.
        SharedMutex::Lock lock(search_->nodes_mutex_);
        DoBackupUpdateSingleNode(picked_node);
      }

      // Remove last entry in minibatch_, as it has just been
      // processed.
      // If NN eval was already processed out of order, remove it.
      if (picked_node.nn_queried) computation_->PopCacheHit();
      minibatch_.pop_back();
      --minibatch_size;
      ++number_out_of_order_;
    }
    // Check for stop at the end so we have at least one node.
    if (search_->stop_.load(std::memory_order_acquire)) return;
  }
}

namespace {
void IncrementNInFlight(Node* node, Node* root, int amount) {
  if (amount == 0) return;
  while (true) {
    node->IncrementNInFlight(amount);
    if (node == root) break;
    node = node->GetParent();
  }
}
}  // namespace

// Returns node and whether there's been a search collision on the node.
SearchWorker::NodeToProcess SearchWorker::PickNodeToExtend(
    int collision_limit) {
  // Starting from search_->root_node_, generate a playout, choosing a
  // node at each level according to the MCTS formula. n_in_flight_ is
  // incremented for each node in the playout (via TryStartScoreUpdate()).

  Node* node = search_->root_node_;
  Node::Iterator best_edge;
  Node::Iterator second_best_edge;

  // Precache a newly constructed node to avoid memory allocations being
  // performed while the mutex is held.
  if (!precached_node_) {
    precached_node_ = std::make_unique<Node>(nullptr, 0);
  }

  SharedMutex::Lock lock(search_->nodes_mutex_);

  // Fetch the current best root node visits for possible smart pruning.
  const int64_t best_node_n = search_->current_best_edge_.GetN();

  // True on first iteration, false as we dive deeper.
  bool is_root_node = true;
  uint16_t depth = 0;
  bool node_already_updated = true;

  while (true) {
    // First, terminate if we find collisions or leaf nodes.
    // Set 'node' to point to the node that was picked on previous iteration,
    // possibly spawning it.
    // TODO(crem) This statement has to be in the end of the loop rather than
    //            in the beginning (and there would be no need for "if
    //            (!is_root_node)"), but that would mean extra mutex lock.
    //            Will revisit that after rethinking locking strategy.
    if (!node_already_updated) {
      node = best_edge.GetOrSpawnNode(/* parent */ node, &precached_node_);
    }
    best_edge.Reset();
    depth++;
    // n_in_flight_ is incremented. If the method returns false, then there is
    // a search collision, and this node is already being expanded.
    if (!node->TryStartScoreUpdate()) {
      if (!is_root_node) {
        IncrementNInFlight(node->GetParent(), search_->root_node_,
                           collision_limit - 1);
      }
      return NodeToProcess::Collision(node, depth, collision_limit);
    }

    // betamcts::calculate relevances every X visits
    if ((node->GetNStarted() + 1 ) % params_.GetBetamctsUpdateInterval() == 0) {
      node->CalculateRelevanceBetamcts(params_.GetBetamctsTrust(),
                                        params_.GetBetamctsPercentile());
    }

    // Either terminal or unexamined leaf node -- the end of this playout.
    if (node->IsTerminal() || !node->HasChildren()) {
      return NodeToProcess::Visit(node, depth);
    }
    Node* possible_shortcut_child = node->GetCachedBestChild();
    if (possible_shortcut_child) {
      // Add two here to reverse the conservatism that goes into calculating the
      // remaining cache visits.
      collision_limit =
          std::min(collision_limit, node->GetRemainingCacheVisits() + 2);
      is_root_node = false;
      node = possible_shortcut_child;
      node_already_updated = true;
      continue;
    }
    node_already_updated = false;

    // If we fall through, then n_in_flight_ has been incremented but this
    // playout remains incomplete; we must go deeper.
    const float cpuct = ComputeCpuct(params_, (params_.GetBetamctsLevel() >= 4
        ? static_cast<unsigned int>(node->GetNBetamcts() + 0.5) : node->GetN()));
    const float puct_mult =
        cpuct * ( params_.GetNewUEnabled() ?
            std::max((params_.GetBetamctsLevel() >= 3 ?
                (int)node->GetNBetamcts() : node->GetChildrenVisits()), 1u) :
            std::sqrt(std::max((params_.GetBetamctsLevel() >= 3 ?
                (int)node->GetNBetamcts() : node->GetChildrenVisits()), 1u)) );
    float best = std::numeric_limits<float>::lowest();
    float second_best = std::numeric_limits<float>::lowest();
    int possible_moves = 0;
    const float fpu = GetFpu(params_, node, is_root_node, params_.GetLogitQ());
    for (auto child : node->Edges()) {
      if (is_root_node) {
        // If there's no chance to catch up to the current best node with
        // remaining playouts, don't consider it.
        // best_move_node_ could have changed since best_node_n was retrieved.
        // To ensure we have at least one node to expand, always include
        // current best node.
        if (child != search_->current_best_edge_ &&
            search_->remaining_playouts_ < best_node_n - child.GetN()) {
          continue;
        }
        // If root move filter exists, make sure move is in the list.
        if (!root_move_filter_.empty() &&
            std::find(root_move_filter_.begin(), root_move_filter_.end(),
                      child.GetMove()) == root_move_filter_.end()) {
          continue;
        }
        ++possible_moves;
      }
      // For levels 2 and 3, use max(Q,Qbetamcts) for optimistic exploration
      const float Q = child.GetQ(fpu, params_.GetBetamctsLevel() >= 2,
                                 params_.GetLogitQ());
      const float score = Q +
          (params_.GetNewUEnabled() ?
           child.GetNewU(puct_mult):
           child.GetU(puct_mult));
      if (score > best) {
        second_best = best;
        second_best_edge = best_edge;
        best = score;
        best_edge = child;
      } else if (score > second_best) {
        second_best = score;
        second_best_edge = child;
      }
    }

    if (second_best_edge) {
      int estimated_visits_to_change_best = params_.GetNewUEnabled() ?
          best_edge.GetVisitsToReachNewU(second_best, puct_mult, fpu,
                              params_.GetBetamctsLevel(), params_.GetLogitQ()) :
          best_edge.GetVisitsToReachU(second_best, puct_mult, fpu,
                              params_.GetBetamctsLevel(), params_.GetLogitQ()) ;
      // Only cache for n-2 steps as the estimate created by GetVisitsToReachU
      // has potential rounding errors and some conservative logic that can push
      // it up to 2 away from the real value.
      node->UpdateBestChild(best_edge,
                            std::max(0, estimated_visits_to_change_best - 2));
      collision_limit =
          std::min(collision_limit, estimated_visits_to_change_best);
      assert(collision_limit >= 1);
      second_best_edge.Reset();
    }

    if (is_root_node && possible_moves <= 1 && !search_->limits_.infinite &&
        params_.GetSmartPruningFactor()) {
      // If there is only one move theoretically possible within remaining time,
      // output it.
      Mutex::Lock counters_lock(search_->counters_mutex_);
      search_->only_one_possible_move_left_ = true;
    }
    is_root_node = false;
  }
}

void SearchWorker::ExtendNode(Node* node) {
  // Initialize position sequence with pre-move position.
  history_.Trim(search_->played_history_.GetLength());
  std::vector<Move> to_add;
  // Could instead reserve one more than the difference between history_.size()
  // and history_.capacity().
  to_add.reserve(60);
  Node* cur = node;
  while (cur != search_->root_node_) {
    Node* prev = cur->GetParent();
    to_add.push_back(prev->GetEdgeToNode(cur)->GetMove());
    cur = prev;
  }
  for (int i = to_add.size() - 1; i >= 0; i--) {
    history_.Append(to_add[i]);
  }

  // We don't need the mutex because other threads will see that N=0 and
  // N-in-flight=1 and will not touch this node.
  const auto& board = history_.Last().GetBoard();
  auto legal_moves = board.GenerateLegalMoves();

  // Check whether it's a draw/lose by position. Importantly, we must check
  // these before doing the by-rule checks below.
  if (legal_moves.empty()) {
    // Could be a checkmate or a stalemate
    if (board.IsUnderCheck()) {
      node->MakeTerminal(GameResult::WHITE_WON, params_.GetBetamctsLevel()>=4);
    } else {
      node->MakeTerminal(GameResult::DRAW, params_.GetBetamctsLevel()>=3);
    }
    return;
  }

  // We can shortcircuit these draws-by-rule only if they aren't root;
  // if they are root, then thinking about them is the point.
  if (node != search_->root_node_) {
    if (!board.HasMatingMaterial()) {
      node->MakeTerminal(GameResult::DRAW, params_.GetBetamctsLevel()>=3);
      return;
    }

    if (history_.Last().GetNoCaptureNoPawnPly() >= 100) {
      node->MakeTerminal(GameResult::DRAW, params_.GetBetamctsLevel()>=3);
      return;
    }

    if (history_.Last().GetRepetitions() >= 2) {
      node->MakeTerminal(GameResult::DRAW, params_.GetBetamctsLevel()>=3);
      return;
    }

    // Neither by-position or by-rule termination, but maybe it's a TB position.
    if (search_->syzygy_tb_ && board.castlings().no_legal_castle() &&
        history_.Last().GetNoCaptureNoPawnPly() == 0 &&
        (board.ours() | board.theirs()).count() <=
            search_->syzygy_tb_->max_cardinality()) {
      ProbeState state;
      const WDLScore wdl =
          search_->syzygy_tb_->probe_wdl(history_.Last(), &state);
      // Only fail state means the WDL is wrong, probe_wdl may produce correct
      // result with a stat other than OK.
      if (state != FAIL) {
        // If the colors seem backwards, check the checkmate check above.
        if (wdl == WDL_WIN) {
          node->MakeTerminal(GameResult::BLACK_WON, params_.GetBetamctsLevel()>=4);
        } else if (wdl == WDL_LOSS) {
          node->MakeTerminal(GameResult::WHITE_WON, params_.GetBetamctsLevel()>=4);
        } else {  // Cursed wins and blessed losses count as draws.
          node->MakeTerminal(GameResult::DRAW, params_.GetBetamctsLevel()>=3);
        }
        search_->tb_hits_.fetch_add(1, std::memory_order_acq_rel);
        return;
      }
    }
  }

  // Add legal moves as edges of this node.
  node->CreateEdges(legal_moves);
}

// Returns whether node was already in cache.
bool SearchWorker::AddNodeToComputation(Node* node, bool add_if_cached) {
  const auto hash = history_.HashLast(params_.GetCacheHistoryLength() + 1);
  // If already in cache, no need to do anything.
  if (add_if_cached) {
    if (computation_->AddInputByHash(hash)) return true;
  } else {
    if (search_->cache_->ContainsKey(hash)) return true;
  }
  auto planes = EncodePositionForNN(history_, 8, params_.GetHistoryFill());

  std::vector<uint16_t> moves;

  if (node && node->HasChildren()) {
    // Legal moves are known, use them.
    moves.reserve(node->GetNumEdges());
    for (const auto& edge : node->Edges()) {
      moves.emplace_back(edge.GetMove().as_nn_index());
    }
  } else {
    // Cache pseudolegal moves. A bit of a waste, but faster.
    const auto& pseudolegal_moves =
        history_.Last().GetBoard().GeneratePseudolegalMoves();
    moves.reserve(pseudolegal_moves.size());
    for (auto iter = pseudolegal_moves.begin(), end = pseudolegal_moves.end();
         iter != end; ++iter) {
      moves.emplace_back(iter->as_nn_index());
    }
  }

  computation_->AddInput(hash, std::move(planes), std::move(moves));
  return false;
}

// 3. Prefetch into cache.
// ~~~~~~~~~~~~~~~~~~~~~~~
void SearchWorker::MaybePrefetchIntoCache() {
  // TODO(mooskagh) Remove prefetch into cache if node collisions work well.
  // If there are requests to NN, but the batch is not full, try to prefetch
  // nodes which are likely useful in future.
  if (search_->stop_.load(std::memory_order_acquire)) return;
  if (computation_->GetCacheMisses() > 0 &&
      computation_->GetCacheMisses() < params_.GetMaxPrefetchBatch()) {
    history_.Trim(search_->played_history_.GetLength());
    SharedMutex::SharedLock lock(search_->nodes_mutex_);
    PrefetchIntoCache(search_->root_node_, params_.GetMaxPrefetchBatch() -
                                               computation_->GetCacheMisses());
  }
}

// Prefetches up to @budget nodes into cache. Returns number of nodes
// prefetched.
int SearchWorker::PrefetchIntoCache(Node* node, int budget) {
  if (budget <= 0) return 0;

  // We are in a leaf, which is not yet being processed.
  if (!node || node->GetNStarted() == 0) {
    if (AddNodeToComputation(node, false)) {
      // Make it return 0 to make it not use the slot, so that the function
      // tries hard to find something to cache even among unpopular moves.
      // In practice that slows things down a lot though, as it's not always
      // easy to find what to cache.
      return 1;
    }
    return 1;
  }

  assert(node);
  // n = 0 and n_in_flight_ > 0, that means the node is being extended.
  if (node->GetN() == 0) return 0;
  // The node is terminal; don't prefetch it.
  if (node->IsTerminal()) return 0;

  // Populate all subnodes and their scores.
  typedef std::pair<float, EdgeAndNode> ScoredEdge;
  std::vector<ScoredEdge> scores;
  const float cpuct = ComputeCpuct(params_, node->GetN());
  const float puct_mult =
      cpuct * (params_.GetNewUEnabled() ?
          std::max(node->GetChildrenVisits(), 1u) :
          std::sqrt(std::max(node->GetChildrenVisits(), 1u)));
  const float fpu = GetFpu(params_, node,
                           node == search_->root_node_, params_.GetLogitQ());
  for (auto edge : node->Edges()) {
    if (edge.GetP() == 0.0f) continue;
    // Flip the sign of a score to be able to easily sort.
    scores.emplace_back(-(params_.GetNewUEnabled() ? edge.GetNewU(puct_mult) :
                                                     edge.GetU(puct_mult))
                        - edge.GetQ(fpu, params_.GetBetamctsLevel() >= 2,
                                    params_.GetLogitQ()), edge);
  }

  size_t first_unsorted_index = 0;
  int total_budget_spent = 0;
  int budget_to_spend = budget;  // Initialize for the case where there's only
                                 // one child.
  for (size_t i = 0; i < scores.size(); ++i) {
    if (search_->stop_.load(std::memory_order_acquire)) break;
    if (budget <= 0) break;

    // Sort next chunk of a vector. 3 at a time. Most of the time it's fine.
    if (first_unsorted_index != scores.size() &&
        i + 2 >= first_unsorted_index) {
      const int new_unsorted_index =
          std::min(scores.size(), budget < 2 ? first_unsorted_index + 2
                                             : first_unsorted_index + 3);
      std::partial_sort(scores.begin() + first_unsorted_index,
                        scores.begin() + new_unsorted_index, scores.end(),
                        [](const ScoredEdge& a, const ScoredEdge& b) {
                          return a.first < b.first;
                        });
      first_unsorted_index = new_unsorted_index;
    }

    auto edge = scores[i].second;
    // Last node gets the same budget as prev-to-last node.
    if (i != scores.size() - 1) {
      // Sign of the score was flipped for sorting, so flip it back.
      const float next_score = -scores[i + 1].first;
      const float q = edge.GetQ(-fpu, params_.GetBetamctsLevel() >= 2,
                                 params_.GetLogitQ());
      if (next_score > q) {
        budget_to_spend =
            std::min(budget, int(edge.GetP() * puct_mult / (next_score - q) -
                                 edge.GetNStarted()) +
                                 1);
      } else {
        budget_to_spend = budget;
      }
    }
    history_.Append(edge.GetMove());
    const int budget_spent = PrefetchIntoCache(edge.node(), budget_to_spend);
    history_.Pop();
    budget -= budget_spent;
    total_budget_spent += budget_spent;
  }
  return total_budget_spent;
}

// 4. Run NN computation.
// ~~~~~~~~~~~~~~~~~~~~~~
void SearchWorker::RunNNComputation() { computation_->ComputeBlocking(); }

// 5. Retrieve NN computations (and terminal values) into nodes.
// ~~~~~~~~~~~~~~~~~~~~~~~~~~~~~~~~~~~~~~~~~~~~~~~~~~~~~~~~~~~~~
void SearchWorker::FetchMinibatchResults() {
  // Populate NN/cached results, or terminal results, into nodes.
  int idx_in_computation = 0;
  for (auto& node_to_process : minibatch_) {
    FetchSingleNodeResult(&node_to_process, idx_in_computation);
    if (node_to_process.nn_queried) ++idx_in_computation;
  }
}

void SearchWorker::FetchSingleNodeResult(NodeToProcess* node_to_process,
                                         int idx_in_computation) {
  Node* node = node_to_process->node;
  if (!node_to_process->nn_queried) {
    // Terminal nodes don't involve the neural NetworkComputation, nor do
    // they require any further processing after value retrieval.
    node_to_process->v = node->GetQ(params_.GetBetamctsLevel() >= 2);
    node_to_process->d = node->GetD();
    return;
  }
  // For NN results, we need to populate policy as well as value.
  // First the value...
  node_to_process->v = -computation_->GetQVal(idx_in_computation);
  node_to_process->d = computation_->GetDVal(idx_in_computation);
  // ...and secondly, the policy data.
  // Calculate maximum first.
  float max_p = -std::numeric_limits<float>::infinity();
  for (auto edge : node->Edges()) {
    max_p =
        std::max(max_p, computation_->GetPVal(idx_in_computation,
                                              edge.GetMove().as_nn_index()));
  }
  float total = 0.0;
  for (auto edge : node->Edges()) {
    float p =
        computation_->GetPVal(idx_in_computation, edge.GetMove().as_nn_index());
    // Perform softmax and take into account policy softmax temperature T.
    // Note that we want to calculate (exp(p-max_p))^(1/T) = exp((p-max_p)/T).
    p = FastExp((p - max_p) / params_.GetPolicySoftmaxTemp());

    // Note that p now lies in [0, 1], so it is safe to store it in compressed
    // format. Normalization happens later.
    edge.edge()->SetP(p);
    // Edge::SetP does some rounding, so only add to the total after rounding.
    total += edge.edge()->GetP();
  }
  // Normalize P values to add up to 1.0.
  if (total > 0.0f) {
    const float scale = 1.0f / total;
    for (auto edge : node->Edges()) edge.edge()->SetP(edge.GetP() * scale);
  }
  // Add Dirichlet noise if enabled and at root.
  if (params_.GetNoiseEpsilon() && node == search_->root_node_) {
    ApplyDirichletNoise(node, params_.GetNoiseEpsilon(),
                        params_.GetNoiseAlpha());
  }
}

// 6. Propagate the new nodes' information to all their parents in the tree.
// ~~~~~~~~~~~~~~
void SearchWorker::DoBackupUpdate() {
  // Nodes mutex for doing node updates.
  SharedMutex::Lock lock(search_->nodes_mutex_);

  for (const NodeToProcess& node_to_process : minibatch_) {
    DoBackupUpdateSingleNode(node_to_process);
  }
}

void SearchWorker::DoBackupUpdateSingleNode(
    const NodeToProcess& node_to_process) REQUIRES(search_->nodes_mutex_) {
  Node* node = node_to_process.node;
  if (node_to_process.IsCollision()) {
    // If it was a collision, just undo counters.
    for (node = node->GetParent(); node != search_->root_node_->GetParent();
         node = node->GetParent()) {
      node->CancelScoreUpdate(node_to_process.multivisit);
    }
    return;
  }

  // For the first visit to a terminal, maybe convert ancestors to terminal too.
  auto can_convert =
      params_.GetStickyEndgames() && node->IsTerminal() && !node->GetN();

  // Backup V value up to a root. After 1 visit, V = Q.
  float v = node_to_process.v;
  float d = node_to_process.d;
  int depth = 0;
  for (Node *n = node, *p; n != search_->root_node_->GetParent(); n = p) {
    p = n->GetParent();

    // Current node might have become terminal from some other descendant, so
    // backup the rest of the way with more accurate values.
    if (n->IsTerminal()) {
      v = n->GetQ();
      d = n->GetD();
    }
    n->FinalizeScoreUpdate(v / (1.0f + params_.GetShortSightedness() * depth),
<<<<<<< HEAD
                 d, node_to_process.multivisit, params_.GetBetamctsLevel()>=3);
=======
                           d, node_to_process.multivisit);
>>>>>>> 51d70682

    // Nothing left to do without ancestors to update.
    if (!p) break;

    // Convert parents to terminals except the root or those already converted.
    can_convert = can_convert && p != search_->root_node_ && !p->IsTerminal();

    // A non-winning terminal move needs all other moves to have the same value.
    if (can_convert && v != 1.0f) {
      for (const auto& edge : p->Edges()) {
        can_convert = can_convert && edge.IsTerminal() && edge.GetQ(0.0f) == v;
      }
    }

    // Convert the parent to a terminal loss if at least one move is winning or
    // to a terminal win or draw if all moves are loss or draw respectively.
    if (can_convert) {
      p->MakeTerminal(v == 1.0f ? GameResult::BLACK_WON
                                : v == -1.0f ? GameResult::WHITE_WON
                                             : GameResult::DRAW,
                    v == 0.0f ? params_.GetBetamctsLevel()>=3 :
                      params_.GetBetamctsLevel()>=4);
    }

    // Q will be flipped for opponent.
    v = -v;
    depth++;

    // Update the stats.
    // Best move.
    if (p == search_->root_node_ &&
        search_->current_best_edge_.GetN() <= n->GetN()) {
      search_->current_best_edge_ =
          search_->GetBestChildNoTemperature(search_->root_node_);
    }
  }
  search_->total_playouts_ += node_to_process.multivisit;
  search_->cum_depth_ += node_to_process.depth * node_to_process.multivisit;
  search_->max_depth_ = std::max(search_->max_depth_, node_to_process.depth);
}  // namespace lczero

// 7. Update the Search's status and progress information.
//~~~~~~~~~~~~~~~~~~~~
void SearchWorker::UpdateCounters() {
  search_->UpdateRemainingMoves();  // Updates smart pruning counters.
  search_->UpdateKLDGain();
  search_->MaybeTriggerStop();
  search_->MaybeOutputInfo();

  // If this thread had no work, not even out of order, then sleep for some
  // milliseconds. Collisions don't count as work, so have to enumerate to find
  // out if there was anything done.
  bool work_done = number_out_of_order_ > 0;
  if (!work_done) {
    for (NodeToProcess& node_to_process : minibatch_) {
      if (!node_to_process.IsCollision()) {
        work_done = true;
        break;
      }
    }
  }
  if (!work_done) {
    std::this_thread::sleep_for(std::chrono::milliseconds(10));
  }
}

}  // namespace lczero<|MERGE_RESOLUTION|>--- conflicted
+++ resolved
@@ -1390,11 +1390,7 @@
       d = n->GetD();
     }
     n->FinalizeScoreUpdate(v / (1.0f + params_.GetShortSightedness() * depth),
-<<<<<<< HEAD
                  d, node_to_process.multivisit, params_.GetBetamctsLevel()>=3);
-=======
-                           d, node_to_process.multivisit);
->>>>>>> 51d70682
 
     // Nothing left to do without ancestors to update.
     if (!p) break;
