--- conflicted
+++ resolved
@@ -47,10 +47,7 @@
     return options_.Get<int>(kMaxPrefetchBatchId.GetId());
   }
   bool GetLogitQ() const { return kLogitQ; }
-<<<<<<< HEAD
   float GetLogitScale() const { return kLogitScale; }
-=======
->>>>>>> 668b2f24
   float GetCpuct(bool at_root) const { return at_root ? kCpuctAtRoot : kCpuct; }
   float GetCpuctBase(bool at_root) const {
     return at_root ? kCpuctBaseAtRoot : kCpuctBase;
