/*
  This file is part of Leela Chess Zero.
  Copyright (C) 2018-2019 The LCZero Authors

  Leela Chess is free software: you can redistribute it and/or modify
  it under the terms of the GNU General Public License as published by
  the Free Software Foundation, either version 3 of the License, or
  (at your option) any later version.

  Leela Chess is distributed in the hope that it will be useful,
  but WITHOUT ANY WARRANTY; without even the implied warranty of
  MERCHANTABILITY or FITNESS FOR A PARTICULAR PURPOSE.  See the
  GNU General Public License for more details.

  You should have received a copy of the GNU General Public License
  along with Leela Chess.  If not, see <http://www.gnu.org/licenses/>.

  Additional permission under GNU GPL version 3 section 7

  If you modify this Program, or any covered work, by linking or
  combining it with NVIDIA Corporation's libraries from the NVIDIA CUDA
  Toolkit and the NVIDIA CUDA Deep Neural Network library (or a
  modified version of those libraries), containing parts covered by the
  terms of the respective license agreement, the licensors of this
  Program grant you additional permission to convey the resulting work.
*/

#pragma once

#include "neural/encoder.h"
#include "utils/optionsdict.h"
#include "utils/optionsparser.h"

namespace lczero {

class SearchParams {
 public:
  SearchParams(const OptionsDict& options);
  SearchParams(const SearchParams&) = delete;

  // Populates UciOptions with search parameters.
  static void Populate(OptionsParser* options);

  // Parameter getters.
  int GetMiniBatchSize() const { return kMiniBatchSize; }
  int GetMaxPrefetchBatch() const {
    return options_.Get<int>(kMaxPrefetchBatchId.GetId());
  }
  bool GetLogitQ() const { return kLogitQ; }
  float GetCpuct() const { return kCpuct; }
  float GetCpuctOffsetAtRoot() const { return kCpuctAtRootOffset; }
  float GetCpuctBase() const { return kCpuctBase; }
  float GetCpuctFactor() const { return kCpuctFactor; }
  float GetTemperature() const {
    return options_.Get<float>(kTemperatureId.GetId());
  }
  float GetTemperatureVisitOffset() const {
    return options_.Get<float>(kTemperatureVisitOffsetId.GetId());
  }
  int GetTempDecayMoves() const {
    return options_.Get<int>(kTempDecayMovesId.GetId());
  }
  int GetTemperatureCutoffMove() const {
    return options_.Get<int>(kTemperatureCutoffMoveId.GetId());
  }
  float GetTemperatureEndgame() const {
    return options_.Get<float>(kTemperatureEndgameId.GetId());
  }
  float GetTemperatureWinpctCutoff() const {
    return options_.Get<float>(kTemperatureWinpctCutoffId.GetId());
  }

  float GetNoiseEpsilon() const { return kNoiseEpsilon; }
  float GetNoiseAlpha() const { return kNoiseAlpha; }
  bool GetVerboseStats() const {
    return options_.Get<bool>(kVerboseStatsId.GetId());
  }
  bool GetLogLiveStats() const {
    return options_.Get<bool>(kLogLiveStatsId.GetId());
  }
  bool GetFpuAbsolute(bool at_root) const {
    return at_root ? kFpuAbsoluteAtRoot : kFpuAbsolute;
  }
  float GetFpuValue(bool at_root) const {
    return at_root ? kFpuValueAtRoot : kFpuValue;
  }
  int GetCacheHistoryLength() const { return kCacheHistoryLength; }
  float GetPolicySoftmaxTemp() const { return kPolicySoftmaxTemp; }
  float GetShortSightedness() const { return kShortSightedness; }
  int GetMaxCollisionEvents() const { return kMaxCollisionEvents; }
  int GetMaxCollisionVisitsId() const { return kMaxCollisionVisits; }
  bool GetOutOfOrderEval() const { return kOutOfOrderEval; }
  bool GetStickyEndgames() const { return kStickyEndgames; }
  bool GetSyzygyFastPlay() const { return kSyzygyFastPlay; }
  int GetMultiPv() const { return options_.Get<int>(kMultiPvId.GetId()); }
  bool GetPerPvCounters() const {
    return options_.Get<bool>(kPerPvCountersId.GetId());
  }
  std::string GetScoreType() const {
    return options_.Get<std::string>(kScoreTypeId.GetId());
  }
  FillEmptyHistory GetHistoryFill() const { return kHistoryFill; }
<<<<<<< HEAD
  float GetSidetomoveDrawScore() const { return kDrawScoreSidetomove; }
  float GetOpponentDrawScore() const { return kDrawScoreOpponent; }
  float GetWhiteDrawDelta() const { return kDrawScoreWhite; }
  float GetBlackDrawDelta() const { return kDrawScoreBlack; }
=======
  bool GetDisplayCacheUsage() const { return kDisplayCacheUsage; }
  int GetMaxConcurrentSearchers() const { return kMaxConcurrentSearchers; }
>>>>>>> 40a7c9ac

  // Search parameter IDs.
  static const OptionId kMiniBatchSizeId;
  static const OptionId kMaxPrefetchBatchId;
  static const OptionId kLogitQId;
  static const OptionId kCpuctId;
  static const OptionId kCpuctAtRootOffsetId;
  static const OptionId kCpuctBaseId;
  static const OptionId kCpuctFactorId;
  static const OptionId kTemperatureId;
  static const OptionId kTempDecayMovesId;
  static const OptionId kTemperatureCutoffMoveId;
  static const OptionId kTemperatureEndgameId;
  static const OptionId kTemperatureWinpctCutoffId;
  static const OptionId kTemperatureVisitOffsetId;
  static const OptionId kNoiseId;
  static const OptionId kNoiseEpsilonId;
  static const OptionId kNoiseAlphaId;
  static const OptionId kVerboseStatsId;
  static const OptionId kLogLiveStatsId;
  static const OptionId kFpuStrategyId;
  static const OptionId kFpuValueId;
  static const OptionId kFpuStrategyAtRootId;
  static const OptionId kFpuValueAtRootId;
  static const OptionId kCacheHistoryLengthId;
  static const OptionId kPolicySoftmaxTempId;
  static const OptionId kMaxCollisionEventsId;
  static const OptionId kMaxCollisionVisitsId;
  static const OptionId kOutOfOrderEvalId;
  static const OptionId kStickyEndgamesId;
  static const OptionId kSyzygyFastPlayId;
  static const OptionId kMultiPvId;
  static const OptionId kPerPvCountersId;
  static const OptionId kScoreTypeId;
  static const OptionId kHistoryFillId;
  static const OptionId kShortSightednessId;
<<<<<<< HEAD
  static const OptionId kDrawScoreId;
  static const OptionId kDrawScorePOVId;
  static const OptionId kDrawScoreSidetomoveId;
  static const OptionId kDrawScoreOpponentId;
  static const OptionId kDrawScoreWhiteId;
  static const OptionId kDrawScoreBlackId;
=======
  static const OptionId kDisplayCacheUsageId;
  static const OptionId kMaxConcurrentSearchersId;
>>>>>>> 40a7c9ac

 private:
  const OptionsDict& options_;
  // Cached parameter values. Values have to be cached if either:
  // 1. Parameter is accessed often and has to be cached for performance
  // reasons.
  // 2. Parameter has to stay the say during the search.
  // TODO(crem) Some of those parameters can be converted to be dynamic after
  //            trivial search optimizations.
  const bool kLogitQ;
  const float kCpuct;
  const float kCpuctAtRootOffset;
  const float kCpuctBase;
  const float kCpuctFactor;
  const float kNoiseEpsilon;
  const float kNoiseAlpha;
  const bool kFpuAbsolute;
  const float kFpuValue;
  const bool kFpuAbsoluteAtRoot;
  const float kFpuValueAtRoot;
  const int kCacheHistoryLength;
  const float kPolicySoftmaxTemp;
  const int kMaxCollisionEvents;
  const int kMaxCollisionVisits;
  const bool kOutOfOrderEval;
  const bool kStickyEndgames;
  const bool kSyzygyFastPlay;
  const FillEmptyHistory kHistoryFill;
  const int kMiniBatchSize;
  const float kShortSightedness;
<<<<<<< HEAD
  const float kDrawScoreSidetomove;
  const float kDrawScoreOpponent;
  const float kDrawScoreWhite;
  const float kDrawScoreBlack;
=======
  const bool kDisplayCacheUsage;
  const int kMaxConcurrentSearchers;
>>>>>>> 40a7c9ac
};

}  // namespace lczero<|MERGE_RESOLUTION|>--- conflicted
+++ resolved
@@ -100,15 +100,12 @@
     return options_.Get<std::string>(kScoreTypeId.GetId());
   }
   FillEmptyHistory GetHistoryFill() const { return kHistoryFill; }
-<<<<<<< HEAD
+  bool GetDisplayCacheUsage() const { return kDisplayCacheUsage; }
+  int GetMaxConcurrentSearchers() const { return kMaxConcurrentSearchers; }
   float GetSidetomoveDrawScore() const { return kDrawScoreSidetomove; }
   float GetOpponentDrawScore() const { return kDrawScoreOpponent; }
   float GetWhiteDrawDelta() const { return kDrawScoreWhite; }
   float GetBlackDrawDelta() const { return kDrawScoreBlack; }
-=======
-  bool GetDisplayCacheUsage() const { return kDisplayCacheUsage; }
-  int GetMaxConcurrentSearchers() const { return kMaxConcurrentSearchers; }
->>>>>>> 40a7c9ac
 
   // Search parameter IDs.
   static const OptionId kMiniBatchSizeId;
@@ -145,17 +142,12 @@
   static const OptionId kScoreTypeId;
   static const OptionId kHistoryFillId;
   static const OptionId kShortSightednessId;
-<<<<<<< HEAD
-  static const OptionId kDrawScoreId;
-  static const OptionId kDrawScorePOVId;
+  static const OptionId kDisplayCacheUsageId;
+  static const OptionId kMaxConcurrentSearchersId;
   static const OptionId kDrawScoreSidetomoveId;
   static const OptionId kDrawScoreOpponentId;
   static const OptionId kDrawScoreWhiteId;
   static const OptionId kDrawScoreBlackId;
-=======
-  static const OptionId kDisplayCacheUsageId;
-  static const OptionId kMaxConcurrentSearchersId;
->>>>>>> 40a7c9ac
 
  private:
   const OptionsDict& options_;
@@ -186,15 +178,12 @@
   const FillEmptyHistory kHistoryFill;
   const int kMiniBatchSize;
   const float kShortSightedness;
-<<<<<<< HEAD
+  const bool kDisplayCacheUsage;
+  const int kMaxConcurrentSearchers;
   const float kDrawScoreSidetomove;
   const float kDrawScoreOpponent;
   const float kDrawScoreWhite;
   const float kDrawScoreBlack;
-=======
-  const bool kDisplayCacheUsage;
-  const int kMaxConcurrentSearchers;
->>>>>>> 40a7c9ac
 };
 
 }  // namespace lczero