--- conflicted
+++ resolved
@@ -78,15 +78,8 @@
     return options_.Get<bool>(kLogLiveStatsId.GetId());
   }
   float GetSmartPruningFactor() const { return kSmartPruningFactor; }
-<<<<<<< HEAD
-  bool GetEarlyRootWidening() const { return kEarlyRootWidening; }
-  bool GetFpuAbsolute() const { return kFpuAbsolute; }
-  float GetFpuReduction() const { return kFpuReduction; }
-  float GetFpuValue() const { return kFpuValue; }
-=======
   bool GetFpuAbsolute(bool at_root) const { return at_root ? kFpuAbsoluteAtRoot : kFpuAbsolute; }
   float GetFpuValue(bool at_root) const { return at_root ? kFpuValueAtRoot : kFpuValue; }
->>>>>>> 45e353b0
   int GetCacheHistoryLength() const { return kCacheHistoryLength; }
   float GetPolicySoftmaxTemp() const { return kPolicySoftmaxTemp; }
   int GetMaxCollisionEvents() const { return kMaxCollisionEvents; }
