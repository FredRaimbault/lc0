--- conflicted
+++ resolved
@@ -46,16 +46,12 @@
   int GetMaxPrefetchBatch() const {
     return options_.Get<int>(kMaxPrefetchBatchId);
   }
-<<<<<<< HEAD
-  bool GetLogitQ() const { return kLogitQ; }
-  float GetAprilFactor() const { return kAprilFactor; }
-  float GetAprilFactorParent() const { return kAprilFactorParent; }
-=======
   int GetBetamctsLevel() const { return kBetamctsLevel; }
   float GetBetamctsTrust() const { return kBetamctsTrust; }
   float GetBetamctsPrior() const { return kBetamctsPrior; }
   int GetBetamctsUpdateInterval() const { return kBetamctsUpdateInterval; }
->>>>>>> 6ee24d6d
+  float GetAprilFactor() const { return kAprilFactor; }
+  float GetAprilFactorParent() const { return kAprilFactorParent; }
   float GetCpuct(bool at_root) const { return at_root ? kCpuctAtRoot : kCpuct; }
   float GetCpuctBase(bool at_root) const {
     return at_root ? kCpuctBaseAtRoot : kCpuctBase;
@@ -125,16 +121,12 @@
   // Search parameter IDs.
   static const OptionId kMiniBatchSizeId;
   static const OptionId kMaxPrefetchBatchId;
-<<<<<<< HEAD
-  static const OptionId kLogitQId;
-  static const OptionId kAprilFactorId;
-  static const OptionId kAprilFactorParentId;
-=======
   static const OptionId kBetamctsLevelId;
   static const OptionId kBetamctsTrustId;
   static const OptionId kBetamctsPriorId;
   static const OptionId kBetamctsUpdateIntervalId;
->>>>>>> 6ee24d6d
+  static const OptionId kAprilFactorId;
+  static const OptionId kAprilFactorParentId;
   static const OptionId kCpuctId;
   static const OptionId kCpuctAtRootId;
   static const OptionId kCpuctBaseId;
@@ -193,16 +185,12 @@
   // 2. Parameter has to stay the say during the search.
   // TODO(crem) Some of those parameters can be converted to be dynamic after
   //            trivial search optimizations.
-<<<<<<< HEAD
-  const bool kLogitQ;
-  const float kAprilFactor;
-  const float kAprilFactorParent;
-=======
   const int kBetamctsLevel;
   const float kBetamctsTrust;
   const float kBetamctsPrior;
   const int kBetamctsUpdateInterval;
->>>>>>> 6ee24d6d
+  const float kAprilFactor;
+  const float kAprilFactorParent;
   const float kCpuct;
   const float kCpuctAtRoot;
   const float kCpuctBase;
