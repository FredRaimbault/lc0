--- conflicted
+++ resolved
@@ -200,7 +200,6 @@
   --n_in_flight_;
 }
 
-<<<<<<< HEAD
 void Node::FinalizeScoreUpdateMinimaxComponent(float v) {
   // Recompute MinMax Q.
   if (n_ == 0 || is_terminal_) {
@@ -215,26 +214,6 @@
     q_ = pure_minmax * minmax_component + mcts_q_ * (1.0f - minmax_component);
   }
 }
-
-void Node::UpdateMaxDepth(int depth) {
-  if (depth > max_depth_) max_depth_ = depth;
-}
-
-bool Node::UpdateFullDepth(uint16_t* depth) {
-  // TODO(crem) If this function won't be needed, consider also killing
-  //            ChildNodes/NodeRange/Nodes_Iterator.
-  if (full_depth_ > *depth) return false;
-  for (Node* child : ChildNodes()) {
-    if (*depth > child->full_depth_) *depth = child->full_depth_;
-  }
-  if (*depth >= full_depth_) {
-    full_depth_ = ++*depth;
-    return true;
-  }
-  return false;
-}
-=======
->>>>>>> 769bbf59
 
 Node::NodeRange Node::ChildNodes() const { return child_.get(); }
 
