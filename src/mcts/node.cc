--- conflicted
+++ resolved
@@ -252,7 +252,6 @@
   --n_in_flight_;
 }
 
-<<<<<<< HEAD
 void Node::FinalizeScoreUpdateMinimaxComponent(float v) {
   // Recompute MinMax Q.
   if (n_ == 0 || is_terminal_) {
@@ -268,8 +267,6 @@
   }
 }
 
-=======
->>>>>>> 83bf29c0
 Node::NodeRange Node::ChildNodes() const { return child_.get(); }
 
 void Node::ReleaseChildren() { gNodeGc.AddToGcQueue(std::move(child_)); }
