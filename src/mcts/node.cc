--- conflicted
+++ resolved
@@ -366,7 +366,6 @@
   n_in_flight_ -= multivisit;
 }
 
-
 void Node::FinalizeScoreUpdate(float v, float d, float m, int multivisit) {
   // Recompute Q.
   wl_ += multivisit * (v - wl_) / (n_ + multivisit);
@@ -458,11 +457,7 @@
   }
   if (!child_) {
     num_edges_ = 0;
-<<<<<<< HEAD
     low_node_.reset();  // Clear low node.
-=======
-    edges_.reset();  // Clear edges list.
->>>>>>> 139b9d14
   }
 }
 
