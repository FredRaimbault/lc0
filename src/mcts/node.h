--- conflicted
+++ resolved
@@ -258,13 +258,8 @@
   // Debug information about the node.
   std::string DebugString() const;
 
-<<<<<<< HEAD
-  // Reallocates this nodes children to be in a solid block, if possible and not already done.
-  // Returns true if the transformation was performed.
-=======
   // Reallocates this nodes children to be in a solid block, if possible and not
   // already done. Returns true if the transformation was performed.
->>>>>>> c55883e9
   bool MakeSolid();
 
   ~Node() {
@@ -579,7 +574,6 @@
   uint16_t total_count_ = 0;
 };
 
-<<<<<<< HEAD
 inline Node::ConstIterator Node::Edges() const {
   return {*this, !solid_children_ ? &child_ : nullptr};
 }
@@ -587,8 +581,6 @@
   return {*this, !solid_children_ ? &child_ : nullptr};
 }
 
-=======
->>>>>>> c55883e9
 class NodeTree {
  public:
   ~NodeTree() { DeallocateTree(); }
