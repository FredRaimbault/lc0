--- conflicted
+++ resolved
@@ -113,30 +113,11 @@
   // Probability that this move will be made, from the policy head of the neural
   // network; compressed to a 16 bit format (5 bits exp, 11 bits significand).
   uint16_t p_ = 0;
-<<<<<<< HEAD
 
   // float r_betamcts_ = 1.0f;
   /* Moved to Node for memory reasons. */
 
-  friend class EdgeList;
-};
-
-// Array of Edges.
-class EdgeList {
- public:
-  EdgeList() {}
-  EdgeList(MoveList moves);
-  Edge* get() const { return edges_.get(); }
-  Edge& operator[](size_t idx) const { return edges_[idx]; }
-  operator bool() const { return static_cast<bool>(edges_); }
-  uint16_t size() const { return size_; }
-
- private:
-  std::unique_ptr<Edge[]> edges_;
-  uint16_t size_ = 0;
-=======
   friend class Node;
->>>>>>> d931e608
 };
 
 class EdgeAndNode;
@@ -214,11 +195,7 @@
 
   // Makes the node terminal and sets it's score.
   void MakeTerminal(GameResult result, float plies_left = 0.0f,
-<<<<<<< HEAD
-    Terminal type = Terminal::Terminal, const bool inflate_terminals = false);
-=======
-                    Terminal type = Terminal::EndOfGame);
->>>>>>> d931e608
+    Terminal type = Terminal::EndOfGame, const bool inflate_terminals = false);
   // Makes the node not terminal and updates its visits.
   void MakeNotTerminal();
   void SetBounds(GameResult lower, GameResult upper);
@@ -235,14 +212,10 @@
   // * Q (weighted average of all V in a subtree)
   // * N (+=1)
   // * N-in-flight (-=1)
-<<<<<<< HEAD
   void FinalizeScoreUpdate(float v, float d, float m, int multivisit,
               const bool inflate_terminals, const bool full_betamcts_update);
-=======
-  void FinalizeScoreUpdate(float v, float d, float m, int multivisit);
   // Like FinalizeScoreUpdate, but it updates n existing visits by delta amount.
   void AdjustForTerminal(float v, float d, float m, int multivisit);
->>>>>>> d931e608
   // When search decides to treat one visit as several (in case of collisions
   // or visiting terminal nodes several times), it amplifies the visit by
   // incrementing n_in_flight.
@@ -356,7 +329,6 @@
   Node* best_child_cached_ = nullptr;
 
   // 4 byte fields.
-<<<<<<< HEAD
   // Average value (from value head of neural network) of all visited nodes in
   // subtree. For terminal nodes, eval is stored. This is from the perspective
   // of the player who "just" moved to reach this position, rather than from the
@@ -367,10 +339,6 @@
   float n_betamcts_ = 0.0f;
   float r_betamcts_ = 1.0f; /* Moved from Edge for memory reasons */
 
-  // WL stands for "W minus L". Is equal to Q if draw score is 0.
-  float wl_ = 0.0f;
-=======
->>>>>>> d931e608
   // Averaged draw probability. Works similarly to WL, except that D is not
   // flipped depending on the side to move.
   float d_ = 0.0f;
@@ -447,28 +415,12 @@
   Node* node() const { return node_; }
 
   // Proxy functions for easier access to node/edge.
-<<<<<<< HEAD
-  float GetQ(float default_q, float draw_score, bool logit_q,
-                bool betamcts_q = false) const {
-    return (node_ && node_->GetN() > 0)
-               ?
-               // Scale Q slightly to avoid logit(1) = infinity.
-               (logit_q ? FastLogit(0.9999999f * node_->GetQ(draw_score, betamcts_q))
-                        : node_->GetQ(draw_score, betamcts_q))
-               : default_q;
-  }
-  float GetQBetamcts(float default_q, bool logit_q = false) const {
-    return (node_ && node_->GetN() > 0)
-               ?
-               (logit_q ? FastLogit(node_->GetQBetamcts()) : node_->GetQBetamcts())
-               : default_q;
-=======
-  float GetQ(float default_q, float draw_score) const {
-    return (node_ && node_->GetN() > 0) ? node_->GetQ(draw_score) : default_q;
-  }
-  float GetWL(float default_wl) const {
-    return (node_ && node_->GetN() > 0) ? node_->GetWL() : default_wl;
->>>>>>> d931e608
+  float GetQ(float default_q, float draw_score, bool betamcts_q = false) const {
+    return (node_ && node_->GetN() > 0) ? node_->GetQ(draw_score, betamcts_q)
+                                        : default_q;
+  }
+  float GetQBetamcts(float default_q) const {
+    return (node_ && node_->GetN() > 0) ? node_->GetQBetamcts() : default_q;
   }
   float GetD(float default_d) const {
     return (node_ && node_->GetN() > 0) ? node_->GetD() : default_d;
@@ -510,19 +462,8 @@
     return numerator * GetP() * FastInvSqrt(x) / x;
   }
 
-<<<<<<< HEAD
-  int GetVisitsToReachU(float target_score, float numerator, float default_q,
-                        float draw_score, bool logit_q, int betamcts_level) const {
-    const auto q = GetQ(default_q, draw_score, logit_q, betamcts_level >= 2);
-    if (q >= target_score) return std::numeric_limits<int>::max();
-    const auto n1 = (betamcts_level >= 3 ? (int)GetNStartedBetamcts() : GetNStarted()) + 1;
-    return std::max(
-        1.0f,
-        std::min(std::floor(GetP() * numerator / (target_score - q) - n1) + 1,
-                 1e9f));
-=======
   int GetVisitsToReachU(float target_score, float numerator,
-                        float score_without_u) const {
+                        float score_without_u, int betamcts_level) const {
     if (score_without_u >= target_score) return std::numeric_limits<int>::max();
     const auto n1 = GetNStarted() + 1;
     return std::max(1.0f,
@@ -531,7 +472,6 @@
                                         n1) +
                                  1,
                              1e9f));
->>>>>>> d931e608
   }
 
   int GetVisitsToReachNewU(float target_score, float numerator,
