--- conflicted
+++ resolved
@@ -485,21 +485,13 @@
 
   // Returns U = numerator * p / N.
   // Passed numerator is expected to be equal to (cpuct * sqrt(N[parent])).
-<<<<<<< HEAD
-  float GetU(float numerator, float april_factor, float april_factor_parent) const {
-    return numerator * GetPApril(april_factor, april_factor_parent) / (1 + GetNStarted());
+  float GetU(float numerator, bool betamcts_q = false) const {
+    return numerator * GetPApril(april_factor, april_factor_parent) / 
+      (1 + (betamcts_q ? GetNStartedBetamcts() : GetNStarted()));
   }
 
   int GetVisitsToReachU(float target_score, float numerator, float score_without_u,
                          float april_factor, float april_factor_parent) const {
-=======
-  float GetU(float numerator, bool betamcts_q = false) const {
-    return numerator * GetP() / (1 + (betamcts_q ? GetNStartedBetamcts() : GetNStarted()));
-  }
-
-  int GetVisitsToReachU(float target_score, float numerator,
-                        float score_without_u, int betamcts_level) const {
->>>>>>> 6ee24d6d
     if (score_without_u >= target_score) return std::numeric_limits<int>::max();
     const auto n1 = GetNStarted() + 1;
     return std::max(1.0f, std::min(std::floor(GetPApril(april_factor, april_factor_parent)
