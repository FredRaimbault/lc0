--- conflicted
+++ resolved
@@ -90,12 +90,10 @@
     "cpuct_base constant from \"UCT search\" algorithm, for root node."};
 const OptionId SearchParams::kCpuctFactorId{
     "cpuct-factor", "CPuctFactor", "Multiplier for the cpuct growth formula."};
-<<<<<<< HEAD
 const OptionId SearchParams::kNewUEnabledId{
     "new-u-enabled", "NewUEnabled",
     "Whether the formula for U is the old AlphaZero or the new equilibrium"
     "based one."};
-=======
 const OptionId SearchParams::kCpuctFactorAtRootId{
     "cpuct-factor-at-root", "CPuctFactorAtRoot",
     "Multiplier for the cpuct growth formula at root."};
@@ -104,7 +102,6 @@
     "If enabled, cpuct parameters for root node are taken from *AtRoot "
     "parameters. Otherwise, they are the same as for the rest of nodes. "
     "Temporary flag for transition to a new version."};
->>>>>>> 668b2f24
 const OptionId SearchParams::kTemperatureId{
     "temperature", "Temperature",
     "Tau value from softmax formula for the first move. If equal to 0, the "
@@ -274,17 +271,11 @@
   options->Add<IntOption>(kMiniBatchSizeId, 1, 1024) = 256;
   options->Add<IntOption>(kMaxPrefetchBatchId, 0, 1024) = 32;
   options->Add<BoolOption>(kLogitQId) = false;
-<<<<<<< HEAD
   options->Add<IntOption>(kBetamctsLevelId, 0, 4) = 2;
   options->Add<FloatOption>(kBetamctsTrustId, 0.0f, 1000.0f) = 0.1f;
   options->Add<FloatOption>(kBetamctsPercentileId, 0.0f, 0.5f) = 0.35f;
   options->Add<IntOption>(kBetamctsUpdateIntervalId, 1, 100) = 10;
   options->Add<BoolOption>(kNewUEnabledId) = false;
-  options->Add<FloatOption>(kCpuctId, 0.0f, 100.0f) = 3.0f;
-  options->Add<FloatOption>(kCpuctAtRootOffsetId, -100.0f, 100.0f) = 0.0f;
-  options->Add<FloatOption>(kCpuctBaseId, 1.0f, 1000000000.0f) = 19652.0f;
-  options->Add<FloatOption>(kCpuctFactorId, 0.0f, 1000.0f) = 2.0f;
-=======
   options->Add<FloatOption>(kCpuctId, 0.0f, 100.0f) = 2.147f;
   options->Add<FloatOption>(kCpuctAtRootId, 0.0f, 100.0f) = 2.147f;
   options->Add<FloatOption>(kCpuctBaseId, 1.0f, 1000000000.0f) = 18368.0f;
@@ -292,7 +283,6 @@
   options->Add<FloatOption>(kCpuctFactorId, 0.0f, 1000.0f) = 2.815f;
   options->Add<FloatOption>(kCpuctFactorAtRootId, 0.0f, 1000.0f) = 2.815f;
   options->Add<BoolOption>(kRootHasOwnCpuctParamsId) = true;
->>>>>>> 668b2f24
   options->Add<FloatOption>(kTemperatureId, 0.0f, 100.0f) = 0.0f;
   options->Add<IntOption>(kTempDecayMovesId, 0, 100) = 0;
   options->Add<IntOption>(kTemperatureCutoffMoveId, 0, 1000) = 0;
@@ -366,14 +356,11 @@
                                  ? kCpuctBaseAtRootId.GetId()
                                  : kCpuctBaseId.GetId())),
       kCpuctFactor(options.Get<float>(kCpuctFactorId.GetId())),
-<<<<<<< HEAD
       kNewUEnabled(options.Get<bool>(kNewUEnabledId.GetId())),
-=======
       kCpuctFactorAtRoot(
           options.Get<float>(options.Get<bool>(kRootHasOwnCpuctParamsId.GetId())
                                  ? kCpuctFactorAtRootId.GetId()
                                  : kCpuctFactorId.GetId())),
->>>>>>> 668b2f24
       kNoiseEpsilon(options.Get<bool>(kNoiseId.GetId())
                         ? 0.25f
                         : options.Get<float>(kNoiseEpsilonId.GetId())),
