/*
  This file is part of Leela Chess Zero.
  Copyright (C) 2018-2019 The LCZero Authors

  Leela Chess is free software: you can redistribute it and/or modify
  it under the terms of the GNU General Public License as published by
  the Free Software Foundation, either version 3 of the License, or
  (at your option) any later version.

  Leela Chess is distributed in the hope that it will be useful,
  but WITHOUT ANY WARRANTY; without even the implied warranty of
  MERCHANTABILITY or FITNESS FOR A PARTICULAR PURPOSE.  See the
  GNU General Public License for more details.

  You should have received a copy of the GNU General Public License
  along with Leela Chess.  If not, see <http://www.gnu.org/licenses/>.

  Additional permission under GNU GPL version 3 section 7

  If you modify this Program, or any covered work, by linking or
  combining it with NVIDIA Corporation's libraries from the NVIDIA CUDA
  Toolkit and the NVIDIA CUDA Deep Neural Network library (or a
  modified version of those libraries), containing parts covered by the
  terms of the respective license agreement, the licensors of this
  Program grant you additional permission to convey the resulting work.
*/

#include "mcts/params.h"

#include <algorithm>

#include "utils/exception.h"

#if __has_include("params_override.h")
#include "params_override.h"
#endif

#ifndef DEFAULT_MINIBATCH_SIZE
#define DEFAULT_MINIBATCH_SIZE 256
#endif
#ifndef DEFAULT_MAX_PREFETCH
#define DEFAULT_MAX_PREFETCH 32
#endif

namespace lczero {

namespace {
FillEmptyHistory EncodeHistoryFill(std::string history_fill) {
  if (history_fill == "fen_only") return FillEmptyHistory::FEN_ONLY;
  if (history_fill == "always") return FillEmptyHistory::ALWAYS;
  assert(history_fill == "no");
  return FillEmptyHistory::NO;
}

}  // namespace

const OptionId SearchParams::kMiniBatchSizeId{
    "minibatch-size", "MinibatchSize",
    "How many positions the engine tries to batch together for parallel NN "
    "computation. Larger batches may reduce strength a bit, especially with a "
    "small number of playouts."};
const OptionId SearchParams::kMaxPrefetchBatchId{
    "max-prefetch", "MaxPrefetch",
    "When the engine cannot gather a large enough batch for immediate use, try "
    "to prefetch up to X positions which are likely to be useful soon, and put "
    "them into cache."};
const OptionId SearchParams::kCpuctId{
    "cpuct", "CPuct",
    "cpuct_init constant from \"UCT search\" algorithm. Higher values promote "
    "more exploration/wider search, lower values promote more "
    "confidence/deeper search."};
const OptionId SearchParams::kCpuctAtRootId{
    "cpuct-at-root", "CPuctAtRoot",
    "cpuct_init constant from \"UCT search\" algorithm, for root node."};
const OptionId SearchParams::kCpuctBaseId{
    "cpuct-base", "CPuctBase",
    "cpuct_base constant from \"UCT search\" algorithm. Lower value means "
    "higher growth of Cpuct as number of node visits grows."};
const OptionId SearchParams::kCpuctBaseAtRootId{
    "cpuct-base-at-root", "CPuctBaseAtRoot",
    "cpuct_base constant from \"UCT search\" algorithm, for root node."};
const OptionId SearchParams::kCpuctFactorId{
    "cpuct-factor", "CPuctFactor", "Multiplier for the cpuct growth formula."};
const OptionId SearchParams::kCpuctFactorAtRootId{
    "cpuct-factor-at-root", "CPuctFactorAtRoot",
    "Multiplier for the cpuct growth formula at root."};
// Remove this option after 0.25 has been made mandatory in training and the
// training server stops sending it.
const OptionId SearchParams::kRootHasOwnCpuctParamsId{
    "root-has-own-cpuct-params", "RootHasOwnCpuctParams",
    "If enabled, cpuct parameters for root node are taken from *AtRoot "
    "parameters. Otherwise, they are the same as for the rest of nodes. "
    "Temporary flag for transition to a new version."};
const OptionId SearchParams::kTemperatureId{
    "temperature", "Temperature",
    "Tau value from softmax formula for the first move. If equal to 0, the "
    "engine picks the best move to make. Larger values increase randomness "
    "while making the move."};
const OptionId SearchParams::kTempDecayMovesId{
    "tempdecay-moves", "TempDecayMoves",
    "Reduce temperature for every move after the first move, decreasing "
    "linearly over this number of moves from initial temperature to 0. "
    "A value of 0 disables tempdecay."};
const OptionId SearchParams::kTempDecayDelayMovesId{
    "tempdecay-delay-moves", "TempDecayDelayMoves",
    "Delay the linear decrease of temperature by this number of moves, "
    "decreasing linearly from initial temperature to 0. A value of 0 starts "
    "tempdecay after the first move."};
const OptionId SearchParams::kTemperatureCutoffMoveId{
    "temp-cutoff-move", "TempCutoffMove",
    "Move number, starting from which endgame temperature is used rather "
    "than initial temperature. Setting it to 0 disables cutoff."};
const OptionId SearchParams::kTemperatureEndgameId{
    "temp-endgame", "TempEndgame",
    "Temperature used during endgame (starting from cutoff move). Endgame "
    "temperature doesn't decay."};
const OptionId SearchParams::kTemperatureWinpctCutoffId{
    "temp-value-cutoff", "TempValueCutoff",
    "When move is selected using temperature, bad moves (with win "
    "probability less than X than the best move) are not considered at all."};
const OptionId SearchParams::kTemperatureVisitOffsetId{
    "temp-visit-offset", "TempVisitOffset",
    "Adjusts visits by this value when picking a move with a temperature. If a "
    "negative offset reduces visits for a particular move below zero, that "
    "move is not picked. If no moves can be picked, no temperature is used."};
const OptionId SearchParams::kNoiseEpsilonId{
    "noise-epsilon", "DirichletNoiseEpsilon",
    "Amount of Dirichlet noise to combine with root priors. This allows the "
    "engine to discover new ideas during training by exploring moves which are "
    "known to be bad. Not normally used during play."};
const OptionId SearchParams::kNoiseAlphaId{
    "noise-alpha", "DirichletNoiseAlpha",
    "Alpha of Dirichlet noise to control the sharpness of move probabilities. "
    "Larger values result in flatter / more evenly distributed values."};
const OptionId SearchParams::kVerboseStatsId{
    "verbose-move-stats", "VerboseMoveStats",
    "Display Q, V, N, U and P values of every move candidate after each move.",
    'v'};
const OptionId SearchParams::kLogLiveStatsId{
    "log-live-stats", "LogLiveStats",
    "Do VerboseMoveStats on every info update."};
const OptionId SearchParams::kFpuStrategyId{
    "fpu-strategy", "FpuStrategy",
    "How is an eval of unvisited node determined. \"First Play Urgency\" "
    "changes search behavior to visit unvisited nodes earlier or later by "
    "using a placeholder eval before checking the network. The value specified "
    "with --fpu-value results in \"reduction\" subtracting that value from the "
    "parent eval while \"absolute\" directly uses that value."};
const OptionId SearchParams::kFpuValueId{
    "fpu-value", "FpuValue",
    "\"First Play Urgency\" value used to adjust unvisited node eval based on "
    "--fpu-strategy."};
const OptionId SearchParams::kFpuStrategyAtRootId{
    "fpu-strategy-at-root", "FpuStrategyAtRoot",
    "How is an eval of unvisited root children determined. Just like "
    "--fpu-strategy except only at the root level and adjusts unvisited root "
    "children eval with --fpu-value-at-root. In addition to matching the "
    "strategies from --fpu-strategy, this can be \"same\" to disable the "
    "special root behavior."};
const OptionId SearchParams::kFpuValueAtRootId{
    "fpu-value-at-root", "FpuValueAtRoot",
    "\"First Play Urgency\" value used to adjust unvisited root children eval "
    "based on --fpu-strategy-at-root. Has no effect if --fpu-strategy-at-root "
    "is \"same\"."};
const OptionId SearchParams::kCacheHistoryLengthId{
    "cache-history-length", "CacheHistoryLength",
    "Length of history, in half-moves, to include into the cache key. When "
    "this value is less than history that NN uses to eval a position, it's "
    "possble that the search will use eval of the same position with different "
    "history taken from cache."};
const OptionId SearchParams::kPolicySoftmaxTempId{
    "policy-softmax-temp", "PolicyTemperature",
    "Policy softmax temperature. Higher values make priors of move candidates "
    "closer to each other, widening the search."};
const OptionId SearchParams::kMaxCollisionVisitsId{
    "max-collision-visits", "MaxCollisionVisits",
    "Total allowed node collision visits, per batch."};
const OptionId SearchParams::kMaxCollisionEventsId{
    "max-collision-events", "MaxCollisionEvents",
    "Allowed node collision events, per batch."};
const OptionId SearchParams::kOutOfOrderEvalId{
    "out-of-order-eval", "OutOfOrderEval",
    "During the gathering of a batch for NN to eval, if position happens to be "
    "in the cache or is terminal, evaluate it right away without sending the "
    "batch to the NN. When off, this may only happen with the very first node "
    "of a batch; when on, this can happen with any node."};
const OptionId SearchParams::kMaxOutOfOrderEvalsId{
    "max-out-of-order-evals-factor", "MaxOutOfOrderEvalsFactor",
    "Maximum number of out of order evals during gathering of a batch is "
    "calculated by multiplying the maximum batch size by this number."};
const OptionId SearchParams::kStickyEndgamesId{
    "sticky-endgames", "StickyEndgames",
    "When an end of game position is found during search, allow the eval of "
    "the previous move's position to stick to something more accurate. For "
    "example, if at least one move results in checkmate, then the position "
    "should stick as checkmated. Similarly, if all moves are drawn or "
    "checkmated, the position should stick as drawn or checkmate."};
const OptionId SearchParams::kSyzygyFastPlayId{
    "syzygy-fast-play", "SyzygyFastPlay",
    "With DTZ tablebase files, only allow the network pick from winning moves "
    "that have shortest DTZ to play faster (but not necessarily optimally)."};
const OptionId SearchParams::kMultiPvId{
    "multipv", "MultiPV",
    "Number of game play lines (principal variations) to show in UCI info "
    "output."};
const OptionId SearchParams::kPerPvCountersId{
    "per-pv-counters", "PerPVCounters",
    "Show node counts per principal variation instead of total nodes in UCI."};
const OptionId SearchParams::kScoreTypeId{
    "score-type", "ScoreType",
    "What to display as score. Either centipawns (the UCI default), win "
    "percentage or Q (the actual internal score) multiplied by 100."};
const OptionId SearchParams::kHistoryFillId{
    "history-fill", "HistoryFill",
    "Neural network uses 7 previous board positions in addition to the current "
    "one. During the first moves of the game such historical positions don't "
    "exist, but they can be synthesized. This parameter defines when to "
    "synthesize them (always, never, or only at non-standard fen position)."};
const OptionId SearchParams::kMovesLeftMaxEffectId{
    "moves-left-max-effect", "MovesLeftMaxEffect",
    "Maximum bonus to add to the score of a node based on how much "
    "shorter/longer it makes the game when winning/losing."};
const OptionId SearchParams::kMovesLeftThresholdId{
    "moves-left-threshold", "MovesLeftThreshold",
    "Absolute value of node Q needs to exceed this value before shorter wins "
    "or longer losses are considered."};
const OptionId SearchParams::kMovesLeftSlopeId{
    "moves-left-slope", "MovesLeftSlope",
    "Controls how the bonus for shorter wins or longer losses is adjusted "
    "based on how many moves the move is estimated to shorten/lengthen the "
    "game. The move difference is multiplied with the slope and capped at "
    "MovesLeftMaxEffect."};
const OptionId SearchParams::kMovesLeftConstantFactorId{
    "moves-left-constant-factor", "MovesLeftConstantFactor",
    "A simple multiplier to the moves left effect, can be set to 0 to only use "
    "an effect scaled by Q."};
const OptionId SearchParams::kMovesLeftScaledFactorId{
    "moves-left-scaled-factor", "MovesLeftScaledFactor",
    "A factor which is multiplied by the absolute Q of parent node and the "
    "base moves left effect."};
const OptionId SearchParams::kMovesLeftQuadraticFactorId{
    "moves-left-quadratic-factor", "MovesLeftQuadraticFactor",
    "A factor which is multiplied by the square of Q of parent node and the "
    "base moves left effect."};
const OptionId SearchParams::kDisplayCacheUsageId{
    "display-cache-usage", "DisplayCacheUsage",
    "Display cache fullness through UCI info `hash` section."};
const OptionId SearchParams::kMaxConcurrentSearchersId{
    "max-concurrent-searchers", "MaxConcurrentSearchers",
    "If not 0, at most this many search workers can be gathering minibatches "
    "at once."};
const OptionId SearchParams::kDrawScoreSidetomoveId{
    "draw-score-sidetomove", "DrawScoreSideToMove",
    "Score of a drawn game, as seen by a player making the move."};
const OptionId SearchParams::kDrawScoreOpponentId{
    "draw-score-opponent", "DrawScoreOpponent",
    "Score of a drawn game, as seen by the opponent."};
const OptionId SearchParams::kDrawScoreWhiteId{
    "draw-score-white", "DrawScoreWhite",
    "Adjustment, added to a draw score of a white player."};
const OptionId SearchParams::kDrawScoreBlackId{
    "draw-score-black", "DrawScoreBlack",
    "Adjustment, added to a draw score of a black player."};
const OptionId SearchParams::kNpsLimitId{
    "nps-limit", "NodesPerSecondLimit",
    "An option to specify an upper limit to the nodes per second searched. The "
    "accuracy depends on the minibatch size used, increasing for lower sizes, "
    "and on the length of the search. Zero to disable."};
const OptionId SearchParams::kSolidTreeThresholdId{
    "solid-tree-threshold", "SolidTreeThreshold",
    "Only nodes with at least this number of visits will be considered for "
    "solidification for improved cache locality."};

void SearchParams::Populate(OptionsParser* options) {
  // Here the uci optimized defaults" are set.
  // Many of them are overridden with training specific values in tournament.cc.
<<<<<<< HEAD
  options->Add<IntOption>(kMiniBatchSizeId, 1, 1024) = DEFAULT_MINIBATCH_SIZE;
  options->Add<IntOption>(kMaxPrefetchBatchId, 0, 1024) = DEFAULT_MAX_PREFETCH;
  options->Add<BoolOption>(kLogitQId) = false;
=======
  options->Add<IntOption>(kMiniBatchSizeId, 1, 1024) = 256;
  options->Add<IntOption>(kMaxPrefetchBatchId, 0, 1024) = 32;
>>>>>>> bf913689
  options->Add<FloatOption>(kCpuctId, 0.0f, 100.0f) = 2.147f;
  options->Add<FloatOption>(kCpuctAtRootId, 0.0f, 100.0f) = 2.147f;
  options->Add<FloatOption>(kCpuctBaseId, 1.0f, 1000000000.0f) = 18368.0f;
  options->Add<FloatOption>(kCpuctBaseAtRootId, 1.0f, 1000000000.0f) = 18368.0f;
  options->Add<FloatOption>(kCpuctFactorId, 0.0f, 1000.0f) = 2.815f;
  options->Add<FloatOption>(kCpuctFactorAtRootId, 0.0f, 1000.0f) = 2.815f;
  options->Add<BoolOption>(kRootHasOwnCpuctParamsId) = true;
  options->Add<FloatOption>(kTemperatureId, 0.0f, 100.0f) = 0.0f;
  options->Add<IntOption>(kTempDecayMovesId, 0, 100) = 0;
  options->Add<IntOption>(kTempDecayDelayMovesId, 0, 100) = 0;
  options->Add<IntOption>(kTemperatureCutoffMoveId, 0, 1000) = 0;
  options->Add<FloatOption>(kTemperatureEndgameId, 0.0f, 100.0f) = 0.0f;
  options->Add<FloatOption>(kTemperatureWinpctCutoffId, 0.0f, 100.0f) = 100.0f;
  options->Add<FloatOption>(kTemperatureVisitOffsetId, -1000.0f, 1000.0f) =
      0.0f;
  options->Add<FloatOption>(kNoiseEpsilonId, 0.0f, 1.0f) = 0.0f;
  options->Add<FloatOption>(kNoiseAlphaId, 0.0f, 10000000.0f) = 0.3f;
  options->Add<BoolOption>(kVerboseStatsId) = false;
  options->Add<BoolOption>(kLogLiveStatsId) = false;
  std::vector<std::string> fpu_strategy = {"reduction", "absolute"};
  options->Add<ChoiceOption>(kFpuStrategyId, fpu_strategy) = "reduction";
  options->Add<FloatOption>(kFpuValueId, -100.0f, 100.0f) = 0.443f;
  fpu_strategy.push_back("same");
  options->Add<ChoiceOption>(kFpuStrategyAtRootId, fpu_strategy) = "same";
  options->Add<FloatOption>(kFpuValueAtRootId, -100.0f, 100.0f) = 1.0f;
  options->Add<IntOption>(kCacheHistoryLengthId, 0, 7) = 0;
  options->Add<FloatOption>(kPolicySoftmaxTempId, 0.1f, 10.0f) = 1.607f;
  options->Add<IntOption>(kMaxCollisionEventsId, 1, 65536) = 32;
  options->Add<IntOption>(kMaxCollisionVisitsId, 1, 1000000) = 9999;
  options->Add<BoolOption>(kOutOfOrderEvalId) = true;
  options->Add<FloatOption>(kMaxOutOfOrderEvalsId, 0.0f, 100.0f) = 1.0f;
  options->Add<BoolOption>(kStickyEndgamesId) = true;
  options->Add<BoolOption>(kSyzygyFastPlayId) = true;
  options->Add<IntOption>(kMultiPvId, 1, 500) = 1;
  options->Add<BoolOption>(kPerPvCountersId) = false;
  std::vector<std::string> score_type = {"centipawn",
                                         "centipawn_with_drawscore",
                                         "centipawn_2019",
                                         "centipawn_2018",
                                         "win_percentage",
                                         "Q",
                                         "W-L"};
  options->Add<ChoiceOption>(kScoreTypeId, score_type) = "centipawn";
  std::vector<std::string> history_fill_opt{"no", "fen_only", "always"};
  options->Add<ChoiceOption>(kHistoryFillId, history_fill_opt) = "fen_only";
  options->Add<FloatOption>(kMovesLeftMaxEffectId, 0.0f, 1.0f) = 0.1f;
  options->Add<FloatOption>(kMovesLeftThresholdId, 0.0f, 1.0f) = 1.0f;
  options->Add<FloatOption>(kMovesLeftSlopeId, 0.0f, 1.0f) = 0.005f;
  options->Add<FloatOption>(kMovesLeftConstantFactorId, -1.0f, 1.0f) = 0.0f;
  options->Add<FloatOption>(kMovesLeftScaledFactorId, -1.0f, 1.0f) = 0.0f;
  options->Add<FloatOption>(kMovesLeftQuadraticFactorId, -1.0f, 1.0f) = 1.0f;
  options->Add<BoolOption>(kDisplayCacheUsageId) = false;
  options->Add<IntOption>(kMaxConcurrentSearchersId, 0, 128) = 1;
  options->Add<IntOption>(kDrawScoreSidetomoveId, -100, 100) = 0;
  options->Add<IntOption>(kDrawScoreOpponentId, -100, 100) = 0;
  options->Add<IntOption>(kDrawScoreWhiteId, -100, 100) = 0;
  options->Add<IntOption>(kDrawScoreBlackId, -100, 100) = 0;
  options->Add<FloatOption>(kNpsLimitId, 0.0f, 1e6f) = 0.0f;
  options->Add<IntOption>(kSolidTreeThresholdId, 1, 2000000000) = 100;

  options->HideOption(kNoiseEpsilonId);
  options->HideOption(kNoiseAlphaId);
  options->HideOption(kLogLiveStatsId);
  options->HideOption(kDisplayCacheUsageId);
  options->HideOption(kRootHasOwnCpuctParamsId);
  options->HideOption(kTemperatureId);
  options->HideOption(kTempDecayMovesId);
  options->HideOption(kTempDecayDelayMovesId);
  options->HideOption(kTemperatureCutoffMoveId);
  options->HideOption(kTemperatureEndgameId);
  options->HideOption(kTemperatureWinpctCutoffId);
  options->HideOption(kTemperatureVisitOffsetId);
}

SearchParams::SearchParams(const OptionsDict& options)
    : options_(options),
      kCpuct(options.Get<float>(kCpuctId)),
      kCpuctAtRoot(options.Get<float>(
          options.Get<bool>(kRootHasOwnCpuctParamsId) ? kCpuctAtRootId
                                                      : kCpuctId)),
      kCpuctBase(options.Get<float>(kCpuctBaseId)),
      kCpuctBaseAtRoot(options.Get<float>(
          options.Get<bool>(kRootHasOwnCpuctParamsId) ? kCpuctBaseAtRootId
                                                      : kCpuctBaseId)),
      kCpuctFactor(options.Get<float>(kCpuctFactorId)),
      kCpuctFactorAtRoot(options.Get<float>(
          options.Get<bool>(kRootHasOwnCpuctParamsId) ? kCpuctFactorAtRootId
                                                      : kCpuctFactorId)),
      kNoiseEpsilon(options.Get<float>(kNoiseEpsilonId)),
      kNoiseAlpha(options.Get<float>(kNoiseAlphaId)),
      kFpuAbsolute(options.Get<std::string>(kFpuStrategyId) == "absolute"),
      kFpuValue(options.Get<float>(kFpuValueId)),
      kFpuAbsoluteAtRoot(
          (options.Get<std::string>(kFpuStrategyAtRootId) == "same" &&
           kFpuAbsolute) ||
          options.Get<std::string>(kFpuStrategyAtRootId) == "absolute"),
      kFpuValueAtRoot(options.Get<std::string>(kFpuStrategyAtRootId) == "same"
                          ? kFpuValue
                          : options.Get<float>(kFpuValueAtRootId)),
      kCacheHistoryLength(options.Get<int>(kCacheHistoryLengthId)),
      kPolicySoftmaxTemp(options.Get<float>(kPolicySoftmaxTempId)),
      kMaxCollisionEvents(options.Get<int>(kMaxCollisionEventsId)),
      kMaxCollisionVisits(options.Get<int>(kMaxCollisionVisitsId)),
      kOutOfOrderEval(options.Get<bool>(kOutOfOrderEvalId)),
      kStickyEndgames(options.Get<bool>(kStickyEndgamesId)),
      kSyzygyFastPlay(options.Get<bool>(kSyzygyFastPlayId)),
      kHistoryFill(EncodeHistoryFill(options.Get<std::string>(kHistoryFillId))),
      kMiniBatchSize(options.Get<int>(kMiniBatchSizeId)),
      kMovesLeftMaxEffect(options.Get<float>(kMovesLeftMaxEffectId)),
      kMovesLeftThreshold(options.Get<float>(kMovesLeftThresholdId)),
      kMovesLeftSlope(options.Get<float>(kMovesLeftSlopeId)),
      kMovesLeftConstantFactor(options.Get<float>(kMovesLeftConstantFactorId)),
      kMovesLeftScaledFactor(options.Get<float>(kMovesLeftScaledFactorId)),
      kMovesLeftQuadraticFactor(
          options.Get<float>(kMovesLeftQuadraticFactorId)),
      kDisplayCacheUsage(options.Get<bool>(kDisplayCacheUsageId)),
      kMaxConcurrentSearchers(options.Get<int>(kMaxConcurrentSearchersId)),
      kDrawScoreSidetomove{options.Get<int>(kDrawScoreSidetomoveId) / 100.0f},
      kDrawScoreOpponent{options.Get<int>(kDrawScoreOpponentId) / 100.0f},
      kDrawScoreWhite{options.Get<int>(kDrawScoreWhiteId) / 100.0f},
      kDrawScoreBlack{options.Get<int>(kDrawScoreBlackId) / 100.0f},
      kMaxOutOfOrderEvals(std::max(
          1, static_cast<int>(options.Get<float>(kMaxOutOfOrderEvalsId) *
                              options.Get<int>(kMiniBatchSizeId)))),
      kNpsLimit(options.Get<float>(kNpsLimitId)),
      kSolidTreeThreshold(options.Get<int>(kSolidTreeThresholdId)) {
  if (std::max(std::abs(kDrawScoreSidetomove), std::abs(kDrawScoreOpponent)) +
          std::max(std::abs(kDrawScoreWhite), std::abs(kDrawScoreBlack)) >
      1.0f) {
    throw Exception(
        "max{|sidetomove|+|opponent|} + max{|white|+|black|} draw score must "
        "be <= 100");
  }
}

}  // namespace lczero<|MERGE_RESOLUTION|>--- conflicted
+++ resolved
@@ -274,14 +274,8 @@
 void SearchParams::Populate(OptionsParser* options) {
   // Here the uci optimized defaults" are set.
   // Many of them are overridden with training specific values in tournament.cc.
-<<<<<<< HEAD
   options->Add<IntOption>(kMiniBatchSizeId, 1, 1024) = DEFAULT_MINIBATCH_SIZE;
   options->Add<IntOption>(kMaxPrefetchBatchId, 0, 1024) = DEFAULT_MAX_PREFETCH;
-  options->Add<BoolOption>(kLogitQId) = false;
-=======
-  options->Add<IntOption>(kMiniBatchSizeId, 1, 1024) = 256;
-  options->Add<IntOption>(kMaxPrefetchBatchId, 0, 1024) = 32;
->>>>>>> bf913689
   options->Add<FloatOption>(kCpuctId, 0.0f, 100.0f) = 2.147f;
   options->Add<FloatOption>(kCpuctAtRootId, 0.0f, 100.0f) = 2.147f;
   options->Add<FloatOption>(kCpuctBaseId, 1.0f, 1000000000.0f) = 18368.0f;
