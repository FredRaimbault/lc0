--- conflicted
+++ resolved
@@ -616,13 +616,6 @@
           options.Get<float>(kMovesLeftQuadraticFactorId)),
       kDisplayCacheUsage(options.Get<bool>(kDisplayCacheUsageId)),
       kMaxConcurrentSearchers(options.Get<int>(kMaxConcurrentSearchersId)),
-<<<<<<< HEAD
-      kDrawScoreSidetomove{options.Get<int>(kDrawScoreSidetomoveId) / 100.0f},
-      kDrawScoreOpponent{options.Get<int>(kDrawScoreOpponentId) / 100.0f},
-      kDrawScoreWhite{options.Get<int>(kDrawScoreWhiteId) / 100.0f},
-      kDrawScoreBlack{options.Get<int>(kDrawScoreBlackId) / 100.0f},
-      kMaxOutOfOrderEvals(options.Get<float>(kMaxOutOfOrderEvalsId)),
-=======
       kDrawScore(options.Get<float>(kDrawScoreId)),
       kContempt(GetContempt(options.Get<std::string>(kUCIOpponentId),
                             options.Get<std::string>(kContemptId),
@@ -641,10 +634,7 @@
                     options.Get<float>(kContemptMaxValueId),
                     options.Get<float>(kWDLContemptAttenuationId))),
       kWDLEvalObjectivity(options.Get<float>(kWDLEvalObjectivityId)),
-      kMaxOutOfOrderEvals(std::max(
-          1, static_cast<int>(options.Get<float>(kMaxOutOfOrderEvalsId) *
-                              options.Get<int>(kMiniBatchSizeId)))),
->>>>>>> 21463885
+      kMaxOutOfOrderEvals(options.Get<float>(kMaxOutOfOrderEvalsId)),
       kNpsLimit(options.Get<float>(kNpsLimitId)),
       kSolidTreeThreshold(options.Get<int>(kSolidTreeThresholdId)),
       kTaskWorkersPerSearchWorker(
