/*
  This file is part of Leela Chess Zero.
  Copyright (C) 2018 The LCZero Authors

  Leela Chess is free software: you can redistribute it and/or modify
  it under the terms of the GNU General Public License as published by
  the Free Software Foundation, either version 3 of the License, or
  (at your option) any later version.

  Leela Chess is distributed in the hope that it will be useful,
  but WITHOUT ANY WARRANTY; without even the implied warranty of
  MERCHANTABILITY or FITNESS FOR A PARTICULAR PURPOSE.  See the
  GNU General Public License for more details.

  You should have received a copy of the GNU General Public License
  along with Leela Chess.  If not, see <http://www.gnu.org/licenses/>.
*/

#include <algorithm>
#include <cmath>
#include <functional>

#include "engine.h"
#include "mcts/search.h"
#include "neural/factory.h"
#include "neural/loader.h"

namespace lczero {
namespace {
// TODO(mooskagh) Move threads parameter handling to search.
const int kDefaultThreads = 2;
const char* kThreadsOption = "Number of worker threads";
const char* kDebugLogStr = "Do debug logging into file";

// TODO(mooskagh) Move weights/backend/backend-opts parameter handling to
//                network factory.
const char* kWeightsStr = "Network weights file path";
const char* kNnBackendStr = "NN backend to use";
const char* kNnBackendOptionsStr = "NN backend parameters";
const char* kSlowMoverStr = "Scale thinking time";
const char* kMoveOverheadStr = "Move time overhead in milliseconds";
const char* kTimeCurvePeak = "Time weight curve peak ply";
const char* kTimeCurveRightWidth = "Time weight curve width right of peak";
const char* kTimeCurveLeftWidth = "Time weight curve width left of peak";

const char* kAutoDiscover = "<autodiscover>";

float ComputeMoveWeight(int ply, float peak, float left_width,
                        float right_width) {
  // Inflection points of the function are at ply = peak +/- width.
  // At these points the function is at 2/3 of its max value.
  const float width = ply > peak ? right_width : left_width;
  constexpr float width_scaler = 1.518651485f;  // 2 / log(2 + sqrt(3))
  return std::pow(std::cosh((ply - peak) / width / width_scaler), -2.0f);
}

}  // namespace

EngineController::EngineController(BestMoveInfo::Callback best_move_callback,
                                   ThinkingInfo::Callback info_callback,
                                   const OptionsDict& options)
    : options_(options),
      best_move_callback_(best_move_callback),
      info_callback_(info_callback) {}

void EngineController::PopulateOptions(OptionsParser* options) {
  using namespace std::placeholders;

  options->Add<StringOption>(kWeightsStr, "weights", 'w') = kAutoDiscover;
  options->Add<IntOption>(kThreadsOption, 1, 128, "threads", 't') =
      kDefaultThreads;
  options->Add<IntOption>(
      "NNCache size", 0, 999999999, "nncache", '\0',
      std::bind(&EngineController::SetCacheSize, this, _1)) = 200000;

  const auto backends = NetworkFactory::Get()->GetBackendsList();
  options->Add<ChoiceOption>(kNnBackendStr, backends, "backend") =
      backends.empty() ? "<none>" : backends[0];
  options->Add<StringOption>(kNnBackendOptionsStr, "backend-opts");
  options->Add<FloatOption>(kSlowMoverStr, 0.0f, 100.0f, "slowmover") = 1.93f;
  options->Add<IntOption>(kMoveOverheadStr, 0, 10000, "move-overhead") = 100;
<<<<<<< HEAD
  options->Add<BoolOption>("Ponder", "ponder") = false;
=======
  options->Add<FloatOption>(kTimeCurvePeak, -1000.0f, 1000.0f,
                            "time-curve-peak") = 26.0f;
  options->Add<FloatOption>(kTimeCurveLeftWidth, 0.0f, 1000.0f,
                            "time-curve-left-width") = 67.0f;
  options->Add<FloatOption>(kTimeCurveRightWidth, 0.0f, 1000.0f,
                            "time-curve-right-width") = 76.0f;
>>>>>>> 5a11c7f2

  Search::PopulateUciParams(options);

  auto defaults = options->GetMutableDefaultsOptions();

  defaults->Set<int>(Search::kMiniBatchSizeStr, 256);    // Minibatch = 256
  defaults->Set<float>(Search::kFpuReductionStr, 0.9f);  // FPU reduction = 0.9
  defaults->Set<float>(Search::kCpuctStr, 3.4f);         // CPUCT = 3.4
  defaults->Set<float>(Search::kPolicySoftmaxTempStr, 2.2f);  // Psoftmax = 2.2
  defaults->Set<int>(Search::kAllowedNodeCollisionsStr, 32);  // Node collisions
}

SearchLimits EngineController::PopulateSearchLimits(int ply, bool is_black,
                                                    const GoParams& params) {
  SearchLimits limits;
  limits.time_ms = params.movetime;
  int64_t time = (is_black ? params.btime : params.wtime);
  if (!params.searchmoves.empty()) {
    limits.searchmoves.reserve(params.searchmoves.size());
    for (const auto& move : params.searchmoves) {
      limits.searchmoves.emplace_back(move, is_black);
    }
  }
  limits.infinite = params.infinite || params.ponder;
  limits.visits = limits.infinite ? -1 : params.nodes;
  if (limits.infinite || time < 0) return limits;
  int increment = std::max(int64_t(0), is_black ? params.binc : params.winc);

  int movestogo = params.movestogo < 0 ? 50 : params.movestogo;
  // Fix non-standard uci command.
  if (movestogo == 0) movestogo = 1;

  // How to scale moves time.
  float slowmover = options_.Get<float>(kSlowMoverStr);
  int64_t move_overhead = options_.Get<int>(kMoveOverheadStr);
  float time_curve_peak = options_.Get<float>(kTimeCurvePeak);
  float time_curve_left_width = options_.Get<float>(kTimeCurveLeftWidth);
  float time_curve_right_width = options_.Get<float>(kTimeCurveRightWidth);

  // Total time till control including increments.
  auto total_moves_time =
      std::max(int64_t{0},
               time + increment * (movestogo - 1) - move_overhead * movestogo);

  constexpr int kSmartPruningToleranceMs = 200;
  float this_move_weight = ComputeMoveWeight(
      ply, time_curve_peak, time_curve_left_width, time_curve_right_width);
  float other_move_weights = 0.0f;
  for (int i = 1; i < movestogo; ++i)
    other_move_weights +=
        ComputeMoveWeight(ply + 2 * i, time_curve_peak, time_curve_left_width,
                          time_curve_right_width);
  // Compute the move time without slowmover.
  float this_move_time = total_moves_time * this_move_weight /
                         (this_move_weight + other_move_weights);

  // Only extend thinking time with slowmover if smart pruning can potentially
  // reduce it.
  if (slowmover < 1.0 ||
      this_move_time * slowmover > kSmartPruningToleranceMs) {
    this_move_time *= slowmover;
  }

  // Make sure we don't exceed current time limit with what we calculated.
  limits.time_ms = std::max(
      int64_t{0},
      std::min(static_cast<int64_t>(this_move_time), time - move_overhead));
  return limits;
}

void EngineController::UpdateNetwork() {
  SharedLock lock(busy_mutex_);
  std::string network_path = options_.Get<std::string>(kWeightsStr);
  std::string backend = options_.Get<std::string>(kNnBackendStr);
  std::string backend_options = options_.Get<std::string>(kNnBackendOptionsStr);

  if (network_path == network_path_ && backend == backend_ &&
      backend_options == backend_options_)
    return;

  network_path_ = network_path;
  backend_ = backend;
  backend_options_ = backend_options;

  std::string net_path = network_path;
  if (net_path == kAutoDiscover) {
    net_path = DiscoveryWeightsFile();
  }
  Weights weights = LoadWeightsFromFile(net_path);

  OptionsDict network_options =
      OptionsDict::FromString(backend_options, &options_);

  network_ = NetworkFactory::Get()->Create(backend, weights, network_options);
}

void EngineController::SetCacheSize(int size) { cache_.SetCapacity(size); }

void EngineController::EnsureReady() {
  UpdateNetwork();
  std::unique_lock<RpSharedMutex> lock(busy_mutex_);
}

void EngineController::NewGame() {
  SharedLock lock(busy_mutex_);
  cache_.Clear();
  search_.reset();
  tree_.reset();
  current_position_.reset();
  UpdateNetwork();
}

void EngineController::SetPosition(const std::string& fen,
                                   const std::vector<std::string>& moves_str) {
  current_position_ = CurrentPosition { fen, moves_str };

  SharedLock lock(busy_mutex_);
  search_.reset();
}

void EngineController::SetupPosition(const std::string& fen,
                                      const std::vector<std::string>& moves_str) {
  SharedLock lock(busy_mutex_);
  search_.reset();

  if (!tree_) tree_ = std::make_unique<NodeTree>();

  std::vector<Move> moves;
  for (const auto& move : moves_str) moves.emplace_back(move);
  tree_->ResetToPosition(fen, moves);
  UpdateNetwork();
}

void EngineController::Go(const GoParams& params) {
  go_params_ = params;

  ThinkingInfo::Callback info_callback(info_callback_);

  if(current_position_) {
    if (params.ponder && !(*current_position_).moves.empty()) {
      std::vector<std::string> moves((*current_position_).moves);
      std::string ponder_move = moves.back();
      moves.pop_back();
      SetupPosition((*current_position_).fen, moves);

      info_callback = [this, ponder_move](const ThinkingInfo& info) {
        ThinkingInfo ponder_info(info);
        if (!ponder_info.pv.empty() && ponder_info.pv[0].as_string() == ponder_move) {
          ponder_info.pv.erase(ponder_info.pv.begin());
        } else {
          ponder_info.pv.clear();
        }
        if(ponder_info.score) {
          ponder_info.score = -*ponder_info.score;
        }
        if(ponder_info.depth > 1) {
          ponder_info.depth--;
        }
        if(ponder_info.seldepth > 1) {
          ponder_info.seldepth--;
        }
        info_callback_(ponder_info);
      };
    } else {
      SetupPosition((*current_position_).fen, (*current_position_).moves);
    }
  } else if (!tree_) {
    SetupPosition(ChessBoard::kStartingFen, {});
  }

  auto limits = PopulateSearchLimits(tree_->GetPlyCount(),
                                     tree_->IsBlackToMove(), params);

  search_ =
      std::make_unique<Search>(*tree_, network_.get(), best_move_callback_,
                               info_callback, limits, options_, &cache_);

  search_->StartThreads(options_.Get<int>(kThreadsOption));
}

void EngineController::PonderHit() {
  go_params_.ponder = false;
  Go(go_params_);
}

void EngineController::Stop() {
  if (search_) {
    search_->Stop();
    search_->Wait();
  }
}

EngineLoop::EngineLoop()
    : engine_(std::bind(&UciLoop::SendBestMove, this, std::placeholders::_1),
              std::bind(&UciLoop::SendInfo, this, std::placeholders::_1),
              options_.GetOptionsDict()) {
  engine_.PopulateOptions(&options_);
  options_.Add<StringOption>(
      kDebugLogStr, "debuglog", 'l',
      [this](const std::string& filename) { SetLogFilename(filename); }) = "";
}

void EngineLoop::RunLoop() {
  if (!options_.ProcessAllFlags()) return;
  UciLoop::RunLoop();
}

void EngineLoop::CmdUci() {
  SendId();
  for (const auto& option : options_.ListOptionsUci()) {
    SendResponse(option);
  }
  SendResponse("uciok");
}

void EngineLoop::CmdIsReady() {
  engine_.EnsureReady();
  SendResponse("readyok");
}

void EngineLoop::CmdSetOption(const std::string& name, const std::string& value,
                              const std::string& context) {
  options_.SetOption(name, value, context);
  if (options_sent_) {
    options_.SendOption(name);
  }
}

void EngineLoop::EnsureOptionsSent() {
  if (!options_sent_) {
    options_.SendAllOptions();
    options_sent_ = true;
  }
}

void EngineLoop::CmdUciNewGame() {
  EnsureOptionsSent();
  engine_.NewGame();
}

void EngineLoop::CmdPosition(const std::string& position,
                             const std::vector<std::string>& moves) {
  EnsureOptionsSent();
  std::string fen = position;
  if (fen.empty()) fen = ChessBoard::kStartingFen;
  engine_.SetPosition(fen, moves);
}

void EngineLoop::CmdGo(const GoParams& params) {
  EnsureOptionsSent();
  engine_.Go(params);
}

void EngineLoop::CmdPonderHit() {
  engine_.PonderHit();
}

void EngineLoop::CmdStop() { engine_.Stop(); }

}  // namespace lczero<|MERGE_RESOLUTION|>--- conflicted
+++ resolved
@@ -79,16 +79,13 @@
   options->Add<StringOption>(kNnBackendOptionsStr, "backend-opts");
   options->Add<FloatOption>(kSlowMoverStr, 0.0f, 100.0f, "slowmover") = 1.93f;
   options->Add<IntOption>(kMoveOverheadStr, 0, 10000, "move-overhead") = 100;
-<<<<<<< HEAD
-  options->Add<BoolOption>("Ponder", "ponder") = false;
-=======
   options->Add<FloatOption>(kTimeCurvePeak, -1000.0f, 1000.0f,
                             "time-curve-peak") = 26.0f;
   options->Add<FloatOption>(kTimeCurveLeftWidth, 0.0f, 1000.0f,
                             "time-curve-left-width") = 67.0f;
   options->Add<FloatOption>(kTimeCurveRightWidth, 0.0f, 1000.0f,
                             "time-curve-right-width") = 76.0f;
->>>>>>> 5a11c7f2
+  options->Add<BoolOption>("Ponder", "ponder") = false;
 
   Search::PopulateUciParams(options);
 
