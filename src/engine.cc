/*
  This file is part of Leela Chess Zero.
  Copyright (C) 2018 The LCZero Authors

  Leela Chess is free software: you can redistribute it and/or modify
  it under the terms of the GNU General Public License as published by
  the Free Software Foundation, either version 3 of the License, or
  (at your option) any later version.

  Leela Chess is distributed in the hope that it will be useful,
  but WITHOUT ANY WARRANTY; without even the implied warranty of
  MERCHANTABILITY or FITNESS FOR A PARTICULAR PURPOSE.  See the
  GNU General Public License for more details.

  You should have received a copy of the GNU General Public License
  along with Leela Chess.  If not, see <http://www.gnu.org/licenses/>.

  Additional permission under GNU GPL version 3 section 7

  If you modify this Program, or any covered work, by linking or
  combining it with NVIDIA Corporation's libraries from the NVIDIA CUDA
  Toolkit and the NVIDIA CUDA Deep Neural Network library (or a
  modified version of those libraries), containing parts covered by the
  terms of the respective license agreement, the licensors of this
  Program grant you additional permission to convey the resulting work.
*/

#include <algorithm>
#include <cmath>
#include <functional>

#include "engine.h"
#include "mcts/search.h"
#include "neural/factory.h"
#include "neural/loader.h"
#include "utils/configfile.h"
#include "utils/logging.h"

namespace lczero {
namespace {
const int kDefaultThreads = 2;

const OptionId kThreadsOptionId{"threads", "Threads",
                                "Number of (CPU) worker threads to use.", 't'};
const OptionId kLogFileId{"logfile", "LogFile",
                          "Write log to that file. Special value <stderr> to "
                          "output the log to the console.",
                          'l'};
const OptionId kNNCacheSizeId{
    "nncache", "NNCacheSize",
    "Number of positions to store in a memory cache. A large cache can speed "
    "up searching, but takes memory."};
const OptionId kWeightsId{
    "weights", "WeightsFile",
    "Path from which to load network weights.\nSetting it to <autodiscover> "
    "makes it search in ./ and ./weights/ subdirectories for the latest (by "
    "file date) file which looks like weights.",
    'w'};
const OptionId kNnBackendId{
    "backend", "Backend", "Neural network computational backend to use.", 'b'};
const OptionId kNnBackendOptionsId{"backend-opts", "BackendOptions",
                                   "Parameters of neural network backend. "
                                   "Exact parameters differ per backend.",
                                   'o'};
const OptionId kSlowMoverId{
    "slowmover", "Slowmover",
    "Budgeted time for a move is multiplied by this value, causing the engine "
    "to spend more time (if value is greater than 1) or less time (if the "
    "value is less than 1)."};
const OptionId kMoveOverheadId{
    "move-overhead", "MoveOverheadMs",
    "Amount of time, in milliseconds, that the engine subtracts from it's "
    "total available time (to compensate for slow connection, interprocess "
    "communication, etc)."};
const OptionId kTimePeakPlyId{"time-peak-halfmove", "TimePeakHalfmove",
                              "For which halfmove the time budgeting algorithm "
                              "should allocate the maximum amount of time."};
const OptionId kTimeLeftWidthId{
    "time-left-width", "TimeLeftWidth",
    "\"Width\" of time budget graph to the left of the peak value. For small "
    "values, moves far from the peak will get little time; for larger values, "
    "they will get almost the same time as the peak move."};
const OptionId kTimeRightWidthId{
    "time-right-width", "TimeRightWidth",
    "\"Width\" of time budget graph to the right of the peak value. For small "
    "values, moves far from the peak will get little time; for larger values, "
    "they will get almost the same time as the peak move."};
const OptionId kSyzygyTablebaseId{
    "syzygy-paths", "SyzygyPath",
    "List of Syzygy tablebase directories, list entries separated by system "
    "separator (\";\" for Windows, \":\" for Linux).",
    's'};
const OptionId kSpendSavedTimeId{
    "immediate-time-use", "ImmediateTimeUse",
    "Fraction of time saved by smart pruning, which is added to the budget to "
    "the next move rather than to the entire game. When 1, all saved time is "
    "added to the next move's budget; when 0, saved time is distributed among "
    "all future moves."};
const OptionId kPonderId{"ponder", "Ponder",
                         "This option is ignored. Here to please chess GUIs."};

const char* kAutoDiscover = "<autodiscover>";

float ComputeMoveWeight(int ply, float peak, float left_width,
                        float right_width) {
  // Inflection points of the function are at ply = peak +/- width.
  // At these points the function is at 2/3 of its max value.
  const float width = ply > peak ? right_width : left_width;
  constexpr float width_scaler = 1.518651485f;  // 2 / log(2 + sqrt(3))
  return std::pow(std::cosh((ply - peak) / width / width_scaler), -2.0f);
}

}  // namespace

EngineController::EngineController(BestMoveInfo::Callback best_move_callback,
                                   ThinkingInfo::Callback info_callback,
                                   const OptionsDict& options)
    : options_(options),
      best_move_callback_(best_move_callback),
      info_callback_(info_callback),
      move_start_time_(std::chrono::steady_clock::now()) {}

void EngineController::PopulateOptions(OptionsParser* options) {
  using namespace std::placeholders;

  options->Add<StringOption>(kWeightsId) = kAutoDiscover;
  options->Add<IntOption>(kThreadsOptionId, 1, 128) = kDefaultThreads;
  options->Add<IntOption>(kNNCacheSizeId, 0, 999999999) = 200000;

  const auto backends = NetworkFactory::Get()->GetBackendsList();
  options->Add<ChoiceOption>(kNnBackendId, backends) =
      backends.empty() ? "<none>" : backends[0];
  options->Add<StringOption>(kNnBackendOptionsId);
  options->Add<FloatOption>(kSlowMoverId, 0.0f, 100.0f) = 1.0f;
<<<<<<< HEAD
  options->Add<IntOption>(kMoveOverheadId, 0, 10000000) = 200;
  options->Add<FloatOption>(kTimePeakPlyId, -1000.0f, 1000.0f) = 26.2f;
  options->Add<FloatOption>(kTimeLeftWidthId, 0.0f, 1000.0f) = 82.0f;
  options->Add<FloatOption>(kTimeRightWidthId, 0.0f, 1000.0f) = 74.0f;
=======
  options->Add<IntOption>(kMoveOverheadId, 0, 100000000) = 100;
  options->Add<FloatOption>(kTimeCurvePeakId, -1000.0f, 1000.0f) = 26.2f;
  options->Add<FloatOption>(kTimeCurveLeftWidthId, 0.0f, 1000.0f) = 82.0f;
  options->Add<FloatOption>(kTimeCurveRightWidthId, 0.0f, 1000.0f) = 74.0f;
>>>>>>> e4340b24
  options->Add<StringOption>(kSyzygyTablebaseId);
  // Add "Ponder" option to signal to GUIs that we support pondering.
  // This option is currently not used by lc0 in any way.
  options->Add<BoolOption>(kPonderId) = true;
  options->Add<FloatOption>(kSpendSavedTimeId, 0.0f, 1.0f) = 0.6f;

  // Hide time curve options.
  options->HideOption(kTimePeakPlyId);
  options->HideOption(kTimeLeftWidthId);
  options->HideOption(kTimeRightWidthId);

  SearchParams::Populate(options);
  ConfigFile::PopulateOptions(options);

  auto defaults = options->GetMutableDefaultsOptions();

  defaults->Set<int>(SearchParams::kMiniBatchSizeId.GetId(), 256);
  defaults->Set<float>(SearchParams::kFpuReductionId.GetId(), 1.2f);
  defaults->Set<float>(SearchParams::kCpuctId.GetId(), 3.4f);
  defaults->Set<float>(SearchParams::kPolicySoftmaxTempId.GetId(), 2.2f);
  defaults->Set<int>(SearchParams::kMaxCollisionVisitsId.GetId(), 9999);
  defaults->Set<int>(SearchParams::kMaxCollisionEventsId.GetId(), 32);
  defaults->Set<int>(SearchParams::kCacheHistoryLengthId.GetId(), 0);
  defaults->Set<bool>(SearchParams::kOutOfOrderEvalId.GetId(), true);
}

SearchLimits EngineController::PopulateSearchLimits(
    int ply, bool is_black, const GoParams& params,
    std::chrono::steady_clock::time_point start_time) {
  SearchLimits limits;
  limits.movetime = params.movetime;
  int64_t time = (is_black ? params.btime : params.wtime);
  if (!params.searchmoves.empty()) {
    limits.searchmoves.reserve(params.searchmoves.size());
    for (const auto& move : params.searchmoves) {
      limits.searchmoves.emplace_back(move, is_black);
    }
  }
  limits.infinite = params.infinite || params.ponder;
  limits.visits = limits.infinite ? -1 : params.nodes;
  limits.depth = params.depth;
  if (limits.infinite || time < 0) return limits;
  int increment = std::max(int64_t(0), is_black ? params.binc : params.winc);

  int movestogo = params.movestogo < 0 ? 50 : params.movestogo;
  // Fix non-standard uci command.
  if (movestogo == 0) movestogo = 1;

  // How to scale moves time.
  float slowmover = options_.Get<float>(kSlowMoverId.GetId());
  int64_t move_overhead = options_.Get<int>(kMoveOverheadId.GetId());
  float time_curve_peak = options_.Get<float>(kTimePeakPlyId.GetId());
  float time_curve_left_width = options_.Get<float>(kTimeLeftWidthId.GetId());
  float time_curve_right_width = options_.Get<float>(kTimeRightWidthId.GetId());

  // Total time till control including increments.
  auto total_moves_time =
      std::max(int64_t{0}, time + increment * (movestogo - 1) - move_overhead);

  // If there is time spared from previous searches, the `time_to_squander` part
  // of it will be used immediately, remove that from planning.
  int time_to_squander = 0;
  if (time_spared_ms_ > 0) {
    time_to_squander =
        time_spared_ms_ * options_.Get<float>(kSpendSavedTimeId.GetId());
    time_spared_ms_ -= time_to_squander;
    total_moves_time -= time_to_squander;
  }

  constexpr int kSmartPruningToleranceMs = 200;
  float this_move_weight = ComputeMoveWeight(
      ply, time_curve_peak, time_curve_left_width, time_curve_right_width);
  float other_move_weights = 0.0f;
  for (int i = 1; i < movestogo; ++i)
    other_move_weights +=
        ComputeMoveWeight(ply + 2 * i, time_curve_peak, time_curve_left_width,
                          time_curve_right_width);
  // Compute the move time without slowmover.
  float this_move_time = total_moves_time * this_move_weight /
                         (this_move_weight + other_move_weights);

  // Only extend thinking time with slowmover if smart pruning can potentially
  // reduce it.
  if (slowmover < 1.0 ||
      this_move_time * slowmover > kSmartPruningToleranceMs) {
    this_move_time *= slowmover;
    // If time is planned to be overused because of slowmover, remove excess
    // of that time from spared time.
    time_spared_ms_ -= this_move_time * (slowmover - 1);
  }

  // Use `time_to_squander` time immediately.
  this_move_time += time_to_squander;

  // Make sure we don't exceed current time limit with what we calculated.
  limits.search_deadline =
      start_time +
      std::chrono::milliseconds(
          std::min(static_cast<int64_t>(this_move_time), time - move_overhead));
  return limits;
}

// Updates values from Uci options.
void EngineController::UpdateFromUciOptions() {
  SharedLock lock(busy_mutex_);

  // Syzygy tablebases.
  std::string tb_paths = options_.Get<std::string>(kSyzygyTablebaseId.GetId());
  if (!tb_paths.empty() && tb_paths != tb_paths_) {
    syzygy_tb_ = std::make_unique<SyzygyTablebase>();
    std::cerr << "Loading Syzygy tablebases from " << tb_paths << std::endl;
    if (!syzygy_tb_->init(tb_paths)) {
      std::cerr << "Failed to load Syzygy tablebases!" << std::endl;
      syzygy_tb_ = nullptr;
    } else {
      tb_paths_ = tb_paths;
    }
  }

  // Network.
  std::string network_path = options_.Get<std::string>(kWeightsId.GetId());
  std::string backend = options_.Get<std::string>(kNnBackendId.GetId());
  std::string backend_options =
      options_.Get<std::string>(kNnBackendOptionsId.GetId());

  if (network_path == network_path_ && backend == backend_ &&
      backend_options == backend_options_)
    return;

  network_path_ = network_path;
  backend_ = backend;
  backend_options_ = backend_options;

  std::string net_path = network_path;
  if (net_path == kAutoDiscover) {
    net_path = DiscoverWeightsFile();
  } else {
    std::cerr << "Loading weights file from: " << net_path << std::endl;
  }
  Weights weights = LoadWeightsFromFile(net_path);

  OptionsDict network_options(&options_);
  network_options.AddSubdictFromString(backend_options);

  network_ = NetworkFactory::Get()->Create(backend, weights, network_options);

  // Cache size.
  cache_.SetCapacity(options_.Get<int>(kNNCacheSizeId.GetId()));
}

void EngineController::EnsureReady() {
  UpdateFromUciOptions();
  std::unique_lock<RpSharedMutex> lock(busy_mutex_);
  // If a UCI host is waiting for our ready response, we can consider the move
  // not started until we're done ensuring ready.
  move_start_time_ = std::chrono::steady_clock::now();
}

void EngineController::NewGame() {
  // In case anything relies upon defaulting to default position and just calls
  // newgame and goes straight into go.
  move_start_time_ = std::chrono::steady_clock::now();
  SharedLock lock(busy_mutex_);
  cache_.Clear();
  search_.reset();
  tree_.reset();
  time_spared_ms_ = 0;
  current_position_.reset();
  UpdateFromUciOptions();
}

void EngineController::SetPosition(const std::string& fen,
                                   const std::vector<std::string>& moves_str) {
  // Some UCI hosts just call position then immediately call go, while starting
  // the clock on calling 'position'.
  move_start_time_ = std::chrono::steady_clock::now();
  SharedLock lock(busy_mutex_);
  current_position_ = CurrentPosition{fen, moves_str};
  search_.reset();
}

void EngineController::SetupPosition(
    const std::string& fen, const std::vector<std::string>& moves_str) {
  SharedLock lock(busy_mutex_);
  search_.reset();

  if (!tree_) tree_ = std::make_unique<NodeTree>();

  std::vector<Move> moves;
  for (const auto& move : moves_str) moves.emplace_back(move);
  bool is_same_game = tree_->ResetToPosition(fen, moves);
  if (!is_same_game) time_spared_ms_ = 0;
  UpdateFromUciOptions();
}

void EngineController::Go(const GoParams& params) {
  // TODO: should consecutive calls to go be considered to be a continuation and
  // hence have the same start time like this behaves, or should we check start
  // time hasn't changed since last call to go and capture the new start time
  // now?
  auto start_time = move_start_time_;
  go_params_ = params;

  ThinkingInfo::Callback info_callback(info_callback_);
  BestMoveInfo::Callback best_move_callback(best_move_callback_);

  // Setting up current position, now that it's known whether it's ponder or
  // not.
  if (current_position_) {
    if (params.ponder && !current_position_->moves.empty()) {
      std::vector<std::string> moves(current_position_->moves);
      std::string ponder_move = moves.back();
      moves.pop_back();
      SetupPosition(current_position_->fen, moves);

      info_callback = [this,
                       ponder_move](const std::vector<ThinkingInfo>& infos) {
        ThinkingInfo ponder_info;
        // Output all stats from main variation (not necessary the ponder move)
        // but PV only from ponder move.
        for (const auto& info : infos) {
          if (info.multipv <= 1) {
            ponder_info = info;
            if (ponder_info.score) ponder_info.score = -*ponder_info.score;
            if (ponder_info.depth > 1) ponder_info.depth--;
            if (ponder_info.seldepth > 1) ponder_info.seldepth--;
            ponder_info.pv.clear();
          }
          if (!info.pv.empty() && info.pv[0].as_string() == ponder_move) {
            ponder_info.pv.assign(info.pv.begin() + 1, info.pv.end());
          }
        }
        info_callback_({ponder_info});
      };
    } else {
      SetupPosition(current_position_->fen, current_position_->moves);
    }
  } else if (!tree_) {
    SetupPosition(ChessBoard::kStartingFen, {});
  }

  auto limits = PopulateSearchLimits(
      tree_->GetPlyCount(), tree_->IsBlackToMove(), params, start_time);

  // If there is a time limit, also store amount of time saved.
  if (limits.search_deadline) {
    best_move_callback = [this, limits](const BestMoveInfo& info) {
      best_move_callback_(info);
      if (limits.search_deadline) {
        time_spared_ms_ +=
            std::chrono::duration_cast<std::chrono::milliseconds>(
                *limits.search_deadline - std::chrono::steady_clock::now())
                .count();
      }
    };
  }

  search_ = std::make_unique<Search>(*tree_, network_.get(), best_move_callback,
                                     info_callback, limits, options_, &cache_,
                                     syzygy_tb_.get());

  search_->StartThreads(options_.Get<int>(kThreadsOptionId.GetId()));
}

void EngineController::PonderHit() {
  move_start_time_ = std::chrono::steady_clock::now();
  go_params_.ponder = false;
  Go(go_params_);
}

void EngineController::Stop() {
  if (search_) {
    search_->Stop();
    search_->Wait();
  }
}

EngineLoop::EngineLoop()
    : engine_(std::bind(&UciLoop::SendBestMove, this, std::placeholders::_1),
              std::bind(&UciLoop::SendInfo, this, std::placeholders::_1),
              options_.GetOptionsDict()) {
  engine_.PopulateOptions(&options_);
  options_.Add<StringOption>(kLogFileId);
}

void EngineLoop::RunLoop() {
  if (!ConfigFile::Init(&options_) || !options_.ProcessAllFlags()) return;
  Logging::Get().SetFilename(
      options_.GetOptionsDict().Get<std::string>(kLogFileId.GetId()));
  UciLoop::RunLoop();
}

void EngineLoop::CmdUci() {
  SendId();
  for (const auto& option : options_.ListOptionsUci()) {
    SendResponse(option);
  }
  SendResponse("uciok");
}

void EngineLoop::CmdIsReady() {
  engine_.EnsureReady();
  SendResponse("readyok");
}

void EngineLoop::CmdSetOption(const std::string& name, const std::string& value,
                              const std::string& context) {
  options_.SetUciOption(name, value, context);
  // Set the log filename for the case it was set in UCI option.
  Logging::Get().SetFilename(
      options_.GetOptionsDict().Get<std::string>(kLogFileId.GetId()));
}

void EngineLoop::CmdUciNewGame() { engine_.NewGame(); }

void EngineLoop::CmdPosition(const std::string& position,
                             const std::vector<std::string>& moves) {
  std::string fen = position;
  if (fen.empty()) fen = ChessBoard::kStartingFen;
  engine_.SetPosition(fen, moves);
}

void EngineLoop::CmdGo(const GoParams& params) { engine_.Go(params); }

void EngineLoop::CmdPonderHit() { engine_.PonderHit(); }

void EngineLoop::CmdStop() { engine_.Stop(); }

}  // namespace lczero<|MERGE_RESOLUTION|>--- conflicted
+++ resolved
@@ -132,17 +132,10 @@
       backends.empty() ? "<none>" : backends[0];
   options->Add<StringOption>(kNnBackendOptionsId);
   options->Add<FloatOption>(kSlowMoverId, 0.0f, 100.0f) = 1.0f;
-<<<<<<< HEAD
-  options->Add<IntOption>(kMoveOverheadId, 0, 10000000) = 200;
+  options->Add<IntOption>(kMoveOverheadId, 0, 100000000) = 200;
   options->Add<FloatOption>(kTimePeakPlyId, -1000.0f, 1000.0f) = 26.2f;
   options->Add<FloatOption>(kTimeLeftWidthId, 0.0f, 1000.0f) = 82.0f;
   options->Add<FloatOption>(kTimeRightWidthId, 0.0f, 1000.0f) = 74.0f;
-=======
-  options->Add<IntOption>(kMoveOverheadId, 0, 100000000) = 100;
-  options->Add<FloatOption>(kTimeCurvePeakId, -1000.0f, 1000.0f) = 26.2f;
-  options->Add<FloatOption>(kTimeCurveLeftWidthId, 0.0f, 1000.0f) = 82.0f;
-  options->Add<FloatOption>(kTimeCurveRightWidthId, 0.0f, 1000.0f) = 74.0f;
->>>>>>> e4340b24
   options->Add<StringOption>(kSyzygyTablebaseId);
   // Add "Ponder" option to signal to GUIs that we support pondering.
   // This option is currently not used by lc0 in any way.
