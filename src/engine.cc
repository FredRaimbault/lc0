--- conflicted
+++ resolved
@@ -154,16 +154,7 @@
     int ply, bool is_black, const GoParams& params,
     std::chrono::steady_clock::time_point start_time) {
   SearchLimits limits;
-<<<<<<< HEAD
   const int64_t move_overhead = options_.Get<int>(kMoveOverheadId.GetId());
-  if (params.movetime) {
-    limits.search_deadline = start_time + std::chrono::milliseconds(
-                                              *params.movetime - move_overhead);
-  }
-
-=======
-  int64_t move_overhead = options_.Get<int>(kMoveOverheadId.GetId());
->>>>>>> c5180c37
   const optional<int64_t>& time = (is_black ? params.btime : params.wtime);
   if (!params.searchmoves.empty()) {
     limits.searchmoves.reserve(params.searchmoves.size());
@@ -194,17 +185,9 @@
   const int increment = inc ? std::max(int64_t(0), *inc) : 0;
 
   // How to scale moves time.
-<<<<<<< HEAD
   const float slowmover = options_.Get<float>(kSlowMoverId.GetId());
-  const float time_curve_peak = options_.Get<float>(kTimePeakPlyId.GetId());
-  const float time_curve_left_width =
-      options_.Get<float>(kTimeLeftWidthId.GetId());
-  const float time_curve_right_width =
-      options_.Get<float>(kTimeRightWidthId.GetId());
-=======
-  float slowmover = options_.Get<float>(kSlowMoverId.GetId());
-  float time_curve_midpoint = options_.Get<float>(kTimeMidpointMoveId.GetId());
-  float time_curve_steepness = options_.Get<float>(kTimeSteepnessId.GetId());
+  const float time_curve_midpoint = options_.Get<float>(kTimeMidpointMoveId.GetId());
+  const float time_curve_steepness = options_.Get<float>(kTimeSteepnessId.GetId());
 
   float movestogo =
       ComputeEstimatedMovesToGo(ply, time_curve_midpoint, time_curve_steepness);
@@ -217,7 +200,6 @@
       *params.movestogo < movestogo) {
     movestogo = *params.movestogo;
   }
->>>>>>> c5180c37
 
   // Total time, including increments, until time control.
   auto total_moves_time =
@@ -233,22 +215,8 @@
     total_moves_time -= time_to_squander;
   }
 
-<<<<<<< HEAD
-  constexpr int kSmartPruningToleranceMs = 200;
-  const float this_move_weight = ComputeMoveWeight(
-      ply, time_curve_peak, time_curve_left_width, time_curve_right_width);
-  float other_move_weights = 0.0f;
-  for (int i = 1; i < movestogo; ++i)
-    other_move_weights +=
-        ComputeMoveWeight(ply + 2 * i, time_curve_peak, time_curve_left_width,
-                          time_curve_right_width);
-  // Compute the move time without slowmover.
-  float this_move_time = total_moves_time * this_move_weight /
-                         (this_move_weight + other_move_weights);
-=======
   // Evenly split total time between all moves.
   float this_move_time = total_moves_time / movestogo;
->>>>>>> c5180c37
 
   // Only extend thinking time with slowmover if smart pruning can potentially
   // reduce it.
