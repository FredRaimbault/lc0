--- conflicted
+++ resolved
@@ -196,18 +196,9 @@
 
   // How to scale moves time.
   float slowmover = options_.Get<float>(kSlowMoverId.GetId());
-<<<<<<< HEAD
-  float time_curve_peak = options_.Get<float>(kTimeCurvePeakId.GetId());
-  float time_curve_left_width =
-      options_.Get<float>(kTimeCurveLeftWidthId.GetId());
-  float time_curve_right_width =
-      options_.Get<float>(kTimeCurveRightWidthId.GetId());
-=======
-  int64_t move_overhead = options_.Get<int>(kMoveOverheadId.GetId());
   float time_curve_peak = options_.Get<float>(kTimePeakPlyId.GetId());
   float time_curve_left_width = options_.Get<float>(kTimeLeftWidthId.GetId());
   float time_curve_right_width = options_.Get<float>(kTimeRightWidthId.GetId());
->>>>>>> 6544b089
 
   // Total time till control including increments.
   auto total_moves_time =
