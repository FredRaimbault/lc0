# This file is part of Leela Chess Zero.
# Copyright (C) 2018-2020 The LCZero Authors
#
# Leela Chess is free software: you can redistribute it and/or modify
# it under the terms of the GNU General Public License as published by
# the Free Software Foundation, either version 3 of the License, or
# (at your option) any later version.
#
# Leela Chess is distributed in the hope that it will be useful,
# but WITHOUT ANY WARRANTY; without even the implied warranty of
# MERCHANTABILITY or FITNESS FOR A PARTICULAR PURPOSE.  See the
# GNU General Public License for more details.
#
# You should have received a copy of the GNU General Public License
# along with Leela Chess.  If not, see <http://www.gnu.org/licenses/>.

project('lc0', 'cpp',
        default_options : ['cpp_std=c++17', 'b_ndebug=if-release', 'warning_level=3', 'b_lto=true', 'b_vscrt=mt'],
        meson_version: '>=0.52')

cc = meson.get_compiler('cpp')

if not cc.has_header('optional') or not cc.has_header('string_view')
    error('Lc0 requires a compiler supporting C++17, for example g++ v8.0, ' +
          'clang v5.0 or later (with C++17 stdlib) and Visual Studio 2017 or ' +
          'later.')
endif

if not cc.has_header('charconv')
    warning('Your compiler or library does not have full C++17 support. ' +
            'See the README for compilers that are known to be working. ' +
            'This will become an error in the future.')
endif

if cc.get_id() == 'clang'
  # Thread safety annotation
  add_project_arguments('-Wthread-safety', language : 'cpp')
endif
if cc.get_id() == 'clang' or cc.get_id() == 'gcc'
  if get_option('buildtype') == 'release'
    add_project_arguments(cc.get_supported_arguments(['-march=native']), language : 'cpp')
  endif
endif
if cc.get_id() == 'msvc'
  # Silence some zlib warnings.
  add_global_arguments('/wd4131', '/wd4267', '/wd4127', '/wd4244', '/wd4245', language : 'c')
endif
if host_machine.system() == 'windows'
  add_project_arguments('-DNOMINMAX', language : 'cpp')
endif
if host_machine.cpu_family() == 'arm'
  if get_option('neon')
    add_project_arguments(cc.get_supported_arguments(['-mfpu=neon']), language : 'cpp')
    add_project_link_arguments(cc.get_supported_arguments(['-mfpu=neon']), language : 'cpp')
  endif
endif

# Files to compile.
deps = []
files = []
includes = []
has_backends = false

# Third party files.
includes += include_directories('third_party', is_system: true)

# Compiling protobufs.
compile_proto = find_program('scripts/compile_proto.py')
gen = generator(compile_proto, output: ['@BASENAME@.pb.h'],
  arguments : [
    '--proto_path=@CURRENT_SOURCE_DIR@/libs/lczero-common',
    '--cpp_out=@BUILD_DIR@',
    '@INPUT@'])

# Handle submodules.
git = find_program('git', required: false)
if run_command('scripts/checkdir.py', 'libs/lczero-common/proto').returncode() != 0
  if git.found()
    if run_command(git, 'status').returncode() == 0
      message('updating git submodule libs/lczero-common')
      run_command(git, 'submodule', 'update', '--init', '--recursive')
    else
      message('cloning lczero-common.git into libs/lczero-common')
      run_command(git, 'clone', '--depth=1',
                  'https://github.com/LeelaChessZero/lczero-common.git',
                  'libs/lczero-common/')
    endif
  else
    error('Please install git to automatically fetch submodules or download the archives manually from GitHub.')
  endif
endif

pb_files = [
  'src/utils/protomessage.cc',
  gen.process('libs/lczero-common/proto/net.proto',
    preserve_path_from : meson.current_source_dir() + '/libs/lczero-common/')
]
files += pb_files

# Extract git short revision.
short_rev = 'unknown'
if git.found()
  r = run_command(git, 'rev-parse', '--short', 'HEAD')
  if r.returncode() == 0
    # Now let's check if the working directory is clean.
    if run_command(git, 'diff-index', '--quiet', 'HEAD').returncode() == 0
      short_rev = r.stdout().strip()
      if run_command(git, 'describe', '--exact-match', '--tags').returncode() == 0
        short_rev = ''
      endif
    else
      short_rev = 'dirty'
      warning('Cannot extract valid git short revision from dirty working directory.')
    endif
  else
    warning('Failed to parse short revision. Use git clone instead of downloading the archive from GitHub.')
  endif
endif

# Construct build identifier.
build_identifier = ''
if short_rev != ''
  build_identifier = 'git.' + short_rev
  message('Using build identifier "' + build_identifier + '".')
endif

conf_data = configuration_data()
conf_data.set_quoted('BUILD_IDENTIFIER', build_identifier)
configure_file(output: 'build_id.h', configuration: conf_data)

# Some malloc libraries require to be linked first.
if get_option('malloc') == 'mimalloc' and cc.get_id() == 'msvc'
  if get_option('b_vscrt') != 'md' and get_option('b_vscrt') != 'mdd'
    error('You need -Db_vscrt=md (or mdd)')
  endif
  add_project_link_arguments('/INCLUDE:mi_version', language : 'cpp')
  deps += cc.find_library('mimalloc-override', dirs: get_option('mimalloc_libdir'), required: true)
elif get_option('malloc') != ''
  deps += cc.find_library(get_option('malloc'), required: true)
endif

#############################################################################
## Main files
#############################################################################
files += [
  'src/engine.cc',
  'src/version.cc',
  'src/benchmark/backendbench.cc',
  'src/benchmark/benchmark.cc',
  'src/chess/bitboard.cc',
  'src/chess/board.cc',
  'src/chess/position.cc',
  'src/chess/uciloop.cc',
  'src/mcts/node.cc',
  'src/mcts/params.cc',
  'src/mcts/search.cc',
  'src/mcts/stoppers/common.cc',
  'src/mcts/stoppers/factory.cc',
  'src/mcts/stoppers/legacy.cc',
  'src/mcts/stoppers/alphazero.cc',
  'src/mcts/stoppers/smooth.cc',
  'src/mcts/stoppers/stoppers.cc',
  'src/mcts/stoppers/timemgr.cc',
  'src/neural/cache.cc',
  'src/neural/encoder.cc',
  'src/neural/factory.cc',
  'src/neural/loader.cc',
  'src/neural/network_check.cc',
  'src/neural/network_demux.cc',
  'src/neural/network_legacy.cc',
  'src/neural/network_mux.cc',
  'src/neural/network_random.cc',
  'src/neural/network_record.cc',
  'src/neural/network_rr.cc',
  'src/neural/writer.cc',
  'src/selfplay/game.cc',
  'src/selfplay/loop.cc',
  'src/selfplay/tournament.cc',
  'src/syzygy/syzygy.cc',
  'src/utils/commandline.cc',
  'src/utils/configfile.cc',
  'src/utils/esc_codes.cc',
  'src/utils/histogram.cc',
  'src/utils/logging.cc',
  'src/utils/numa.cc',
  'src/utils/optionsdict.cc',
  'src/utils/optionsparser.cc',
  'src/utils/random.cc',
  'src/utils/string.cc',
  'src/utils/weights_adapter.cc',
]
includes += include_directories('src')

deps += dependency('threads')

#############################################################################
## Platform specific files
############################################################################
if host_machine.system() == 'windows'
  files += 'src/utils/filesystem.win32.cc'
else
  files += 'src/utils/filesystem.posix.cc'
endif

#############################################################################
## BACKENDS
#############################################################################

if get_option('build_backends')
  ## ~~~~~~~~~~
  ## Tensorflow
  ## ~~~~~~~~~~
  tf_dl_lib = cc.find_library('dl', required: false)
  # We had `is_system: true` to reduce warnings, but meson > 0.56.0 breaks.
  tf_tensorflow_cc_lib = dependency('tensorflow_cc', required: false)
  if get_option('tensorflow') and tf_dl_lib.found() and tf_tensorflow_cc_lib.found()
    deps += [tf_dl_lib, tf_tensorflow_cc_lib]
    files += 'src/neural/network_tf_cc.cc'
    has_backends = true
  endif

  ## ~~~~~
  ## Blas
  ## ~~~~~

  shared_files = []

  accelerate_lib = dependency('Accelerate', required: false)

  mkl_libdirs = get_option('mkl_libdirs')
  mkl_lib = cc.find_library('mkl_rt', dirs: mkl_libdirs, required: false)
  if not mkl_lib.found()
    mkl_lib = cc.find_library('mklml', dirs: mkl_libdirs, required: false)
  endif

  dnnl_libdirs = get_option('dnnl_dir') + '/lib'
  dnnl_lib = cc.find_library('dnnl', dirs: dnnl_libdirs, required: false)

  openblas_libdirs = get_option('openblas_libdirs')
  openblas_lib = cc.find_library('openblas.dll', dirs: openblas_libdirs, required: false)
  if not openblas_lib.found()
    openblas_lib = cc.find_library('openblas', dirs: openblas_libdirs, required: false)
  endif

  if get_option('blas')
    if get_option('mkl') and mkl_lib.found()
      add_project_arguments(['-DUSE_MKL', '-DUSE_BLAS'], language : 'cpp')
      mkl_inc = get_option('mkl_include')
      if run_command('scripts/checkdir.py', mkl_inc).returncode() == 0
        includes += include_directories(mkl_inc)
      endif
      deps += [ mkl_lib ]

    elif get_option('dnnl') and dnnl_lib.found()
      add_project_arguments(['-DUSE_DNNL', '-DUSE_BLAS'], language : 'cpp')
      includes += include_directories(get_option('dnnl_dir') + '/include')
      deps += [ dnnl_lib, dependency('openmp', required:true) ]

    elif get_option('accelerate') and accelerate_lib.found()
      deps += [ accelerate_lib ]
      add_project_arguments('-DUSE_BLAS', language : 'cpp')

    elif get_option('openblas') and openblas_lib.found()
      add_project_arguments(['-DUSE_OPENBLAS', '-DUSE_BLAS'], language : 'cpp')

      required_openblas_header = 'openblas_config.h'
      if not cc.has_header(required_openblas_header)
        openblas_headers_found = false

        # add the first valid include directory
        foreach d : get_option('openblas_include')
          if not openblas_headers_found and cc.has_header(required_openblas_header, args: '-I' + d)
            includes += include_directories(d)
            openblas_headers_found = true
          endif
        endforeach

        if not openblas_headers_found
          error('Failed to detect OpenBLAS headers. Did you install libopenblas-dev?')
        endif
      endif

      deps += [ openblas_lib ]

    endif

    deps += dependency('eigen3', fallback: ['eigen', 'eigen_dep'])

    ispc = find_program('ispc', required: false)
    ispc_arch = 'x86-64'
    ispc_extra_args = []
    if get_option('ispc') and ispc.found()
      ispc_native_only = get_option('ispc_native_only')
      if host_machine.system() == 'windows'
        outputnames = [ '@BASENAME@.obj']
        if not ispc_native_only
          outputnames += ['@BASENAME@_sse2.obj', '@BASENAME@_sse4.obj',
                          '@BASENAME@_avx.obj', '@BASENAME@_avx2.obj',
                          '@BASENAME@_avx512knl.obj', '@BASENAME@_avx512skx.obj' ]
        endif
      else
        ispc_extra_args += ['--pic']
        outputnames = [ '@BASENAME@.o']
        if not ispc_native_only
          outputnames += ['@BASENAME@_sse2.o', '@BASENAME@_sse4.o',
                          '@BASENAME@_avx.o', '@BASENAME@_avx2.o',
                          '@BASENAME@_avx512knl.o', '@BASENAME@_avx512skx.o' ]
        endif
      endif
      if ispc_native_only
        ispc_target = 'host'
      else
        ispc_target = 'sse2-i32x8,sse4-i32x8,avx1-i32x8,avx2-i32x8,avx512knl-i32x16,avx512skx-i32x16'
      endif

      if host_machine.system() == 'android'
        ispc_extra_args += ['--target-os=android']
        if host_machine.cpu_family() == 'arm'
          outputnames = [ '@BASENAME@.o']
          if host_machine.cpu() == 'aarch64'
            ispc_target = 'neon-i32x8'
            ispc_arch = 'aarch64'
          else
            ispc_target = 'neon-i32x4'
            ispc_arch = 'arm'
          endif
        endif
      endif

      iscp_gen = generator(ispc,
        output: [ '@BASENAME@_ispc.h', outputnames ],
        arguments: [ '-O2', '--wno-perf', '--arch=' + ispc_arch,
                     '--target=' + ispc_target,
                     '@INPUT@', '-o', '@OUTPUT1@' ,'-h', '@OUTPUT0@' ]
                     + ispc_extra_args
      )
    endif

    blas_files = [
    'src/neural/blas/convolution1.cc',
    'src/neural/blas/fully_connected_layer.cc',
    'src/neural/blas/se_unit.cc',
    'src/neural/blas/network_blas.cc',
    'src/neural/blas/winograd_convolution3.cc'
    ]

    shared_files = [
    'src/neural/shared/activation.cc',
    'src/neural/shared/winograd_filter.cc',
    ]

    files += blas_files
    has_backends = true

    if get_option('ispc') and ispc.found()
      files += iscp_gen.process('src/neural/blas/winograd_transform.ispc')
      add_project_arguments('-DUSE_ISPC', language : 'cpp')
    endif

  endif


  ## ~~~~~
  ## OpenCL
  ## ~~~~~

  has_opencl = false

  opencl_libdirs = get_option('opencl_libdirs')
  opencl_lib=cc.find_library('OpenCL', dirs: opencl_libdirs, required: false)

  opencl_framework=dependency('OpenCL', method: 'extraframework', required: false)
  if opencl_framework.found()
      opencl_dep = [ opencl_framework ]
      has_opencl = true

  elif opencl_lib.found() and cc.has_header('CL/opencl.h', args: '-I' + get_option('opencl_include'))
      opencl_dep = [ opencl_lib ]
      has_opencl = true

  endif

  if get_option('opencl') and has_opencl

    opencl_files = [
      'src/neural/opencl/network_opencl.cc',
      'src/neural/opencl/OpenCL.cc',
      'src/neural/opencl/OpenCLTuner.cc',
      'src/neural/opencl/OpenCLBuffers.cc',
    ]

    shared_files = [
    'src/neural/shared/activation.cc',
    'src/neural/shared/winograd_filter.cc',
    ]

    if not opencl_framework.found()
      includes += include_directories(get_option('opencl_include'))
    endif
    deps += opencl_dep
    files += opencl_files
    has_backends = true

  endif

  files += shared_files

  ## ~~~~~
  ## cuDNN
  ## ~~~~~
  cudnn_libdirs = get_option('cudnn_libdirs')
  cu_blas = cc.find_library('cublas', dirs: cudnn_libdirs, required: false)
  cu_dnn = cc.find_library('cudnn', dirs: cudnn_libdirs, required: false)
  cu_dart = cc.find_library('cudart', dirs: cudnn_libdirs, required: false)
  nvcc = find_program('nvcc', '/usr/local/cuda/bin/nvcc', '/opt/cuda/bin/nvcc',
                      required: false)

  #.cc files
  cuda_files = [
	 'src/neural/cuda/layers.cc',
  ]

  # .cu files compiled without any specific sm version
  cuda_files_nvcc_common = [
    'src/neural/cuda/common_kernels.cu',
  ]

  # .cu files compiled with sm_70 (volta+). Only used by cudnn-fp16
  cuda_files_nvcc_fp16 = [
    'src/neural/cuda/fp16_kernels.cu',
  ]

  if (get_option('cudnn') or get_option('plain_cuda')) and cu_blas.found() and cu_dart.found() and nvcc.found()
    deps += [cu_blas, cu_dart]
    if get_option('cudnn') and cu_dnn.found()
      deps += cu_dnn
      cuda_files += 'src/neural/cuda/network_cudnn.cc'
      add_project_arguments('-DUSE_CUDNN', language : 'cpp')
    endif
    if get_option('plain_cuda')
      cuda_files += 'src/neural/cuda/network_cuda.cc'
    endif
    foreach d : get_option('cudnn_include')
      if run_command('scripts/checkdir.py', d).returncode() == 0
        includes += include_directories(d)
      endif
    endforeach
    includes += include_directories('src/neural/cuda/')

    cuda_arguments = ['@EXTRA_ARGS@', '-c', '@INPUT@', '-o', '@OUTPUT@',
                      '-I', meson.current_source_dir() + '/src']
    if host_machine.system() == 'windows'
      if get_option('b_vscrt') == 'mt'
        cuda_arguments += ['-Xcompiler', '-MT']
      elif get_option('b_vscrt') == 'mtd'
        cuda_arguments += ['-Xcompiler', '-MTd']
      elif get_option('b_vscrt') == 'mdd' or (get_option('b_vscrt') == 'from_buildtype' and get_option('buildtype') == 'debug')
        cuda_arguments += ['-Xcompiler', '-MDd']
      elif get_option('b_vscrt') != 'none'
        cuda_arguments += ['-Xcompiler', '-MD']
      endif
    else
      cuda_arguments += ['--std=c++14', '-Xcompiler', '-fPIC']
    endif
    if get_option('nvcc_ccbin') != ''
      cuda_arguments += ['-ccbin=' + get_option('nvcc_ccbin')]
    endif
    cuda_cc = get_option('cc_cuda') # Unfortunately option cuda_cc is reserved.
    nvcc_extra_args = []
    if cuda_cc != ''
      nvcc_extra_args = ['-arch=compute_' + cuda_cc, '-code=sm_' + cuda_cc]
    endif
    foreach x : get_option('cudnn_include')
      cuda_arguments += ['-I', x]
    endforeach
    if host_machine.system() == 'windows'
      outputname = '@BASENAME@.obj'
    else
      outputname = '@BASENAME@.o'
    endif
    cuda_gen = generator(nvcc,
        output: outputname,
        arguments: cuda_arguments,
      )
	 files += cuda_files
    files += cuda_gen.process(cuda_files_nvcc_common, extra_args: nvcc_extra_args)
    nvcc_arch = '-arch=compute_70'
    nvcc_sm_list = ['sm_80', 'sm_75', 'sm_86', 'sm_70']
    if host_machine.system() != 'windows'
      nvcc_arch = '-arch=compute_60'
      nvcc_sm_list += ['sm_60']
      if ['arm', 'aarch64'].contains(host_machine.cpu_family())
        # Add Jetson versions to the list.
        message('Jetson support enabled.')
        nvcc_arch = '-arch=compute_53'
        nvcc_sm_list += ['sm_72', 'sm_62', 'sm_53']
      endif
    endif
    # Ignore the given CC for fp16 when it is not in the supported list.
    if cuda_cc == '' or not nvcc_sm_list.contains('sm_' + cuda_cc)
      nvcc_extra_args = [nvcc_arch]
      nvcc_help = run_command(nvcc, '-h').stdout()
      foreach x : nvcc_sm_list
        if nvcc_help.contains(x)
          nvcc_extra_args += '-code=' + x
        endif
      endforeach
    endif
    files += cuda_gen.process(cuda_files_nvcc_fp16, extra_args: nvcc_extra_args)
    has_backends = true
  endif

  ## ~~~~~~~~
  ## DirectX
  ## ~~~~~~~~

  # we should always be able to build DirectX12 backend on windows platform
  if host_machine.system() == 'windows' and get_option('dx')
    dx_d3d12 = cc.find_library('d3d12')
    dx_dxgi = cc.find_library('dxgi')

    dx_files = [
      'src/neural/dx/network_dx.cc',
      'src/neural/dx/shader_wrapper.cc',
      'src/neural/dx/layers_dx.cc',
      'src/neural/dx/fp16_utils.cc',
    ]
    files += dx_files
    deps += [dx_d3d12, dx_dxgi]

    subdir('src/neural/dx/shaders')

    has_backends = true
  endif

<<<<<<< HEAD

  ## ~~~~~~~~~~
  ## ONNX
  ## ~~~~~~~~~~
  if get_option('onnx_libdir') != '' and get_option('onnx_include') != ''
    onnx_lib = cc.find_library('libonnxruntime',
                               dirs: get_option('onnx_libdir'),
                               required: true)
    includes += include_directories(get_option('onnx_include'))
    cc.has_header('onnxruntime_cxx_api.h',
                  required: true,
                  args: '-I' + get_option('onnx_include'))
    deps += [onnx_lib]


    gen_proto_src = generator(compile_proto, output: ['@BASENAME@.pb.h'],
      arguments : [
        '--proto_path=@CURRENT_SOURCE_DIR@/src',
        '--cpp_out=@BUILD_DIR@',
        '@INPUT@'])    

    files += [
      'src/neural/onnx/adapters.cc',
      'src/neural/onnx/builder.cc',
      'src/neural/onnx/converter.cc',
      'src/neural/onnx/network_onnx.cc',
    ]

    files +=   gen_proto_src.process('src/neural/onnx/onnx.proto',
      preserve_path_from : meson.current_source_dir() + '/src/')

=======
  if get_option('onednn') and dnnl_lib.found()
    includes += include_directories(get_option('dnnl_dir') + '/include')
    deps += [ dnnl_lib, dependency('openmp', required:true) ]
    files += [
      'src/neural/onednn/network_onednn.cc',
      'src/neural/onednn/layers.cc',
    ]
>>>>>>> 34adb996
    has_backends = true
  endif

endif # if get_option('build_backends')

if not has_backends and get_option('build_backends')
  error('''

        No usable computation backends (cudnn/opencl/blas/etc) enabled.
        If you want to build with the random backend only, add
        -Dbuild_backends=false to the build command line.''')
endif


#############################################################################
## Dependencies
#############################################################################
  ## ~~~~
  ## zlib
  ## ~~~~
  # Pick latest from https://wrapdb.mesonbuild.com/zlib and put into
  # subprojects/zlib.wrap
  if host_machine.system() == 'windows'
    # In several cases where a zlib dependency was detected on windows, it
    # caused trouble (crashes or failed builds). Better safe than sorry.
    deps += subproject('zlib').get_variable('zlib_dep')
  else
    deps += dependency('zlib', fallback: ['zlib', 'zlib_dep'])
  endif

  ## ~~~~~~~~
  ## Profiler
  ## ~~~~~~~~
  if get_option('buildtype') != 'release'
    deps += cc.find_library('libprofiler',
      dirs: ['/usr/local/lib'], required: false)
  endif

  deps += cc.find_library('libatomic', required: false)

#############################################################################
## Main Executable
#############################################################################

if not get_option('popcnt')
  add_project_arguments('-DNO_POPCNT', language : 'cpp')
endif

if not get_option('pext')
  add_project_arguments('-DNO_PEXT', language : 'cpp')
endif

if get_option('embed')
  add_project_arguments('-DEMBED', language : 'cpp')
endif

executable('lc0', 'src/main.cc',
  files, include_directories: includes, dependencies: deps, install: true)

#############################################################################
## Tests
#############################################################################

if get_option('gtest')
  gtest = dependency('gtest', fallback: ['gtest', 'gtest_dep'])
  lc0_lib = library('lc0_lib', files, include_directories: includes, dependencies: deps)

  test('ChessBoard',
    executable('chessboard_test', 'src/chess/board_test.cc',
    include_directories: includes, link_with: lc0_lib, dependencies: gtest
  ), args: '--gtest_output=xml:chessboard.xml', timeout: 90)

  test('HashCat',
    executable('hashcat_test', 'src/utils/hashcat_test.cc',
    include_directories: includes, link_with: lc0_lib, dependencies: gtest
  ), args: '--gtest_output=xml:hashcat.xml', timeout: 90)

  test('PositionTest',
    executable('position_test', 'src/chess/position_test.cc',
    include_directories: includes, link_with: lc0_lib, dependencies: gtest
  ), args: '--gtest_output=xml:position.xml', timeout: 90)

  test('OptionsParserTest',
    executable('optionsparser_test', 'src/utils/optionsparser_test.cc',
    include_directories: includes, link_with: lc0_lib, dependencies: gtest
  ), args: '--gtest_output=xml:optionsparser.xml', timeout: 90)

  test('SyzygyTest',
    executable('syzygy_test', 'src/syzygy/syzygy_test.cc',
    include_directories: includes, link_with: lc0_lib, dependencies: gtest
  ), args: '--gtest_output=xml:syzygy.xml', timeout: 90)

  test('EncodePositionForNN',
    executable('encoder_test', 'src/neural/encoder_test.cc', pb_files,
    include_directories: includes, link_with: lc0_lib,
    dependencies: [gtest]
  ), args: '--gtest_output=xml:encoder.xml', timeout: 90)
endif


#############################################################################
## Python bindings
#############################################################################

if get_option('python_bindings')
  pymod = import('python')
  python = pymod.find_installation('python3')
  if python.language_version() < '3.7'
    error('You need python 3.7 or newer')
  endif
  py_bindings_generator = find_program('scripts/gen_py_bindings.py')

  gen_py_bindings = custom_target('backends', input:[], output:['backends.cc'],
    command : [py_bindings_generator, '@OUTPUT0@'])

  py_files = [ gen_py_bindings ]

  cpython = dependency('python3')
  python.extension_module('backends',
    [py_files + files],
    include_directories: [includes],
    dependencies: [cpython] + deps)
endif<|MERGE_RESOLUTION|>--- conflicted
+++ resolved
@@ -533,7 +533,15 @@
     has_backends = true
   endif
 
-<<<<<<< HEAD
+  if get_option('onednn') and dnnl_lib.found()
+    includes += include_directories(get_option('dnnl_dir') + '/include')
+    deps += [ dnnl_lib, dependency('openmp', required:true) ]
+    files += [
+      'src/neural/onednn/network_onednn.cc',
+      'src/neural/onednn/layers.cc',
+    ]
+    has_backends = true
+  endif
 
   ## ~~~~~~~~~~
   ## ONNX
@@ -565,15 +573,6 @@
     files +=   gen_proto_src.process('src/neural/onnx/onnx.proto',
       preserve_path_from : meson.current_source_dir() + '/src/')
 
-=======
-  if get_option('onednn') and dnnl_lib.found()
-    includes += include_directories(get_option('dnnl_dir') + '/include')
-    deps += [ dnnl_lib, dependency('openmp', required:true) ]
-    files += [
-      'src/neural/onednn/network_onednn.cc',
-      'src/neural/onednn/layers.cc',
-    ]
->>>>>>> 34adb996
     has_backends = true
   endif
 
