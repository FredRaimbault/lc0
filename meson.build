# This file is part of Leela Chess Zero.
# Copyright (C) 2018-2022 The LCZero Authors
#
# Leela Chess is free software: you can redistribute it and/or modify
# it under the terms of the GNU General Public License as published by
# the Free Software Foundation, either version 3 of the License, or
# (at your option) any later version.
#
# Leela Chess is distributed in the hope that it will be useful,
# but WITHOUT ANY WARRANTY; without even the implied warranty of
# MERCHANTABILITY or FITNESS FOR A PARTICULAR PURPOSE.  See the
# GNU General Public License for more details.
#
# You should have received a copy of the GNU General Public License
# along with Leela Chess.  If not, see <http://www.gnu.org/licenses/>.

project('rescorer', ['c', 'cpp'],
        default_options : ['cpp_std=c++17', 'b_ndebug=if-release', 'warning_level=3', 'b_lto=true', 'b_vscrt=mt'],
<<<<<<< HEAD
        meson_version: '>=0.55')
=======
        meson_version: '>=0.54')
>>>>>>> 04f73fc0

cc = meson.get_compiler('cpp')

if not cc.has_header('optional') or not cc.has_header('string_view')
    error('Lc0 requires a compiler supporting C++17, for example g++ v8.0, ' +
          'clang v5.0 or later (with C++17 stdlib) and Visual Studio 2017 or ' +
          'later.')
endif

if not cc.has_header('charconv')
    warning('Your compiler or library does not have full C++17 support. ' +
            'See the README for compilers that are known to be working. ' +
            'This will become an error in the future.')
endif

if cc.get_id() == 'clang'
  # Thread safety annotation
  add_project_arguments('-Wthread-safety', language : 'cpp')
endif
if cc.get_id() == 'clang' or cc.get_id() == 'gcc'
  if get_option('buildtype') == 'release'
    add_project_arguments(cc.get_supported_arguments(['-march=native']), language : 'cpp')
  endif
endif
if cc.get_id() == 'msvc'
  # Silence some zlib warnings.
  add_global_arguments('/wd4131', '/wd4267', '/wd4127', '/wd4244', '/wd4245', language : 'c')
endif
if host_machine.system() == 'windows'
  add_project_arguments('-DNOMINMAX', language : 'cpp')
endif
if ['arm', 'aarch64'].contains(host_machine.cpu_family())
  if get_option('neon')
    add_project_arguments(cc.get_supported_arguments(['-mfpu=neon']), language : 'cpp')
    add_project_link_arguments(cc.get_supported_arguments(['-mfpu=neon']), language : 'cpp')
  endif
endif

# Files to compile.
deps = []
files = []
includes = []
has_backends = false

# Third party files.
includes += include_directories('third_party', is_system: true)

# Compiling protobufs.
compile_proto = find_program('scripts/compile_proto.py')
gen = generator(compile_proto, output: ['@BASENAME@.pb.h'],
  arguments : [
    '--proto_path=@CURRENT_SOURCE_DIR@/libs/lczero-common',
    '--cpp_out=@BUILD_DIR@',
    '@INPUT@'])

# Handle submodules.
git = find_program('git', required: false)
if run_command('scripts/checkdir.py', 'libs/lczero-common/proto').returncode() != 0
  if git.found()
    if run_command(git, 'status').returncode() == 0
      message('updating git submodule libs/lczero-common')
      run_command(git, 'submodule', 'update', '--init', '--recursive')
    else
      message('cloning lczero-common.git into libs/lczero-common')
      run_command(git, 'clone', '--depth=1',
                  'https://github.com/LeelaChessZero/lczero-common.git',
                  'libs/lczero-common/')
    endif
  else
    error('Please install git to automatically fetch submodules or download the archives manually from GitHub.')
  endif
endif

pb_files = [
  'src/utils/protomessage.cc',
  gen.process('libs/lczero-common/proto/net.proto',
    preserve_path_from : meson.current_source_dir() + '/libs/lczero-common/')
]
files += pb_files

# Extract git short revision.
short_rev = 'unknown'
if git.found()
  r = run_command(git, 'rev-parse', '--short', 'HEAD')
  if r.returncode() == 0
    # Now let's check if the working directory is clean.
    if run_command(git, 'diff-index', '--quiet', 'HEAD').returncode() == 0
      short_rev = r.stdout().strip()
      if run_command(git, 'describe', '--exact-match', '--tags').returncode() == 0
        short_rev = ''
      endif
    else
      short_rev = 'dirty'
      warning('Cannot extract valid git short revision from dirty working directory.')
    endif
  else
    warning('Failed to parse short revision. Use git clone instead of downloading the archive from GitHub.')
  endif
endif

# Construct build identifier.
build_identifier = ''
if short_rev != ''
  build_identifier = 'git.' + short_rev
  message('Using build identifier "' + build_identifier + '".')
endif

conf_data = configuration_data()
conf_data.set_quoted('BUILD_IDENTIFIER', build_identifier)
configure_file(output: 'build_id.h', configuration: conf_data)

# Some malloc libraries require to be linked first.
if get_option('malloc') == 'mimalloc' and cc.get_id() == 'msvc'
  if get_option('b_vscrt') != 'md' and get_option('b_vscrt') != 'mdd'
    error('You need -Db_vscrt=md (or mdd)')
  endif
  add_project_link_arguments('/INCLUDE:mi_version', language : 'cpp')
  deps += cc.find_library('mimalloc-override', dirs: get_option('mimalloc_libdir'), required: true)
elif get_option('malloc') != ''
  deps += cc.find_library(get_option('malloc'), required: true)
endif

# ONNX protobufs.
gen_proto_src = generator(compile_proto, output: ['@BASENAME@.pb.h'],
  arguments : [
    '--proto_path=@CURRENT_SOURCE_DIR@/src',
    '--cpp_out=@BUILD_DIR@',
    '@INPUT@'])

files += gen_proto_src.process('src/neural/onnx/onnx.proto',
  preserve_path_from : meson.current_source_dir() + '/src/')

#############################################################################
## Main files
#############################################################################
files += [
  'src/benchmark/backendbench.cc',
  'src/benchmark/benchmark.cc',
  'src/chess/bitboard.cc',
  'src/chess/board.cc',
  'src/chess/position.cc',
  'src/chess/uciloop.cc',
  'src/engine.cc',
  'src/lc0ctl/describenet.cc',
  'src/lc0ctl/leela2onnx.cc',
  'src/lc0ctl/onnx2leela.cc',  
  'src/mcts/node.cc',
  'src/mcts/params.cc',
  'src/mcts/search.cc',
  'src/mcts/stoppers/alphazero.cc',
  'src/mcts/stoppers/common.cc',
  'src/mcts/stoppers/factory.cc',
  'src/mcts/stoppers/legacy.cc',
  'src/mcts/stoppers/simple.cc',
  'src/mcts/stoppers/smooth.cc',
  'src/mcts/stoppers/stoppers.cc',
  'src/mcts/stoppers/timemgr.cc',
  'src/neural/cache.cc',
  'src/neural/decoder.cc',
  'src/neural/encoder.cc',
  'src/neural/factory.cc',
  'src/neural/loader.cc',
  'src/neural/network_check.cc',
  'src/neural/network_demux.cc',
  'src/neural/network_legacy.cc',
  'src/neural/network_mux.cc',
  'src/neural/network_random.cc',
  'src/neural/network_record.cc',
  'src/neural/network_rr.cc',
  'src/neural/network_trivial.cc',
  'src/neural/onnx/adapters.cc',
  'src/neural/onnx/builder.cc',
  'src/neural/onnx/converter.cc',
  'src/selfplay/game.cc',
  'src/selfplay/loop.cc',
  'src/selfplay/tournament.cc',
  'src/syzygy/syzygy.cc',
  'src/trainingdata/reader.cc',
  'src/trainingdata/trainingdata.cc',
  'src/trainingdata/writer.cc',
  'src/utils/commandline.cc',
  'src/utils/configfile.cc',
  'src/utils/esc_codes.cc',
  'src/utils/files.cc',
  'src/utils/histogram.cc',
  'src/utils/logging.cc',
  'src/utils/numa.cc',
  'src/utils/optionsdict.cc',
  'src/utils/optionsparser.cc',
  'src/utils/random.cc',
  'src/utils/string.cc',
  'src/utils/weights_adapter.cc',
  'src/version.cc',
]
includes += include_directories('src')

deps += subproject('gaviotatb').get_variable('gaviotatb_dep')

deps += dependency('threads')

#############################################################################
## Platform specific files
############################################################################
if host_machine.system() == 'windows'
  files += 'src/utils/filesystem.win32.cc'
else
  files += 'src/utils/filesystem.posix.cc'
endif

#############################################################################
## BACKENDS
#############################################################################

if get_option('build_backends')
  ## ~~~~~~~~~~
  ## Tensorflow
  ## ~~~~~~~~~~
  tf_dl_lib = cc.find_library('dl', required: false)
  # We had `is_system: true` to reduce warnings, but meson > 0.56.0 breaks.
  tf_tensorflow_cc_lib = dependency('tensorflow_cc', required: false)
  if get_option('tensorflow') and tf_dl_lib.found() and tf_tensorflow_cc_lib.found()
    deps += [tf_dl_lib, tf_tensorflow_cc_lib]
    files += 'src/neural/network_tf_cc.cc'
    has_backends = true
  endif

  ## ~~~~~
  ## Blas
  ## ~~~~~

  shared_files = []

  accelerate_lib = dependency('Accelerate', required: false)

  mkl_libdirs = get_option('mkl_libdirs')
  mkl_lib = cc.find_library('mkl_rt', dirs: mkl_libdirs, required: false)
  if not mkl_lib.found()
    mkl_lib = cc.find_library('mklml', dirs: mkl_libdirs, required: false)
  endif

  dnnl_libdirs = [get_option('dnnl_dir') + '/lib64', get_option('dnnl_dir') + '/lib']
  dnnl_lib = cc.find_library('dnnl', dirs: dnnl_libdirs, required: false)

  openblas_libdirs = get_option('openblas_libdirs')
  openblas_lib = cc.find_library('openblas.dll', dirs: openblas_libdirs, required: false)
  if not openblas_lib.found()
    openblas_lib = cc.find_library('openblas', dirs: openblas_libdirs, required: false)
  endif

  if get_option('blas')
    if get_option('mkl') and mkl_lib.found()
      mkl_inc = get_option('mkl_include')
      if run_command('scripts/checkdir.py', mkl_inc).returncode() == 0
        includes += include_directories(mkl_inc)
      endif
      if cc.has_header('mkl.h')
        add_project_arguments(['-DUSE_MKL', '-DUSE_BLAS'], language : 'cpp')
        deps += [ mkl_lib ]
      endif

    elif get_option('dnnl') and dnnl_lib.found()
      add_project_arguments(['-DUSE_DNNL', '-DUSE_BLAS'], language : 'cpp')
      includes += include_directories(get_option('dnnl_dir') + '/include')
      deps += [ dnnl_lib, dependency('openmp', required:true) ]

    elif get_option('accelerate') and accelerate_lib.found()
      deps += [ accelerate_lib ]
      add_project_arguments('-DUSE_BLAS', language : 'cpp')

    elif get_option('openblas') and openblas_lib.found()
      add_project_arguments(['-DUSE_OPENBLAS', '-DUSE_BLAS'], language : 'cpp')

      required_openblas_header = 'openblas_config.h'
      if not cc.has_header(required_openblas_header)
        openblas_headers_found = false

        # add the first valid include directory
        foreach d : get_option('openblas_include')
          if not openblas_headers_found and cc.has_header(required_openblas_header, args: '-I' + d)
            includes += include_directories(d)
            openblas_headers_found = true
          endif
        endforeach

        if not openblas_headers_found
          error('Failed to detect OpenBLAS headers. Did you install libopenblas-dev?')
        endif
      endif

      deps += [ openblas_lib ]

    endif

    deps += dependency('eigen3', fallback: ['eigen', 'eigen_dep']).as_system()

    ispc = find_program('ispc', required: false)
    ispc_arch = 'x86-64'
    ispc_extra_args = []
    if get_option('ispc') and ispc.found()
      ispc_native_only = get_option('ispc_native_only') and not meson.is_cross_build()  
      if host_machine.system() == 'windows'
        outputnames = [ '@BASENAME@.obj']
        if not ispc_native_only
          outputnames += ['@BASENAME@_sse2.obj', '@BASENAME@_sse4.obj',
                          '@BASENAME@_avx.obj', '@BASENAME@_avx2.obj',
                          '@BASENAME@_avx512knl.obj', '@BASENAME@_avx512skx.obj' ]
        endif
      else
        ispc_extra_args += ['--pic']
        outputnames = [ '@BASENAME@.o']
        if not ispc_native_only
          outputnames += ['@BASENAME@_sse2.o', '@BASENAME@_sse4.o',
                          '@BASENAME@_avx.o', '@BASENAME@_avx2.o',
                          '@BASENAME@_avx512knl.o', '@BASENAME@_avx512skx.o' ]
        endif
      endif
      ispc_target = 'sse2-i32x8,sse4-i32x8,avx1-i32x8,avx2-i32x8,avx512knl-i32x16,avx512skx-i32x16'

      if host_machine.system() == 'android'
        ispc_extra_args += ['--target-os=android']
      endif

      if ['arm', 'aarch64'].contains(host_machine.cpu_family())
        outputnames = [ '@BASENAME@.o']
        if host_machine.cpu_family() == 'aarch64'
          ispc_target = 'neon-i32x8'
          ispc_arch = 'aarch64'
        else
          ispc_target = 'neon-i32x4'
          ispc_arch = 'arm'
        endif
      endif

      if ispc_native_only
        ispc_target = 'host'
      endif

      iscp_gen = generator(ispc,
        output: [ '@BASENAME@_ispc.h', outputnames ],
        arguments: [ '-O2', '--wno-perf', '--arch=' + ispc_arch,
                     '--target=' + ispc_target,
                     '@INPUT@', '-o', '@OUTPUT1@' ,'-h', '@OUTPUT0@' ]
                     + ispc_extra_args
      )
    endif

    blas_files = [
    'src/neural/blas/convolution1.cc',
    'src/neural/blas/fully_connected_layer.cc',
    'src/neural/blas/se_unit.cc',
    'src/neural/blas/network_blas.cc',
    'src/neural/blas/winograd_convolution3.cc'
    ]

    shared_files = [
    'src/neural/shared/activation.cc',
    'src/neural/shared/winograd_filter.cc',
    ]

    files += blas_files
    has_backends = true

    if get_option('ispc') and ispc.found()
      files += iscp_gen.process('src/neural/blas/winograd_transform.ispc')
      files += iscp_gen.process('src/neural/blas/layer_norm.ispc')
      files += iscp_gen.process('src/neural/shared/activation.ispc')
      add_project_arguments('-DUSE_ISPC', language : 'cpp')
    endif

  endif


  ## ~~~~~
  ## OpenCL
  ## ~~~~~

  has_opencl = false

  opencl_libdirs = get_option('opencl_libdirs')
  opencl_lib=cc.find_library('OpenCL', dirs: opencl_libdirs, required: false)

  opencl_framework=dependency('OpenCL', method: 'extraframework', required: false)
  if opencl_framework.found()
      opencl_dep = [ opencl_framework ]
      has_opencl = true

  elif opencl_lib.found() and cc.has_header('CL/opencl.h', args: '-I' + get_option('opencl_include'))
      opencl_dep = [ opencl_lib ]
      has_opencl = true

  endif

  if get_option('opencl') and has_opencl

    opencl_files = [
      'src/neural/opencl/network_opencl.cc',
      'src/neural/opencl/OpenCL.cc',
      'src/neural/opencl/OpenCLTuner.cc',
      'src/neural/opencl/OpenCLBuffers.cc',
    ]

    shared_files = [
    'src/neural/shared/activation.cc',
    'src/neural/shared/winograd_filter.cc',
    ]

    if not opencl_framework.found()
      includes += include_directories(get_option('opencl_include'))
    endif
    deps += opencl_dep
    files += opencl_files
    has_backends = true

  endif

  files += shared_files

  ## ~~~~~
  ## cuDNN
  ## ~~~~~
  cudnn_libdirs = get_option('cudnn_libdirs')
  cu_blas = cc.find_library('cublas', dirs: cudnn_libdirs, required: false)
  cu_dnn = cc.find_library('cudnn', dirs: cudnn_libdirs, required: false)
  cu_dart = cc.find_library('cudart', dirs: cudnn_libdirs, required: false)
  nvcc = find_program('nvcc', '/usr/local/cuda/bin/nvcc', '/opt/cuda/bin/nvcc',
                      required: false)

  if (get_option('cudnn') or get_option('plain_cuda')) and cu_blas.found() and cu_dart.found() and nvcc.found()
    deps += [cu_blas, cu_dart]
    cuda_files = ['src/neural/cuda/layers.cc']
    if get_option('cudnn') and cu_dnn.found()
      deps += cu_dnn
      cuda_files += 'src/neural/cuda/network_cudnn.cc'
      cuda_files += 'src/neural/cuda/network_cuda.cc' # To support newer nets.
      add_project_arguments('-DUSE_CUDNN', language : 'cpp')
    elif get_option('plain_cuda')
      cuda_files += 'src/neural/cuda/network_cuda.cc'
    endif
    foreach d : get_option('cudnn_include')
      if run_command('scripts/checkdir.py', d).returncode() == 0
        includes += include_directories(d)
      endif
    endforeach
    includes += include_directories('src/neural/cuda/')

    cuda_arguments = ['-c', '@INPUT@', '-o', '@OUTPUT@',
                      '-I', meson.current_source_dir() + '/src']
    nvcc_help = run_command(nvcc, '-h').stdout()
    if host_machine.system() == 'windows'
      if get_option('b_vscrt') == 'mt'
        cuda_arguments += ['-Xcompiler', '-MT']
      elif get_option('b_vscrt') == 'mtd'
        cuda_arguments += ['-Xcompiler', '-MTd']
      elif get_option('b_vscrt') == 'mdd' or (get_option('b_vscrt') == 'from_buildtype' and get_option('buildtype') == 'debug')
        cuda_arguments += ['-Xcompiler', '-MDd']
      elif get_option('b_vscrt') != 'none'
        cuda_arguments += ['-Xcompiler', '-MD']
      endif
    else
      cuda_arguments += ['--std=c++14', '-Xcompiler', '-fPIC']
    endif
    if get_option('nvcc_ccbin') != ''
      cuda_arguments += ['-ccbin=' + get_option('nvcc_ccbin')]
    endif
    cuda_cc = get_option('cc_cuda') # Unfortunately option cuda_cc is reserved.
    nvcc_extra_args = []
    if cuda_cc != ''
      nvcc_extra_args = ['-arch=compute_' + cuda_cc, '-code=sm_' + cuda_cc]
    elif get_option('native_cuda') and nvcc_help.contains('-arch=native')
      nvcc_extra_args = ['-arch=native']
    endif
    foreach x : get_option('cudnn_include')
      cuda_arguments += ['-I', x]
    endforeach
    if host_machine.system() == 'windows'
      outputname = '@BASENAME@.obj'
    else
      outputname = '@BASENAME@.o'
    endif
	 files += cuda_files
    files += custom_target('cuda fp32 code',
      input : 'src/neural/cuda/common_kernels.cu',
      output : outputname,
      depend_files: 'src/neural/cuda/winograd_helper.inc',
      command : [nvcc, nvcc_extra_args, cuda_arguments]
    )

    # Handling of fp16 cuda code: If nvcc_extra_args is empty add options to
    # generate code for the major fp16 capable architectures.
    if nvcc_extra_args == []
      nvcc_arch = '-arch=compute_70'
      nvcc_sm_list = ['sm_70', 'sm_75', 'sm_80', 'sm_90']
      if host_machine.system() != 'windows'
        nvcc_arch = '-arch=compute_60'
        nvcc_sm_list += ['sm_60']
        if ['arm', 'aarch64'].contains(host_machine.cpu_family())
          message('Compiling for Jetson.')
          nvcc_arch = '-arch=compute_53'
          nvcc_sm_list = ['sm_53', 'sm_62', 'sm_72', 'sm_87']
        endif
      endif
      nvcc_extra_args = [nvcc_arch]
      foreach x : nvcc_sm_list
        if nvcc_help.contains(x)
          nvcc_extra_args += '-code=' + x
        endif
      endforeach
      # For forward compatibility.
      if nvcc_help.contains('sm_90') # Cuda 12+
        nvcc_extra_args += '-gencode=arch=compute_90,code=compute_90'
      elif nvcc_help.contains('sm_80') # Cuda 11+
        nvcc_extra_args += '-gencode=arch=compute_80,code=compute_80'
      elif nvcc_help.contains('sm_75') # Cuda 10+
        nvcc_extra_args += '-gencode=arch=compute_75,code=compute_75'
      endif
    endif
    files += custom_target('cuda fp16 code',
      input : 'src/neural/cuda/fp16_kernels.cu',
      output : outputname,
      depend_files: 'src/neural/cuda/winograd_helper.inc',
      command : [nvcc, nvcc_extra_args, cuda_arguments]
    )
    has_backends = true
  endif

  ## ~~~~~~~~
  ## DirectX
  ## ~~~~~~~~

  # we should always be able to build DirectX12 backend on windows platform
  if host_machine.system() == 'windows' and get_option('dx')
    dx_d3d12 = cc.find_library('d3d12')
    dx_dxgi = cc.find_library('dxgi')

    dx_files = [
      'src/neural/dx/network_dx.cc',
      'src/neural/dx/shader_wrapper.cc',
      'src/neural/dx/layers_dx.cc',
    ]
    files += dx_files
    deps += [dx_d3d12, dx_dxgi]

    subdir('src/neural/dx/shaders')

    has_backends = true
  endif

  if get_option('onednn') and dnnl_lib.found()
    includes += include_directories(get_option('dnnl_dir') + '/include')
    deps += [ dnnl_lib, dependency('openmp', required:true) ]
    files += [
      'src/neural/onednn/network_onednn.cc',
      'src/neural/onednn/layers.cc',
    ]
    has_backends = true
  endif

  ## ~~~~~~~~~~
  ## ONNX
  ## ~~~~~~~~~~
  if get_option('onnx_libdir') != '' and get_option('onnx_include') != ''
    deps += cc.find_library('onnxruntime', dirs: get_option('onnx_libdir'),
                            required: true)
    includes += include_directories(get_option('onnx_include'), is_system: true)
    cc.has_header('onnxruntime_cxx_api.h', required: true,
                  args: '-I' + get_option('onnx_include'))
    if not cc.has_header('cpu_provider_factory.h',
                         args: '-I' + get_option('onnx_include'))
      cc.has_header('../providers/cpu/cpu_provider_factory.h', required: true,
                    args: '-I' + get_option('onnx_include'))
      includes += include_directories(get_option('onnx_include') + '/../providers/cpu',
                                      is_system: true)
    endif
    files += 'src/neural/onnx/network_onnx.cc'
    if cc.find_library('onnxruntime_providers_rocm',
                       dirs: get_option('onnx_libdir'), required: false).found()
      add_project_arguments('-DUSE_ROCM', language : 'cpp')
    endif
    has_backends = true
  endif

  ## ~~~~~~~~
  ## Metal
  ## ~~~~~~~~
  # Metal backend only available on MacOS.
  # Check for required frameworks - Foundation, Metal and MPS.
  metal_frameworks = dependency('appleframeworks',
                                modules : ['Foundation', 'Metal', 'MetalPerformanceShaders', 'MetalPerformanceShadersGraph'],
                                required: get_option('metal'))

  if (metal_frameworks.found() and add_languages('objc', 'objcpp'))
    deps += metal_frameworks

    files += [
      'src/neural/metal/network_metal.cc',
      'src/neural/metal/mps/NetworkGraph.mm',
      'src/neural/metal/mps/MetalNetworkBuilder.mm',
    ]

    has_backends = true
    add_project_arguments('-fobjc-arc', language : 'objc')
    add_project_arguments('-fobjc-arc', language : 'objcpp')
  endif


  ## ~~~~~~~~
  ## XLA
  ## ~~~~~~~~
  if get_option('xla')
      files += [
        'src/neural/xla/hlo_builder.cc',
        'src/neural/xla/network_xla.cc',
        'src/neural/xla/onnx2hlo.cc',
        'src/neural/xla/print_hlo.cc',
        'src/neural/xla/pjrt.cc',
        'src/neural/xla/xla_runner.cc',
      ]
      files += gen_proto_src.process('src/neural/xla/hlo.proto',
          preserve_path_from : meson.current_source_dir() + '/src/')
      deps += cc.find_library('dl', required: false)
  endif

endif # if get_option('build_backends')

if not has_backends and get_option('build_backends')
  error('''

        No usable computation backends (cudnn/opencl/blas/etc) enabled.
        If you want to build with the random backend only, add
        -Dbuild_backends=false to the build command line.''')
endif


#############################################################################
## Dependencies
#############################################################################
  ## ~~~~
  ## zlib
  ## ~~~~
  # Pick latest from https://wrapdb.mesonbuild.com/zlib and put into
  # subprojects/zlib.wrap
  if host_machine.system() == 'windows'
    # In several cases where a zlib dependency was detected on windows, it
    # caused trouble (crashes or failed builds). Better safe than sorry.
    deps += subproject('zlib').get_variable('zlib_dep')
  else
    deps += dependency('zlib', fallback: ['zlib', 'zlib_dep'])
  endif

  ## ~~~~~~~~
  ## Profiler
  ## ~~~~~~~~
  if get_option('buildtype') != 'release'
    deps += cc.find_library('libprofiler',
      dirs: ['/usr/local/lib'], required: false)
  endif

  deps += cc.find_library('libatomic', required: false)

#############################################################################
## Main Executable
#############################################################################

if not get_option('popcnt')
  add_project_arguments('-DNO_POPCNT', language : 'cpp')
endif

if not get_option('f16c')
  add_project_arguments('-DNO_F16C', language : 'cpp')
endif

if not get_option('pext')
  add_project_arguments('-DNO_PEXT', language : 'cpp')
endif

if get_option('embed')
  add_project_arguments('-DEMBED', language : 'cpp')
endif

executable('rescorer', 'src/main.cc',
  files, include_directories: includes, dependencies: deps, install: true)

#############################################################################
## Tests
#############################################################################

if get_option('gtest')
  gtest = dependency('gtest', fallback: ['gtest', 'gtest_dep'])
  lc0_lib = library('lc0_lib', files, include_directories: includes, dependencies: deps)

  test('ChessBoard',
    executable('chessboard_test', 'src/chess/board_test.cc',
    include_directories: includes, link_with: lc0_lib, dependencies: gtest
  ), args: '--gtest_output=xml:chessboard.xml', timeout: 90)

  test('HashCat',
    executable('hashcat_test', 'src/utils/hashcat_test.cc',
    include_directories: includes, link_with: lc0_lib, dependencies: gtest
  ), args: '--gtest_output=xml:hashcat.xml', timeout: 90)

  test('PositionTest',
    executable('position_test', 'src/chess/position_test.cc',
    include_directories: includes, link_with: lc0_lib, dependencies: gtest
  ), args: '--gtest_output=xml:position.xml', timeout: 90)

  test('OptionsParserTest',
    executable('optionsparser_test', 'src/utils/optionsparser_test.cc',
    include_directories: includes, link_with: lc0_lib, dependencies: gtest
  ), args: '--gtest_output=xml:optionsparser.xml', timeout: 90)

  test('SyzygyTest',
    executable('syzygy_test', 'src/syzygy/syzygy_test.cc',
    include_directories: includes, link_with: lc0_lib, dependencies: gtest
  ), args: '--gtest_output=xml:syzygy.xml', timeout: 90)

  test('EncodePositionForNN',
    executable('encoder_test', 'src/neural/encoder_test.cc', pb_files,
    include_directories: includes, link_with: lc0_lib,
    dependencies: [gtest]
  ), args: '--gtest_output=xml:encoder.xml', timeout: 90)
endif


#############################################################################
## Python bindings
#############################################################################

if get_option('python_bindings')
  pymod = import('python')
  python = pymod.find_installation('python3')
  if not python.language_version().version_compare('>3.7')
    error('You need python 3.7 or newer')
  endif
  py_bindings_generator = find_program('scripts/gen_py_bindings.py')

  gen_py_bindings = custom_target('backends', input:[], output:['backends.cc'],
    command : [py_bindings_generator, '@OUTPUT0@'])

  py_files = [ gen_py_bindings ]

  cpython = dependency('python3')
  python.extension_module('backends',
    [py_files + files],
    include_directories: [includes],
    dependencies: [cpython] + deps,
    subdir: 'lczero',
    install: true)
endif<|MERGE_RESOLUTION|>--- conflicted
+++ resolved
@@ -16,11 +16,7 @@
 
 project('rescorer', ['c', 'cpp'],
         default_options : ['cpp_std=c++17', 'b_ndebug=if-release', 'warning_level=3', 'b_lto=true', 'b_vscrt=mt'],
-<<<<<<< HEAD
         meson_version: '>=0.55')
-=======
-        meson_version: '>=0.54')
->>>>>>> 04f73fc0
 
 cc = meson.get_compiler('cpp')
 
