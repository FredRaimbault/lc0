# This file is part of Leela Chess Zero.
# Copyright (C) 2018-2020 The LCZero Authors
#
# Leela Chess is free software: you can redistribute it and/or modify
# it under the terms of the GNU General Public License as published by
# the Free Software Foundation, either version 3 of the License, or
# (at your option) any later version.
#
# Leela Chess is distributed in the hope that it will be useful,
# but WITHOUT ANY WARRANTY; without even the implied warranty of
# MERCHANTABILITY or FITNESS FOR A PARTICULAR PURPOSE.  See the
# GNU General Public License for more details.
#
# You should have received a copy of the GNU General Public License
# along with Leela Chess.  If not, see <http://www.gnu.org/licenses/>.

project('lc0', 'cpp',
        default_options : ['cpp_std=c++17', 'b_ndebug=if-release', 'warning_level=3', 'b_lto=true', 'b_vscrt=mt'],
        meson_version: '>=0.52')

cc = meson.get_compiler('cpp')

if not cc.has_header('optional') or not cc.has_header('string_view')
    error('Lc0 requires a compiler supporting C++17, for example g++ v8.0, ' +
          'clang v5.0 or later (with C++17 stdlib) and Visual Studio 2017 or ' +
          'later.')
endif

if not cc.has_header('charconv')
    warning('Your compiler or library does not have full C++17 support. ' +
            'See the README for compilers that are known to be working. ' +
            'This will become an error in the future.')
endif

if cc.get_id() == 'clang'
  # Thread safety annotation
  add_project_arguments('-Wthread-safety', language : 'cpp')
endif
if cc.get_id() == 'clang' or cc.get_id() == 'gcc'
  if get_option('buildtype') == 'release'
    add_project_arguments(cc.get_supported_arguments(['-march=native']), language : 'cpp')
  endif
endif
if cc.get_id() == 'msvc'
  # Silence some zlib warnings.
  add_global_arguments('/wd4131', '/wd4267', '/wd4127', '/wd4244', '/wd4245', language : 'c')
endif
if host_machine.system() == 'windows'
  add_project_arguments('-DNOMINMAX', language : 'cpp')
endif
if host_machine.cpu_family() == 'arm'
  if get_option('neon')
    add_project_arguments(cc.get_supported_arguments(['-mfpu=neon']), language : 'cpp')
    add_project_link_arguments(cc.get_supported_arguments(['-mfpu=neon']), language : 'cpp')
  endif
endif

# Files to compile.
deps = []
files = []
includes = []
has_backends = false

# Third party files.
includes += include_directories('third_party', is_system: true)

# Compiling protobufs.
compile_proto = find_program('scripts/compile_proto.py')
gen = generator(compile_proto, output: ['@BASENAME@.pb.h'],
  arguments : [
    '--proto_path=@CURRENT_SOURCE_DIR@/libs/lczero-common',
    '--cpp_out=@BUILD_DIR@',
    '@INPUT@'])

# Handle submodules.
git = find_program('git', required: false)
if run_command('scripts/checkdir.py', 'libs/lczero-common/proto').returncode() != 0
  if git.found()
    if run_command(git, 'status').returncode() == 0
      message('updating git submodule libs/lczero-common')
      run_command(git, 'submodule', 'update', '--init', '--recursive')
    else
      message('cloning lczero-common.git into libs/lczero-common')
      run_command(git, 'clone', '--depth=1',
                  'https://github.com/LeelaChessZero/lczero-common.git',
                  'libs/lczero-common/')
    endif
  else
    error('Please install git to automatically fetch submodules or download the archives manually from GitHub.')
  endif
endif

pb_files = [
  'src/utils/protomessage.cc',
  gen.process('libs/lczero-common/proto/net.proto',
    preserve_path_from : meson.current_source_dir() + '/libs/lczero-common/')
]
files += pb_files

# Extract git short revision.
short_rev = 'unknown'
if git.found()
  r = run_command(git, 'rev-parse', '--short', 'HEAD')
  if r.returncode() == 0
    # Now let's check if the working directory is clean.
    if run_command(git, 'diff-index', '--quiet', 'HEAD').returncode() == 0
      short_rev = r.stdout().strip()
      if run_command(git, 'describe', '--exact-match', '--tags').returncode() == 0
        short_rev = ''
      endif
    else
      short_rev = 'dirty'
      warning('Cannot extract valid git short revision from dirty working directory.')
    endif
  else
    warning('Failed to parse short revision. Use git clone instead of downloading the archive from GitHub.')
  endif
endif

# Construct build identifier.
if short_rev != ''
  build_identifier = 'git.' + short_rev
  add_project_arguments('-DBUILD_IDENTIFIER="' + build_identifier + '"', language : 'cpp')
  message('Using build identifier "' + build_identifier + '".')
endif

#############################################################################
## Main files
#############################################################################
files += [
  'src/engine.cc',
  'src/version.cc',
  'src/benchmark/backendbench.cc',
  'src/benchmark/benchmark.cc',
  'src/chess/bitboard.cc',
  'src/chess/board.cc',
  'src/chess/position.cc',
  'src/chess/uciloop.cc',
  'src/mcts/node.cc',
  'src/mcts/params.cc',
  'src/mcts/search.cc',
  'src/mcts/stoppers/common.cc',
  'src/mcts/stoppers/factory.cc',
  'src/mcts/stoppers/legacy.cc',
  'src/mcts/stoppers/alphazero.cc',
  'src/mcts/stoppers/smooth.cc',
  'src/mcts/stoppers/stoppers.cc',
  'src/mcts/stoppers/timemgr.cc',
  'src/neural/cache.cc',
  'src/neural/encoder.cc',
  'src/neural/factory.cc',
  'src/neural/loader.cc',
  'src/neural/network_check.cc',
  'src/neural/network_demux.cc',
  'src/neural/network_legacy.cc',
  'src/neural/network_mux.cc',
  'src/neural/network_random.cc',
  'src/neural/network_record.cc',
  'src/neural/network_rr.cc',
  'src/neural/writer.cc',
  'src/selfplay/game.cc',
  'src/selfplay/loop.cc',
  'src/selfplay/tournament.cc',
  'src/syzygy/syzygy.cc',
  'src/utils/commandline.cc',
  'src/utils/configfile.cc',
  'src/utils/esc_codes.cc',
  'src/utils/histogram.cc',
  'src/utils/logging.cc',
  'src/utils/numa.cc',
  'src/utils/optionsdict.cc',
  'src/utils/optionsparser.cc',
  'src/utils/random.cc',
  'src/utils/string.cc',
  'src/utils/weights_adapter.cc',
]
includes += include_directories('src')

deps += dependency('threads')

#############################################################################
## Platform specific files
############################################################################
if host_machine.system() == 'windows'
  files += 'src/utils/filesystem.win32.cc'
else
  files += 'src/utils/filesystem.posix.cc'
endif

#############################################################################
## BACKENDS
#############################################################################

if get_option('build_backends')
  ## ~~~~~~~~~~
  ## Tensorflow
  ## ~~~~~~~~~~
  tf_dl_lib = cc.find_library('dl', required: false)
  # We had `is_system: true` to reduce warnings, but meson > 0.56.0 breaks.
  tf_tensorflow_cc_lib = dependency('tensorflow_cc', required: false)
  if get_option('tensorflow') and tf_dl_lib.found() and tf_tensorflow_cc_lib.found()
    deps += [tf_dl_lib, tf_tensorflow_cc_lib]
    files += 'src/neural/network_tf_cc.cc'
    has_backends = true
  endif

  ## ~~~~~
  ## Blas
  ## ~~~~~

  shared_files = []

  accelerate_lib = dependency('Accelerate', required: false)

  mkl_libdirs = get_option('mkl_libdirs')
  mkl_lib = cc.find_library('mkl_rt', dirs: mkl_libdirs, required: false)
  if not mkl_lib.found()
    mkl_lib = cc.find_library('mklml', dirs: mkl_libdirs, required: false)
  endif

  dnnl_libdirs = get_option('dnnl_dir') + '/lib'
  dnnl_lib = cc.find_library('dnnl', dirs: dnnl_libdirs, required: false)

  openblas_libdirs = get_option('openblas_libdirs')
  openblas_lib = cc.find_library('openblas.dll', dirs: openblas_libdirs, required: false)
  if not openblas_lib.found()
    openblas_lib = cc.find_library('openblas', dirs: openblas_libdirs, required: false)
  endif

  if get_option('blas')
    if get_option('mkl') and mkl_lib.found()
      add_project_arguments(['-DUSE_MKL', '-DUSE_BLAS'], language : 'cpp')
      mkl_inc = get_option('mkl_include')
      if run_command('scripts/checkdir.py', mkl_inc).returncode() == 0
        includes += include_directories(mkl_inc)
      endif
      deps += [ mkl_lib ]

    elif get_option('dnnl') and dnnl_lib.found()
      add_project_arguments(['-DUSE_DNNL', '-DUSE_BLAS'], language : 'cpp')
      includes += include_directories(get_option('dnnl_dir') + '/include')
      deps += [ dnnl_lib, dependency('openmp', required:true) ]

    elif get_option('accelerate') and accelerate_lib.found()
      deps += [ accelerate_lib ]
      add_project_arguments('-DUSE_BLAS', language : 'cpp')

    elif get_option('openblas') and openblas_lib.found()
      add_project_arguments(['-DUSE_OPENBLAS', '-DUSE_BLAS'], language : 'cpp')

      required_openblas_header = 'openblas_config.h'
      if not cc.has_header(required_openblas_header)
        openblas_headers_found = false

        # add the first valid include directory
        foreach d : get_option('openblas_include')
          if not openblas_headers_found and cc.has_header(required_openblas_header, args: '-I' + d)
            includes += include_directories(d)
            openblas_headers_found = true
          endif
        endforeach

        if not openblas_headers_found
          error('Failed to detect OpenBLAS headers. Did you install libopenblas-dev?')
        endif
      endif

      deps += [ openblas_lib ]

    endif

    deps += dependency('eigen3', fallback: ['eigen', 'eigen_dep'])

    ispc = find_program('ispc', required: false)
    ispc_arch = 'x86-64'
    ispc_extra_args = []
    if get_option('ispc') and ispc.found()
      ispc_native_only = get_option('ispc_native_only')
      if host_machine.system() == 'windows'
        outputnames = [ '@BASENAME@.obj']
        if not ispc_native_only
          outputnames += ['@BASENAME@_sse2.obj', '@BASENAME@_sse4.obj',
                          '@BASENAME@_avx.obj', '@BASENAME@_avx2.obj',
                          '@BASENAME@_avx512knl.obj', '@BASENAME@_avx512skx.obj' ]
        endif
      else
        ispc_extra_args += ['--pic']
        outputnames = [ '@BASENAME@.o']
        if not ispc_native_only
          outputnames += ['@BASENAME@_sse2.o', '@BASENAME@_sse4.o',
                          '@BASENAME@_avx.o', '@BASENAME@_avx2.o',
                          '@BASENAME@_avx512knl.o', '@BASENAME@_avx512skx.o' ]
        endif
      endif
      if ispc_native_only
        ispc_target = 'host'
      else
        ispc_target = 'sse2-i32x8,sse4-i32x8,avx1-i32x8,avx2-i32x8,avx512knl-i32x16,avx512skx-i32x16'
      endif

      if host_machine.system() == 'android'
        ispc_extra_args += ['--target-os=android']
        if host_machine.cpu_family() == 'arm'
          outputnames = [ '@BASENAME@.o']
          if host_machine.cpu() == 'aarch64'
            ispc_target = 'neon-i32x8'
            ispc_arch = 'aarch64'
          else
            ispc_target = 'neon-i32x4'
            ispc_arch = 'arm'
          endif
        endif
      endif

      iscp_gen = generator(ispc,
        output: [ '@BASENAME@_ispc.h', outputnames ],
        arguments: [ '-O2', '--wno-perf', '--arch=' + ispc_arch,
                     '--target=' + ispc_target,
                     '@INPUT@', '-o', '@OUTPUT1@' ,'-h', '@OUTPUT0@' ]
                     + ispc_extra_args
      )
    endif

    blas_files = [
    'src/neural/blas/convolution1.cc',
    'src/neural/blas/fully_connected_layer.cc',
    'src/neural/blas/se_unit.cc',
    'src/neural/blas/network_blas.cc',
    'src/neural/blas/winograd_convolution3.cc'
    ]

    shared_files = [
    'src/neural/shared/activation.cc',
    'src/neural/shared/winograd_filter.cc',
    ]

    files += blas_files
    has_backends = true

    if get_option('ispc') and ispc.found()
      files += iscp_gen.process('src/neural/blas/winograd_transform.ispc')
      add_project_arguments('-DUSE_ISPC', language : 'cpp')
    endif

  endif


  ## ~~~~~
  ## OpenCL
  ## ~~~~~

  has_opencl = false

  opencl_libdirs = get_option('opencl_libdirs')
  opencl_lib=cc.find_library('OpenCL', dirs: opencl_libdirs, required: false)

  opencl_framework=dependency('OpenCL', method: 'extraframework', required: false)
  if opencl_framework.found()
      opencl_dep = [ opencl_framework ]
      has_opencl = true

  elif opencl_lib.found() and cc.has_header('CL/opencl.h', args: '-I' + get_option('opencl_include'))
      opencl_dep = [ opencl_lib ]
      has_opencl = true

  endif

  if get_option('opencl') and has_opencl

    opencl_files = [
      'src/neural/opencl/network_opencl.cc',
      'src/neural/opencl/OpenCL.cc',
      'src/neural/opencl/OpenCLTuner.cc',
      'src/neural/opencl/OpenCLBuffers.cc',
    ]

    shared_files = [
    'src/neural/shared/activation.cc',
    'src/neural/shared/winograd_filter.cc',
    ]

    if not opencl_framework.found()
      includes += include_directories(get_option('opencl_include'))
    endif
    deps += opencl_dep
    files += opencl_files
    has_backends = true

  endif

  files += shared_files

  ## ~~~~~
  ## cuDNN
  ## ~~~~~
  cudnn_libdirs = get_option('cudnn_libdirs')
  cu_blas = cc.find_library('cublas', dirs: cudnn_libdirs, required: false)
  cu_dnn = cc.find_library('cudnn', dirs: cudnn_libdirs, required: false)
  cu_dart = cc.find_library('cudart', dirs: cudnn_libdirs, required: false)
  nvcc = find_program('nvcc', '/usr/local/cuda/bin/nvcc', '/opt/cuda/bin/nvcc',
                      required: false)

  #.cc files
  cuda_files = [
	 'src/neural/cuda/layers.cc',
  ]

  # .cu files compiled without any specific sm version
  cuda_files_nvcc_common = [
    'src/neural/cuda/common_kernels.cu',
  ]

  # .cu files compiled with sm_70 (volta+). Only used by cudnn-fp16
  cuda_files_nvcc_fp16 = [
    'src/neural/cuda/fp16_kernels.cu',
  ]

  if (get_option('cudnn') or get_option('plain_cuda')) and cu_blas.found() and cu_dart.found() and nvcc.found()
    deps += [cu_blas, cu_dart]
    if get_option('cudnn') and cu_dnn.found()
      deps += cu_dnn
      cuda_files += 'src/neural/cuda/network_cudnn.cc'
      add_project_arguments('-DUSE_CUDNN', language : 'cpp')
    endif
    if get_option('plain_cuda')
      cuda_files += 'src/neural/cuda/network_cuda.cc'
    endif
    foreach d : get_option('cudnn_include')
      if run_command('scripts/checkdir.py', d).returncode() == 0
        includes += include_directories(d)
      endif
    endforeach
    includes += include_directories('src/neural/cuda/')

    cuda_arguments = ['@EXTRA_ARGS@', '-c', '@INPUT@', '-o', '@OUTPUT@',
                      '-I', meson.current_source_dir() + '/src']
    if host_machine.system() == 'windows'
      if get_option('b_vscrt') == 'mt'
        cuda_arguments += ['-Xcompiler', '-MT']
      elif get_option('b_vscrt') == 'mtd'
        cuda_arguments += ['-Xcompiler', '-MTd']
      elif get_option('b_vscrt') == 'mdd' or (get_option('b_vscrt') == 'from_buildtype' and get_option('buildtype') == 'debug')
        cuda_arguments += ['-Xcompiler', '-MDd']
      elif get_option('b_vscrt') != 'none'
        cuda_arguments += ['-Xcompiler', '-MD']
      endif
    else
      cuda_arguments += ['--std=c++14', '-Xcompiler', '-fPIC']
    endif
    if get_option('nvcc_ccbin') != ''
      cuda_arguments += ['-ccbin=' + get_option('nvcc_ccbin')]
    endif
    cuda_cc = get_option('cc_cuda') # Unfortunately option cuda_cc is reserved.
    nvcc_extra_args = []
    if cuda_cc != ''
      nvcc_extra_args = ['-arch=compute_' + cuda_cc, '-code=sm_' + cuda_cc]
    endif
    foreach x : get_option('cudnn_include')
      cuda_arguments += ['-I', x]
    endforeach
    if host_machine.system() == 'windows'
      outputname = '@BASENAME@.obj'
    else
      outputname = '@BASENAME@.o'
    endif
    cuda_gen = generator(nvcc,
        output: outputname,
        arguments: cuda_arguments,
      )
	 files += cuda_files
    files += cuda_gen.process(cuda_files_nvcc_common, extra_args: nvcc_extra_args)
    nvcc_arch = '-arch=compute_70'
    nvcc_sm_list = ['sm_80', 'sm_75', 'sm_86', 'sm_70']
    if host_machine.system() != 'windows'
      nvcc_arch = '-arch=compute_60'
      nvcc_sm_list += ['sm_60']
      if ['arm', 'aarch64'].contains(host_machine.cpu_family())
        # Add Jetson versions to the list.
        message('Jetson support enabled.')
        nvcc_arch = '-arch=compute_53'
        nvcc_sm_list += ['sm_72', 'sm_62', 'sm_53']
      endif
    endif
    # Ignore the given CC for fp16 when it is not in the supported list.
    if cuda_cc == '' or not nvcc_sm_list.contains('sm_' + cuda_cc)
      nvcc_extra_args = [nvcc_arch]
      nvcc_help = run_command(nvcc, '-h').stdout()
      foreach x : nvcc_sm_list
        if nvcc_help.contains(x)
          nvcc_extra_args += '-code=' + x
        endif
      endforeach
    endif
    files += cuda_gen.process(cuda_files_nvcc_fp16, extra_args: nvcc_extra_args)
    has_backends = true
  endif

  ## ~~~~~~~~
  ## DirectX
  ## ~~~~~~~~

  # we should always be able to build DirectX12 backend on windows platform
  if host_machine.system() == 'windows' and get_option('dx')
    dx_d3d12 = cc.find_library('d3d12')
    dx_dxgi = cc.find_library('dxgi')

    dx_files = [
      'src/neural/dx/network_dx.cc',
      'src/neural/dx/shader_wrapper.cc',
      'src/neural/dx/layers_dx.cc',
      'src/neural/dx/fp16_utils.cc',
    ]
    files += dx_files
    deps += [dx_d3d12, dx_dxgi]

    subdir('src/neural/dx/shaders')

    has_backends = true
  endif
<<<<<<< HEAD

  if get_option('onednn') and dnnl_lib.found()
    includes += include_directories(get_option('dnnl_dir') + '/include')
    deps += [ dnnl_lib, dependency('openmp', required:true) ]
    files += [
      'src/neural/onednn/network_onednn.cc',
      'src/neural/onednn/layers.cc',
    ]
    has_backends = true
  endif
 
=======
>>>>>>> ba241420

endif # if get_option('build_backends')

if not has_backends and get_option('build_backends')
  error('''

        No usable computation backends (cudnn/opencl/blas/etc) enabled.
        If you want to build with the random backend only, add
        -Dbuild_backends=false to the build command line.''')
endif


#############################################################################
## Dependencies
#############################################################################
  ## ~~~~
  ## zlib
  ## ~~~~
  # Pick latest from https://wrapdb.mesonbuild.com/zlib and put into
  # subprojects/zlib.wrap
  if host_machine.system() == 'windows'
    # In several cases where a zlib dependency was detected on windows, it
    # caused trouble (crashes or failed builds). Better safe than sorry.
    deps += subproject('zlib').get_variable('zlib_dep')
  else
    deps += dependency('zlib', fallback: ['zlib', 'zlib_dep'])
  endif

  ## ~~~~~~~~
  ## Profiler
  ## ~~~~~~~~
  if get_option('buildtype') != 'release'
    deps += cc.find_library('libprofiler',
      dirs: ['/usr/local/lib'], required: false)
  endif

  deps += cc.find_library('libatomic', required: false)

  if get_option('malloc') != ''
    deps += cc.find_library(get_option('malloc'), required: true)
  endif

#############################################################################
## Main Executable
#############################################################################

if not get_option('popcnt')
  add_project_arguments('-DNO_POPCNT', language : 'cpp')
endif

if not get_option('pext')
  add_project_arguments('-DNO_PEXT', language : 'cpp')
endif

if get_option('embed')
  add_project_arguments('-DEMBED', language : 'cpp')
endif

executable('lc0', 'src/main.cc',
  files, include_directories: includes, dependencies: deps, install: true)

#############################################################################
## Tests
#############################################################################

if get_option('gtest')
  gtest = dependency('gtest', fallback: ['gtest', 'gtest_dep'])
  lc0_lib = library('lc0_lib', files, include_directories: includes, dependencies: deps)

  test('ChessBoard',
    executable('chessboard_test', 'src/chess/board_test.cc',
    include_directories: includes, link_with: lc0_lib, dependencies: gtest
  ), args: '--gtest_output=xml:chessboard.xml', timeout: 90)

  test('HashCat',
    executable('hashcat_test', 'src/utils/hashcat_test.cc',
    include_directories: includes, link_with: lc0_lib, dependencies: gtest
  ), args: '--gtest_output=xml:hashcat.xml', timeout: 90)

  test('PositionTest',
    executable('position_test', 'src/chess/position_test.cc',
    include_directories: includes, link_with: lc0_lib, dependencies: gtest
  ), args: '--gtest_output=xml:position.xml', timeout: 90)

  test('OptionsParserTest',
    executable('optionsparser_test', 'src/utils/optionsparser_test.cc',
    include_directories: includes, link_with: lc0_lib, dependencies: gtest
  ), args: '--gtest_output=xml:optionsparser.xml', timeout: 90)

  test('SyzygyTest',
    executable('syzygy_test', 'src/syzygy/syzygy_test.cc',
    include_directories: includes, link_with: lc0_lib, dependencies: gtest
  ), args: '--gtest_output=xml:syzygy.xml', timeout: 90)

  test('EncodePositionForNN',
    executable('encoder_test', 'src/neural/encoder_test.cc', pb_files,
    include_directories: includes, link_with: lc0_lib,
    dependencies: [gtest]
  ), args: '--gtest_output=xml:encoder.xml', timeout: 90)
endif


#############################################################################
## Python bindings
#############################################################################

if get_option('python_bindings')
  pymod = import('python')
  python = pymod.find_installation('python3')
  if python.language_version() < '3.7'
    error('You need python 3.7 or newer')
  endif
  py_bindings_generator = find_program('scripts/gen_py_bindings.py')

  gen_py_bindings = custom_target('backends', input:[], output:['backends.cc'],
    command : [py_bindings_generator, '@OUTPUT0@'])

  py_files = [ gen_py_bindings ]

  cpython = dependency('python3')
  python.extension_module('backends',
    [py_files + files],
    include_directories: [includes],
    dependencies: [cpython] + deps)
endif<|MERGE_RESOLUTION|>--- conflicted
+++ resolved
@@ -517,7 +517,6 @@
 
     has_backends = true
   endif
-<<<<<<< HEAD
 
   if get_option('onednn') and dnnl_lib.found()
     includes += include_directories(get_option('dnnl_dir') + '/include')
@@ -528,9 +527,6 @@
     ]
     has_backends = true
   endif
- 
-=======
->>>>>>> ba241420
 
 endif # if get_option('build_backends')
 
